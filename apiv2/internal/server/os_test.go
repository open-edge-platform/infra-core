// SPDX-FileCopyrightText: (C) 2025 Intel Corporation
// SPDX-License-Identifier: Apache-2.0

package server_test

import (
	"context"
	"errors"
	"testing"

	"github.com/stretchr/testify/mock"

	osv1 "github.com/open-edge-platform/infra-core/apiv2/v2/internal/pbapi/resources/os/v1"
	restv1 "github.com/open-edge-platform/infra-core/apiv2/v2/internal/pbapi/services/v1"
	inv_server "github.com/open-edge-platform/infra-core/apiv2/v2/internal/server"
	inventory "github.com/open-edge-platform/infra-core/inventory/v2/pkg/api/inventory/v1"
	inv_osv1 "github.com/open-edge-platform/infra-core/inventory/v2/pkg/api/os/v1"
)

// Example resources for testing.
var (
	// Example OS resource from the API.
	exampleAPIOSResource = &osv1.OperatingSystemResource{
		ResourceId:        "os-12345678",
		Name:              "example-os",
		Architecture:      "x86_64",
		KernelCommand:     "quiet splash nomodeset",
		UpdateSources:     []string{"http://repo.example.com/updates"},
		ImageUrl:          "http://images.example.com/example-os.iso",
		ImageId:           "image-12345678",
		Sha256:            "abcdef1234567890abcdef1234567890abcdef1234567890abcdef1234567890",
		ProfileName:       "server",
		ProfileVersion:    "v1",
		InstalledPackages: "linux-kernel",
		SecurityFeature:   osv1.SecurityFeature_SECURITY_FEATURE_SECURE_BOOT_AND_FULL_DISK_ENCRYPTION,
		OsType:            osv1.OsType_OS_TYPE_MUTABLE,
		OsProvider:        osv1.OsProviderKind_OS_PROVIDER_KIND_INFRA,
		OsResourceID:      "os-12345678", // Alias of ResourceId
		Description:       "example description",
<<<<<<< HEAD
		ExistingCvesUrl:   "https://example.com/cves",
		ExistingCves: `[
{
  "cve_id": "CVE-000-000",
  "priority": "critical",
  "affected_packages": [
    "test-package-0.0.0",
    "test-2\test3"
  ],
}]`,
		FixedCvesUrl: "/files/fixed_cves.json",
		FixedCves:    `[{"cve_id":"CVE-000-000"}]`,
=======
		Metadata:          `{"key1": "value1", "key2": "value2"}`,
>>>>>>> 3d0e2810
	}

	// Example OS resource from the Inventory.
	exampleInvOSResource = &inv_osv1.OperatingSystemResource{
		ResourceId:        "os-12345678",
		Name:              "example-os",
		Architecture:      "x86_64",
		KernelCommand:     "quiet splash nomodeset",
		UpdateSources:     []string{"http://repo.example.com/updates"},
		ImageUrl:          "http://images.example.com/example-os.iso",
		ImageId:           "image-12345678",
		Sha256:            "abcdef1234567890abcdef1234567890abcdef1234567890abcdef1234567890",
		ProfileName:       "server",
		ProfileVersion:    "v1",
		InstalledPackages: "linux-kernel",
		SecurityFeature:   inv_osv1.SecurityFeature_SECURITY_FEATURE_SECURE_BOOT_AND_FULL_DISK_ENCRYPTION,
		OsType:            inv_osv1.OsType_OS_TYPE_MUTABLE,
		OsProvider:        inv_osv1.OsProviderKind_OS_PROVIDER_KIND_INFRA,
		CreatedAt:         "2025-04-22T10:00:00Z",
		UpdatedAt:         "2025-04-22T10:30:00Z",
		TenantId:          "tenant-987654",
		Description:       "example description",
<<<<<<< HEAD
		ExistingCvesUrl:   "https://example.com/cves",
		ExistingCves: `[
{
  "cve_id": "CVE-000-000",
  "priority": "critical",
  "affected_packages": [
    "test-package-0.0.0",
    "test-2\test3"
  ],
}]`,
		FixedCvesUrl: "/files/fixed_cves.json",
		FixedCves:    `[{"cve_id":"CVE-000-000"}]`,
=======
		Metadata:          `{"key1": "value1", "key2": "value2"}`,
>>>>>>> 3d0e2810
	}
)

func TestOperatingSystem_Create(t *testing.T) {
	mockedClient := newMockedInventoryTestClient()
	server := inv_server.InventorygRPCServer{InvClient: mockedClient}

	cases := []struct {
		name    string
		mocks   func() []*mock.Call
		ctx     context.Context
		req     *restv1.CreateOperatingSystemRequest
		wantErr bool
	}{
		{
			name: "Create OperatingSystem",
			mocks: func() []*mock.Call {
				return []*mock.Call{
					mockedClient.On("Create", mock.Anything, mock.Anything).
						Return(&inventory.Resource{
							Resource: &inventory.Resource_Os{
								Os: &inv_osv1.OperatingSystemResource{
									ResourceId: "os-12345678",
									Name:       "example-os",
								},
							},
						}, nil).Once(),
				}
			},
			ctx: context.Background(),
			req: &restv1.CreateOperatingSystemRequest{
				Os: &osv1.OperatingSystemResource{
					Name: "example-os",
				},
			},
			wantErr: false,
		},
		{
			name: "Create OperatingSystem with error",
			mocks: func() []*mock.Call {
				return []*mock.Call{
					mockedClient.On("Create", mock.Anything, mock.Anything).
						Return(nil, errors.New("error")).Once(),
				}
			},
			ctx:     context.Background(),
			req:     &restv1.CreateOperatingSystemRequest{},
			wantErr: true,
		},
	}
	for _, tc := range cases {
		t.Run(tc.name, func(t *testing.T) {
			if tc.mocks != nil {
				tc.mocks()
			}

			reply, err := server.CreateOperatingSystem(tc.ctx, tc.req)
			if tc.wantErr {
				if err == nil {
					t.Errorf("CreateOperatingSystem() got err = nil, want err")
				}
				return
			}
			if err != nil {
				t.Errorf("CreateOperatingSystem() got err = %v, want nil", err)
				return
			}
			if reply == nil {
				t.Errorf("CreateOperatingSystem() got reply = nil, want non-nil")
				return
			}
			compareProtoMessages(t, tc.req.GetOs(), reply)
		})
	}
}

func TestOperatingSystem_Get(t *testing.T) {
	mockedClient := newMockedInventoryTestClient()
	server := inv_server.InventorygRPCServer{InvClient: mockedClient}

	cases := []struct {
		name    string
		mocks   func() []*mock.Call
		ctx     context.Context
		req     *restv1.GetOperatingSystemRequest
		wantErr bool
	}{
		{
			name: "Get OperatingSystem",
			mocks: func() []*mock.Call {
				return []*mock.Call{
					mockedClient.On("Get", mock.Anything, "os-12345678").
						Return(&inventory.GetResourceResponse{
							Resource: &inventory.Resource{
								Resource: &inventory.Resource_Os{
									Os: exampleInvOSResource,
								},
							},
						}, nil).Once(),
				}
			},
			ctx: context.Background(),
			req: &restv1.GetOperatingSystemRequest{
				ResourceId: "os-12345678",
			},
			wantErr: false,
		},
		{
			name: "Get OperatingSystem with error",
			mocks: func() []*mock.Call {
				return []*mock.Call{
					mockedClient.On("Get", mock.Anything, "os-12345678").
						Return(nil, errors.New("error")).Once(),
				}
			},
			ctx: context.Background(),
			req: &restv1.GetOperatingSystemRequest{
				ResourceId: "os-12345678",
			},
			wantErr: true,
		},
	}
	for _, tc := range cases {
		t.Run(tc.name, func(t *testing.T) {
			if tc.mocks != nil {
				tc.mocks()
			}

			reply, err := server.GetOperatingSystem(tc.ctx, tc.req)
			if tc.wantErr {
				if err == nil {
					t.Errorf("GetOperatingSystem() got err = nil, want err")
				}
				return
			}
			if err != nil {
				t.Errorf("GetOperatingSystem() got err = %v, want nil", err)
				return
			}
			if reply == nil {
				t.Errorf("GetOperatingSystem() got reply = nil, want non-nil")
				return
			}
			compareProtoMessages(t, exampleAPIOSResource, reply)
		})
	}
}

func TestOperatingSystem_List(t *testing.T) {
	mockedClient := newMockedInventoryTestClient()
	server := inv_server.InventorygRPCServer{InvClient: mockedClient}

	cases := []struct {
		name    string
		mocks   func() []*mock.Call
		ctx     context.Context
		req     *restv1.ListOperatingSystemsRequest
		wantErr bool
	}{
		{
			name: "List OperatingSystems",
			mocks: func() []*mock.Call {
				return []*mock.Call{
					mockedClient.On("List", mock.Anything, mock.Anything).
						Return(&inventory.ListResourcesResponse{
							Resources: []*inventory.GetResourceResponse{
								{
									Resource: &inventory.Resource{
										Resource: &inventory.Resource_Os{
											Os: exampleInvOSResource,
										},
									},
								},
							},
							TotalElements: 1,
							HasNext:       false,
						}, nil).Once(),
				}
			},
			ctx: context.Background(),
			req: &restv1.ListOperatingSystemsRequest{
				PageSize: 10,
				Offset:   0,
			},
			wantErr: false,
		},
		{
			name: "List OperatingSystems with error",
			mocks: func() []*mock.Call {
				return []*mock.Call{
					mockedClient.On("List", mock.Anything, mock.Anything).
						Return(nil, errors.New("error")).Once(),
				}
			},
			ctx: context.Background(),
			req: &restv1.ListOperatingSystemsRequest{
				PageSize: 10,
				Offset:   0,
			},
			wantErr: true,
		},
	}
	for _, tc := range cases {
		t.Run(tc.name, func(t *testing.T) {
			if tc.mocks != nil {
				tc.mocks()
			}

			reply, err := server.ListOperatingSystems(tc.ctx, tc.req)
			if tc.wantErr {
				if err == nil {
					t.Errorf("ListOperatingSystems() got err = nil, want err")
				}
				return
			}
			if err != nil {
				t.Errorf("ListOperatingSystems() got err = %v, want nil", err)
				return
			}
			if reply == nil {
				t.Errorf("ListOperatingSystems() got reply = nil, want non-nil")
				return
			}
			if len(reply.GetOperatingSystemResources()) != 1 {
				t.Errorf("ListOperatingSystems() got %v operating systems, want 1", len(reply.GetOperatingSystemResources()))
			}
			compareProtoMessages(t, exampleAPIOSResource, reply.GetOperatingSystemResources()[0])
		})
	}
}

func TestOperatingSystem_Update(t *testing.T) {
	mockedClient := newMockedInventoryTestClient()
	server := inv_server.InventorygRPCServer{InvClient: mockedClient}

	cases := []struct {
		name    string
		mocks   func() []*mock.Call
		ctx     context.Context
		req     *restv1.UpdateOperatingSystemRequest
		wantErr bool
	}{
		{
			name: "Update OperatingSystem",
			mocks: func() []*mock.Call {
				return []*mock.Call{
					mockedClient.On("Update", mock.Anything, "os-12345678", mock.Anything, mock.Anything).
						Return(&inventory.Resource{
							Resource: &inventory.Resource_Os{
								Os: exampleInvOSResource,
							},
						}, nil).Once(),
				}
			},
			ctx: context.Background(),
			req: &restv1.UpdateOperatingSystemRequest{
				ResourceId: "os-12345678",
				Os:         exampleAPIOSResource,
			},
			wantErr: false,
		},
		{
			name: "Update OperatingSystem with error",
			mocks: func() []*mock.Call {
				return []*mock.Call{
					mockedClient.On("Update", mock.Anything, "os-12345678", mock.Anything, mock.Anything).
						Return(nil, errors.New("error")).Once(),
				}
			},
			ctx: context.Background(),
			req: &restv1.UpdateOperatingSystemRequest{
				ResourceId: "os-12345678",
				Os:         exampleAPIOSResource,
			},
			wantErr: true,
		},
	}
	for _, tc := range cases {
		t.Run(tc.name, func(t *testing.T) {
			if tc.mocks != nil {
				tc.mocks()
			}

			reply, err := server.UpdateOperatingSystem(tc.ctx, tc.req)
			if tc.wantErr {
				if err == nil {
					t.Errorf("UpdateOperatingSystem() got err = nil, want err")
				}
				return
			}
			if err != nil {
				t.Errorf("UpdateOperatingSystem() got err = %v, want nil", err)
				return
			}
			if reply == nil {
				t.Errorf("UpdateOperatingSystem() got reply = nil, want non-nil")
				return
			}
			compareProtoMessages(t, exampleAPIOSResource, reply)
		})
	}
}

func TestOperatingSystem_Delete(t *testing.T) {
	mockedClient := newMockedInventoryTestClient()
	server := inv_server.InventorygRPCServer{InvClient: mockedClient}

	cases := []struct {
		name    string
		mocks   func() []*mock.Call
		ctx     context.Context
		req     *restv1.DeleteOperatingSystemRequest
		wantErr bool
	}{
		{
			name: "Delete OperatingSystem",
			mocks: func() []*mock.Call {
				return []*mock.Call{
					mockedClient.On("Delete", mock.Anything, "os-12345678").
						Return(&inventory.DeleteResourceResponse{}, nil).Once(),
				}
			},
			ctx: context.Background(),
			req: &restv1.DeleteOperatingSystemRequest{
				ResourceId: "os-12345678",
			},
			wantErr: false,
		},
		{
			name: "Delete OperatingSystem with error",
			mocks: func() []*mock.Call {
				return []*mock.Call{
					mockedClient.On("Delete", mock.Anything, "os-12345678").
						Return(nil, errors.New("error")).Once(),
				}
			},
			ctx: context.Background(),
			req: &restv1.DeleteOperatingSystemRequest{
				ResourceId: "os-12345678",
			},
			wantErr: true,
		},
	}
	for _, tc := range cases {
		t.Run(tc.name, func(t *testing.T) {
			if tc.mocks != nil {
				tc.mocks()
			}

			reply, err := server.DeleteOperatingSystem(tc.ctx, tc.req)
			if tc.wantErr {
				if err == nil {
					t.Errorf("DeleteOperatingSystem() got err = nil, want err")
				}
				return
			}
			if err != nil {
				t.Errorf("DeleteOperatingSystem() got err = %v, want nil", err)
				return
			}
			if reply == nil {
				t.Errorf("DeleteOperatingSystem() got reply = nil, want non-nil")
				return
			}
		})
	}
}<|MERGE_RESOLUTION|>--- conflicted
+++ resolved
@@ -37,7 +37,7 @@
 		OsProvider:        osv1.OsProviderKind_OS_PROVIDER_KIND_INFRA,
 		OsResourceID:      "os-12345678", // Alias of ResourceId
 		Description:       "example description",
-<<<<<<< HEAD
+		Metadata:          `{"key1": "value1", "key2": "value2"}`,
 		ExistingCvesUrl:   "https://example.com/cves",
 		ExistingCves: `[
 {
@@ -50,9 +50,6 @@
 }]`,
 		FixedCvesUrl: "/files/fixed_cves.json",
 		FixedCves:    `[{"cve_id":"CVE-000-000"}]`,
-=======
-		Metadata:          `{"key1": "value1", "key2": "value2"}`,
->>>>>>> 3d0e2810
 	}
 
 	// Example OS resource from the Inventory.
@@ -75,7 +72,7 @@
 		UpdatedAt:         "2025-04-22T10:30:00Z",
 		TenantId:          "tenant-987654",
 		Description:       "example description",
-<<<<<<< HEAD
+		Metadata:          `{"key1": "value1", "key2": "value2"}`,
 		ExistingCvesUrl:   "https://example.com/cves",
 		ExistingCves: `[
 {
@@ -88,9 +85,6 @@
 }]`,
 		FixedCvesUrl: "/files/fixed_cves.json",
 		FixedCves:    `[{"cve_id":"CVE-000-000"}]`,
-=======
-		Metadata:          `{"key1": "value1", "key2": "value2"}`,
->>>>>>> 3d0e2810
 	}
 )
 
