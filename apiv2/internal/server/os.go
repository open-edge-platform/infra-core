--- conflicted
+++ resolved
@@ -51,14 +51,11 @@
 		OsType:            inv_osv1.OsType(osResource.GetOsType()),
 		OsProvider:        inv_osv1.OsProviderKind(osResource.GetOsProvider()),
 		Description:       osResource.GetDescription(),
-<<<<<<< HEAD
+		Metadata:          osResource.GetMetadata(),
 		ExistingCvesUrl:   osResource.GetExistingCvesUrl(),
 		ExistingCves:      osResource.GetExistingCves(),
 		FixedCvesUrl:      osResource.GetFixedCvesUrl(),
 		FixedCves:         osResource.GetFixedCves(),
-=======
-		Metadata:          osResource.GetMetadata(),
->>>>>>> 3d0e2810
 	}
 
 	err := validator.ValidateMessage(invOSResource)
@@ -93,14 +90,11 @@
 		Timestamps:        GrpcToOpenAPITimestamps(invOSResource),
 		PlatformBundle:    invOSResource.GetPlatformBundle(),
 		Description:       invOSResource.GetDescription(),
-<<<<<<< HEAD
+		Metadata:          invOSResource.GetMetadata(),
 		ExistingCvesUrl:   invOSResource.GetExistingCvesUrl(),
 		ExistingCves:      invOSResource.GetExistingCves(),
 		FixedCvesUrl:      invOSResource.GetFixedCvesUrl(),
 		FixedCves:         invOSResource.GetFixedCves(),
-=======
-		Metadata:          invOSResource.GetMetadata(),
->>>>>>> 3d0e2810
 	}
 	return osResource
 }
