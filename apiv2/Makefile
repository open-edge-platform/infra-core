--- conflicted
+++ resolved
@@ -88,11 +88,7 @@
 
 generate: buf-gen generate-api ## generate protos, types, server and client
 
-<<<<<<< HEAD
-lint: $(OUT_DIR) license yamllint oasdiff-breaking go-lint hadolint mdlint ## Run all lint, add `generate` target
-=======
-lint: $(OUT_DIR) license yamllint buf-breaking go-lint hadolint mdlint ## Run all lint, add `generate` target
->>>>>>> 4ec22e06
+lint: $(OUT_DIR) license yamllint buf-breaking oasdiff-breaking go-lint hadolint mdlint ## Run all lint, add `generate` target
 
 test: $(OUT_DIR) go-test ## Run all tests
 
@@ -226,18 +222,14 @@
 
 buf-gen: buf-gen-api oapi-banner ## compile protoc files
 
-<<<<<<< HEAD
-buf-lint: common-buf-lint ## Lint and format protobuf files
+buf-lint: ## Lint and format protobuf files
+	buf --version
+	# TODO: currently failing buf format and buf lint - need to be fixed
+
+buf-breaking: common-buf-breaking
 
 oasdiff-breaking: # Check for breaking changes in openapi using oasdiff
 	rm -rf ${TEMP_BASE_OPENAPI_DIR}
 	mkdir -p ${TEMP_BASE_OPENAPI_DIR}
 	git archive origin/${BASE_BRANCH} ${OPENAPI_PATH} | tar -x -C ${TEMP_BASE_OPENAPI_DIR}
-	oasdiff breaking --composed "${TEMP_BASE_OPENAPI_DIR}/${OPENAPI_PATH}"  "${OPENAPI_PATH}" --fail-on ERR
-=======
-buf-lint: ## Lint and format protobuf files
-	buf --version
-	# TODO: currently failing buf format and buf lint - need to be fixed
-
-buf-breaking: common-buf-breaking
->>>>>>> 4ec22e06
+	oasdiff breaking --composed "${TEMP_BASE_OPENAPI_DIR}/${OPENAPI_PATH}"  "${OPENAPI_PATH}" --fail-on ERR