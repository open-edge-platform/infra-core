--- conflicted
+++ resolved
@@ -87,11 +87,7 @@
 
 generate: buf-gen generate-api ## generate protos, types, server and client
 
-<<<<<<< HEAD
-lint: $(OUT_DIR) generate buf-breaking license yamllint go-lint hadolint mdlint ## Run all lint, add `generate` target
-=======
-lint: $(OUT_DIR) validate-openapi license yamllint go-lint hadolint mdlint ## Run all lint, add `generate and buf-breaking` target
->>>>>>> 542b6758
+lint: $(OUT_DIR) generate buf-breaking validate-openapi license yamllint go-lint hadolint mdlint ## Run all lint
 
 test: $(OUT_DIR) go-test ## Run all tests
 
