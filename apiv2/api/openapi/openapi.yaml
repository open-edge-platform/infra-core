---
# SPDX-FileCopyrightText: (C) 2025 Intel Corporation
# SPDX-License-Identifier: Apache-2.0
# Generated file do not edit !!!
openapi: 3.1.0
info:
  title: Edge Infrastructure Manager
  description: Edge Infrastructure Manager API
  contact:
    name: Open Edge Platform GitHub Organization
    url: https://github.com/open-edge-platform
  license:
    name: Apache 2.0
    url: https://www.apache.org/licenses/LICENSE-2.0.html
  version: 0.2.0
paths:
  /edge-infra.orchestrator.apis/v2/regions:
    get:
      tags:
        - RegionService
      summary: ListRegions
      description: Get a list of regions.
      operationId: RegionService_ListRegions
      parameters:
        - name: orderBy
          in: query
          description: |-
            Optional comma separated list of fields to specify a sorting order.
             See https://google.aip.dev/132 for details.
          schema:
            type: string
            title: order_by
            maxLength: 1000
            pattern: ^$|^[a-zA-Z-_0-9., ]+$
            description: |-
              (OPTIONAL) Optional comma separated list of fields to specify a sorting order.
               See https://google.aip.dev/132 for details.
        - name: filter
          in: query
          description: |-
            Optional filter to return only item of interest.
             See https://google.aip.dev/160 for details.
          schema:
            type: string
            title: filter
            maxLength: 1000
            pattern: ^$|^[a-zA-Z-_0-9.,:/=*(){}"' ]+$
            description: |-
              (OPTIONAL) Optional filter to return only item of interest.
               See https://google.aip.dev/160 for details.
        - name: pageSize
          in: query
          description: |-
            Defines the amount of items to be contained in a single page.
             Default of 20.
          schema:
            type: integer
            title: page_size
            maximum: 100
            minimum: 1
            description: |-
              (OPTIONAL) Defines the amount of items to be contained in a single page.
               Default of 20.
        - name: offset
          in: query
          description: Index of the first item to return. This allows skipping items.
          schema:
            type: integer
            title: offset
            maximum: 10000
            description: (OPTIONAL) Index of the first item to return. This allows skipping items.
        - name: showTotalSites
          in: query
          description: Flag to signal if the total amount of site in a region should be returned.
          schema:
            type: boolean
            title: show_total_sites
            description: (OPTIONAL) Flag to signal if the total amount of site in a region should be returned.
      responses:
        default:
          description: Error
          content:
            application/json:
              schema:
                $ref: '#/components/schemas/connect.error'
        "200":
          description: Success
          content:
            application/json:
              schema:
                $ref: '#/components/schemas/ListRegionsResponse'
    post:
      tags:
        - RegionService
      summary: CreateRegion
      description: Create a region.
      operationId: RegionService_CreateRegion
      requestBody:
        description: The region to create.
        content:
          application/json:
            schema:
              title: region
              description: The region to create.
              $ref: '#/components/schemas/RegionResource'
      responses:
        default:
          description: Error
          content:
            application/json:
              schema:
                $ref: '#/components/schemas/connect.error'
        "200":
          description: Success
          content:
            application/json:
              schema:
                $ref: '#/components/schemas/RegionResource'
  /edge-infra.orchestrator.apis/v2/regions/{resource_id}:
    get:
      tags:
        - RegionService
      summary: GetRegion
      description: Get a specific region.
      operationId: RegionService_GetRegion
      parameters:
        - name: resource_id
          in: path
          description: Name of the requested region.
          required: true
          schema:
            type: string
            title: resource_id
            description: Name of the requested region.
      responses:
        default:
          description: Error
          content:
            application/json:
              schema:
                $ref: '#/components/schemas/connect.error'
        "200":
          description: Success
          content:
            application/json:
              schema:
                $ref: '#/components/schemas/RegionResource'
    put:
      tags:
        - RegionService
      summary: UpdateRegion
      description: Update a region.
      operationId: RegionService_UpdateRegion
      parameters:
        - name: resource_id
          in: path
          description: Name of the region region to be updated.
          required: true
          schema:
            type: string
            title: resource_id
            description: Name of the region region to be updated.
      requestBody:
        description: Updated values for the region.
        content:
          application/json:
            schema:
              title: region
              description: Updated values for the region.
              $ref: '#/components/schemas/RegionResource'
      responses:
        default:
          description: Error
          content:
            application/json:
              schema:
                $ref: '#/components/schemas/connect.error'
        "200":
          description: Success
          content:
            application/json:
              schema:
                $ref: '#/components/schemas/RegionResource'
    delete:
      tags:
        - RegionService
      summary: DeleteRegion
      description: Delete a region.
      operationId: RegionService_DeleteRegion
      parameters:
        - name: resource_id
          in: path
          description: Name of the region region to be deleted.
          required: true
          schema:
            type: string
            title: resource_id
            description: Name of the region region to be deleted.
      responses:
        default:
          description: Error
          content:
            application/json:
              schema:
                $ref: '#/components/schemas/connect.error'
        "200":
          description: Success
          content:
            application/json:
              schema:
                $ref: '#/components/schemas/DeleteRegionResponse'
    patch:
      tags:
        - RegionService
      summary: PatchRegion
      description: Patch a region.
      operationId: RegionService_PatchRegion
      parameters:
        - name: resource_id
          in: path
          description: ID of the resource to be updated.
          required: true
          schema:
            type: string
            title: resource_id
            description: ID of the resource to be updated.
      requestBody:
        description: Updated values for the region.
        content:
          application/json:
            schema:
              title: region
              description: Updated values for the region.
              $ref: '#/components/schemas/RegionResource'
      responses:
        default:
          description: Error
          content:
            application/json:
              schema:
                $ref: '#/components/schemas/connect.error'
        "200":
          description: Success
          content:
            application/json:
              schema:
                $ref: '#/components/schemas/RegionResource'
  /edge-infra.orchestrator.apis/v2/sites:
    get:
      tags:
        - SiteService
      summary: ListSites
      description: Get a list of sites.
      operationId: SiteService_ListSites
      parameters:
        - name: orderBy
          in: query
          description: |-
            Optional comma separated list of fields to specify a sorting order.
             See https://google.aip.dev/132 for details.
          schema:
            type: string
            title: order_by
            maxLength: 1000
            pattern: ^$|^[a-zA-Z-_0-9., ]+$
            description: |-
              (OPTIONAL) Optional comma separated list of fields to specify a sorting order.
               See https://google.aip.dev/132 for details.
        - name: filter
          in: query
          description: |-
            Optional filter to return only item of interest.
             See https://google.aip.dev/160 for details.
          schema:
            type: string
            title: filter
            maxLength: 1000
            pattern: ^$|^[a-zA-Z-_0-9.,:/=*(){}"' ]+$
            description: |-
              (OPTIONAL) Optional filter to return only item of interest.
               See https://google.aip.dev/160 for details.
        - name: pageSize
          in: query
          description: |-
            Defines the amount of items to be contained in a single page.
             Default of 20.
          schema:
            type: integer
            title: page_size
            maximum: 100
            minimum: 1
            description: |-
              (OPTIONAL) Defines the amount of items to be contained in a single page.
               Default of 20.
        - name: offset
          in: query
          description: Index of the first item to return. This allows skipping items.
          schema:
            type: integer
            title: offset
            maximum: 10000
            description: (OPTIONAL) Index of the first item to return. This allows skipping items.
      responses:
        default:
          description: Error
          content:
            application/json:
              schema:
                $ref: '#/components/schemas/connect.error'
        "200":
          description: Success
          content:
            application/json:
              schema:
                $ref: '#/components/schemas/ListSitesResponse'
    post:
      tags:
        - SiteService
      summary: CreateSite
      description: Create a site.
      operationId: SiteService_CreateSite
      requestBody:
        description: The site to create.
        content:
          application/json:
            schema:
              title: site
              description: The site to create.
              $ref: '#/components/schemas/SiteResource'
      responses:
        default:
          description: Error
          content:
            application/json:
              schema:
                $ref: '#/components/schemas/connect.error'
        "200":
          description: Success
          content:
            application/json:
              schema:
                $ref: '#/components/schemas/SiteResource'
  /edge-infra.orchestrator.apis/v2/sites/{resource_id}:
    get:
      tags:
        - SiteService
      summary: GetSite
      description: Get a specific site.
      operationId: SiteService_GetSite
      parameters:
        - name: resource_id
          in: path
          description: Name of the requested site.
          required: true
          schema:
            type: string
            title: resource_id
            description: Name of the requested site.
      responses:
        default:
          description: Error
          content:
            application/json:
              schema:
                $ref: '#/components/schemas/connect.error'
        "200":
          description: Success
          content:
            application/json:
              schema:
                $ref: '#/components/schemas/SiteResource'
    put:
      tags:
        - SiteService
      summary: UpdateSite
      description: Update a site.
      operationId: SiteService_UpdateSite
      parameters:
        - name: resource_id
          in: path
          description: Name of the site site to be updated.
          required: true
          schema:
            type: string
            title: resource_id
            description: Name of the site site to be updated.
      requestBody:
        description: Updated values for the site.
        content:
          application/json:
            schema:
              title: site
              description: Updated values for the site.
              $ref: '#/components/schemas/SiteResource'
      responses:
        default:
          description: Error
          content:
            application/json:
              schema:
                $ref: '#/components/schemas/connect.error'
        "200":
          description: Success
          content:
            application/json:
              schema:
                $ref: '#/components/schemas/SiteResource'
    delete:
      tags:
        - SiteService
      summary: DeleteSite
      description: Delete a site.
      operationId: SiteService_DeleteSite
      parameters:
        - name: resource_id
          in: path
          description: Name of the site site to be deleted.
          required: true
          schema:
            type: string
            title: resource_id
            description: Name of the site site to be deleted.
      responses:
        default:
          description: Error
          content:
            application/json:
              schema:
                $ref: '#/components/schemas/connect.error'
        "200":
          description: Success
          content:
            application/json:
              schema:
                $ref: '#/components/schemas/DeleteSiteResponse'
    patch:
      tags:
        - SiteService
      summary: PatchSite
      description: Patch a site.
      operationId: SiteService_PatchSite
      parameters:
        - name: resource_id
          in: path
          description: ID of the resource to be updated.
          required: true
          schema:
            type: string
            title: resource_id
            description: ID of the resource to be updated.
      requestBody:
        description: Updated values for the site.
        content:
          application/json:
            schema:
              title: site
              description: Updated values for the site.
              $ref: '#/components/schemas/SiteResource'
      responses:
        default:
          description: Error
          content:
            application/json:
              schema:
                $ref: '#/components/schemas/connect.error'
        "200":
          description: Success
          content:
            application/json:
              schema:
                $ref: '#/components/schemas/SiteResource'
  /edge-infra.orchestrator.apis/v2/locations:
    get:
      tags:
        - LocationService
      summary: ListLocations
      description: Get a list of locations.
      operationId: LocationService_ListLocations
      parameters:
        - name: name
          in: query
          description: Filter locations by name
          schema:
            type: string
            title: name
            maxLength: 50
            pattern: '^$|^[a-zA-Z-_0-9./: ]+$'
            description: (OPTIONAL) Filter locations by name
        - name: showSites
          in: query
          description: Return site locations
          schema:
            type: boolean
            title: show_sites
            description: (OPTIONAL) Return site locations
        - name: showRegions
          in: query
          description: Return region locations
          schema:
            type: boolean
            title: show_regions
            description: (OPTIONAL) Return region locations
      responses:
        default:
          description: Error
          content:
            application/json:
              schema:
                $ref: '#/components/schemas/connect.error'
        "200":
          description: Success
          content:
            application/json:
              schema:
                $ref: '#/components/schemas/ListLocationsResponse'
  /edge-infra.orchestrator.apis/v2/hosts_summary:
    get:
      tags:
        - HostService
      summary: GetHostsSummary
      description: Get a summary of the hosts status.
      operationId: HostService_GetHostsSummary
      parameters:
        - name: filter
          in: query
          description: |-
            Optional filter to return only item of interest.
             See https://google.aip.dev/160 for details.
          schema:
            type: string
            title: filter
            maxLength: 1000
            pattern: ^$|^[a-zA-Z-_0-9.,:/=*(){}"' ]+$
            description: |-
              (OPTIONAL) Optional filter to return only item of interest.
               See https://google.aip.dev/160 for details.
      responses:
        default:
          description: Error
          content:
            application/json:
              schema:
                $ref: '#/components/schemas/connect.error'
        "200":
          description: Success
          content:
            application/json:
              schema:
                $ref: '#/components/schemas/GetHostSummaryResponse'
  /edge-infra.orchestrator.apis/v2/hosts:
    get:
      tags:
        - HostService
      summary: ListHosts
      description: Get a list of hosts.
      operationId: HostService_ListHosts
      parameters:
        - name: orderBy
          in: query
          description: |-
            Optional comma separated list of fields to specify a sorting order.
             See https://google.aip.dev/132 for details.
          schema:
            type: string
            title: order_by
            maxLength: 1000
            pattern: ^$|^[a-zA-Z-_0-9., ]+$
            description: |-
              (OPTIONAL) Optional comma separated list of fields to specify a sorting order.
               See https://google.aip.dev/132 for details.
        - name: filter
          in: query
          description: |-
            Optional filter to return only item of interest.
             See https://google.aip.dev/160 for details.
          schema:
            type: string
            title: filter
            maxLength: 1000
            pattern: ^$|^[a-zA-Z-_0-9.,:/=*(){}"' ]+$
            description: |-
              (OPTIONAL) Optional filter to return only item of interest.
               See https://google.aip.dev/160 for details.
        - name: pageSize
          in: query
          description: |-
            Defines the amount of items to be contained in a single page.
             Default of 20.
          schema:
            type: integer
            title: page_size
            maximum: 100
            minimum: 1
            description: |-
              (OPTIONAL) Defines the amount of items to be contained in a single page.
               Default of 20.
        - name: offset
          in: query
          description: Index of the first item to return. This allows skipping items.
          schema:
            type: integer
            title: offset
            maximum: 10000
            description: (OPTIONAL) Index of the first item to return. This allows skipping items.
      responses:
        default:
          description: Error
          content:
            application/json:
              schema:
                $ref: '#/components/schemas/connect.error'
        "200":
          description: Success
          content:
            application/json:
              schema:
                $ref: '#/components/schemas/ListHostsResponse'
    post:
      tags:
        - HostService
      summary: CreateHost
      description: Create a host.
      operationId: HostService_CreateHost
      requestBody:
        description: The host to create.
        content:
          application/json:
            schema:
              title: host
              description: The host to create.
              $ref: '#/components/schemas/HostResource'
      responses:
        default:
          description: Error
          content:
            application/json:
              schema:
                $ref: '#/components/schemas/connect.error'
        "200":
          description: Success
          content:
            application/json:
              schema:
                $ref: '#/components/schemas/HostResource'
  /edge-infra.orchestrator.apis/v2/hosts/{resource_id}:
    get:
      tags:
        - HostService
      summary: GetHost
      description: Get a specific host.
      operationId: HostService_GetHost
      parameters:
        - name: resource_id
          in: path
          description: Name of the requested host.
          required: true
          schema:
            type: string
            title: resource_id
            description: Name of the requested host.
      responses:
        default:
          description: Error
          content:
            application/json:
              schema:
                $ref: '#/components/schemas/connect.error'
        "200":
          description: Success
          content:
            application/json:
              schema:
                $ref: '#/components/schemas/HostResource'
    put:
      tags:
        - HostService
      summary: UpdateHost
      description: Update a host.
      operationId: HostService_UpdateHost
      parameters:
        - name: resource_id
          in: path
          description: Name of the host host to be updated.
          required: true
          schema:
            type: string
            title: resource_id
            description: Name of the host host to be updated.
      requestBody:
        description: Updated values for the host.
        content:
          application/json:
            schema:
              title: host
              description: Updated values for the host.
              $ref: '#/components/schemas/HostResource'
      responses:
        default:
          description: Error
          content:
            application/json:
              schema:
                $ref: '#/components/schemas/connect.error'
        "200":
          description: Success
          content:
            application/json:
              schema:
                $ref: '#/components/schemas/HostResource'
    delete:
      tags:
        - HostService
      summary: DeleteHost
      description: Delete a host.
      operationId: HostService_DeleteHost
      parameters:
        - name: resource_id
          in: path
          description: Name of the host host to be deleted.
          required: true
          schema:
            type: string
            title: resource_id
            description: Name of the host host to be deleted.
      responses:
        default:
          description: Error
          content:
            application/json:
              schema:
                $ref: '#/components/schemas/connect.error'
        "200":
          description: Success
          content:
            application/json:
              schema:
                $ref: '#/components/schemas/DeleteHostResponse'
    patch:
      tags:
        - HostService
      summary: PatchHost
      description: Patch a host.
      operationId: HostService_PatchHost
      parameters:
        - name: resource_id
          in: path
          description: ID of the resource to be updated.
          required: true
          schema:
            type: string
            title: resource_id
            description: ID of the resource to be updated.
      requestBody:
        description: Updated values for the host.
        content:
          application/json:
            schema:
              title: host
              description: Updated values for the host.
              $ref: '#/components/schemas/HostResource'
      responses:
        default:
          description: Error
          content:
            application/json:
              schema:
                $ref: '#/components/schemas/connect.error'
        "200":
          description: Success
          content:
            application/json:
              schema:
                $ref: '#/components/schemas/HostResource'
  /edge-infra.orchestrator.apis/v2/hosts/{resource_id}/invalidate:
    put:
      tags:
        - HostService
      summary: InvalidateHost
      description: Invalidate a host.
      operationId: HostService_InvalidateHost
      parameters:
        - name: resource_id
          in: path
          description: Host resource ID
          required: true
          schema:
            type: string
            title: resource_id
            pattern: ^host-[0-9a-f]{8}$
            description: Host resource ID
        - name: note
          in: query
          description: user-provided reason for change or a freeform field
          schema:
            type: string
            title: note
            maxLength: 512
            minLength: 1
            pattern: ^$|^[a-zA-Z-_0-9./:;=@?!#,<>*()" ]+$
            description: user-provided reason for change or a freeform field
      responses:
        default:
          description: Error
          content:
            application/json:
              schema:
                $ref: '#/components/schemas/connect.error'
        "200":
          description: Success
          content:
            application/json:
              schema:
                $ref: '#/components/schemas/InvalidateHostResponse'
  /edge-infra.orchestrator.apis/v2/hosts/register:
    post:
      tags:
        - HostService
      summary: RegisterHost
      description: Register a host.
      operationId: HostService_RegisterHost
      requestBody:
        content:
          application/json:
            schema:
              title: host
              $ref: '#/components/schemas/HostRegister'
      responses:
        default:
          description: Error
          content:
            application/json:
              schema:
                $ref: '#/components/schemas/connect.error'
        "200":
          description: Success
          content:
            application/json:
              schema:
                $ref: '#/components/schemas/HostResource'
  /edge-infra.orchestrator.apis/v2/hosts/{resource_id}/register:
    patch:
      tags:
        - HostService
      summary: RegisterUpdateHost
      description: Update a host register.
      operationId: HostService_RegisterUpdateHost
      parameters:
        - name: resource_id
          in: path
          required: true
          schema:
            type: string
            title: resource_id
            pattern: ^host-[0-9a-f]{8}$
      requestBody:
        content:
          application/json:
            schema:
              title: host
              $ref: '#/components/schemas/HostRegister'
      responses:
        default:
          description: Error
          content:
            application/json:
              schema:
                $ref: '#/components/schemas/connect.error'
        "200":
          description: Success
          content:
            application/json:
              schema:
                $ref: '#/components/schemas/HostResource'
  /edge-infra.orchestrator.apis/v2/hosts/{resource_id}/onboard:
    patch:
      tags:
        - HostService
      summary: OnboardHost
      description: Onboard a host.
      operationId: HostService_OnboardHost
      parameters:
        - name: resource_id
          in: path
          description: Host resource ID
          required: true
          schema:
            type: string
            title: resource_id
            pattern: ^host-[0-9a-f]{8}$
            description: Host resource ID
      responses:
        default:
          description: Error
          content:
            application/json:
              schema:
                $ref: '#/components/schemas/connect.error'
        "200":
          description: Success
          content:
            application/json:
              schema:
                $ref: '#/components/schemas/OnboardHostResponse'
  /edge-infra.orchestrator.apis/v2/instances:
    get:
      tags:
        - InstanceService
      summary: ListInstances
      description: Get a list of instances.
      operationId: InstanceService_ListInstances
      parameters:
        - name: orderBy
          in: query
          description: |-
            Optional comma separated list of fields to specify a sorting order.
             See https://google.aip.dev/132 for details.
          schema:
            type: string
            title: order_by
            maxLength: 1000
            pattern: ^$|^[a-zA-Z-_0-9., ]+$
            description: |-
              (OPTIONAL) Optional comma separated list of fields to specify a sorting order.
               See https://google.aip.dev/132 for details.
        - name: filter
          in: query
          description: |-
            Optional filter to return only item of interest.
             See https://google.aip.dev/160 for details.
          schema:
            type: string
            title: filter
            maxLength: 1000
            pattern: ^$|^[a-zA-Z-_0-9.,:/=*(){}"' ]+$
            description: |-
              (OPTIONAL) Optional filter to return only item of interest.
               See https://google.aip.dev/160 for details.
        - name: pageSize
          in: query
          description: |-
            Defines the amount of items to be contained in a single page.
             Default of 20.
          schema:
            type: integer
            title: page_size
            maximum: 100
            minimum: 1
            description: |-
              (OPTIONAL) Defines the amount of items to be contained in a single page.
               Default of 20.
        - name: offset
          in: query
          description: Index of the first item to return. This allows skipping items.
          schema:
            type: integer
            title: offset
            maximum: 10000
            description: (OPTIONAL) Index of the first item to return. This allows skipping items.
      responses:
        default:
          description: Error
          content:
            application/json:
              schema:
                $ref: '#/components/schemas/connect.error'
        "200":
          description: Success
          content:
            application/json:
              schema:
                $ref: '#/components/schemas/ListInstancesResponse'
    post:
      tags:
        - InstanceService
      summary: CreateInstance
      description: Create a instance.
      operationId: InstanceService_CreateInstance
      requestBody:
        description: The instance to create.
        content:
          application/json:
            schema:
              title: instance
              description: The instance to create.
              $ref: '#/components/schemas/InstanceResource'
      responses:
        default:
          description: Error
          content:
            application/json:
              schema:
                $ref: '#/components/schemas/connect.error'
        "200":
          description: Success
          content:
            application/json:
              schema:
                $ref: '#/components/schemas/InstanceResource'
  /edge-infra.orchestrator.apis/v2/instances/{resource_id}:
    get:
      tags:
        - InstanceService
      summary: GetInstance
      description: Get a specific instance.
      operationId: InstanceService_GetInstance
      parameters:
        - name: resource_id
          in: path
          description: Name of the requested instance.
          required: true
          schema:
            type: string
            title: resource_id
            description: Name of the requested instance.
      responses:
        default:
          description: Error
          content:
            application/json:
              schema:
                $ref: '#/components/schemas/connect.error'
        "200":
          description: Success
          content:
            application/json:
              schema:
                $ref: '#/components/schemas/InstanceResource'
    put:
      tags:
        - InstanceService
      summary: UpdateInstance
      description: Update a instance.
      operationId: InstanceService_UpdateInstance
      parameters:
        - name: resource_id
          in: path
          description: ID of the resource to be updated.
          required: true
          schema:
            type: string
            title: resource_id
            description: ID of the resource to be updated.
      requestBody:
        description: Updated values for the instance.
        content:
          application/json:
            schema:
              title: instance
              description: Updated values for the instance.
              $ref: '#/components/schemas/InstanceResource'
      responses:
        default:
          description: Error
          content:
            application/json:
              schema:
                $ref: '#/components/schemas/connect.error'
        "200":
          description: Success
          content:
            application/json:
              schema:
                $ref: '#/components/schemas/InstanceResource'
    delete:
      tags:
        - InstanceService
      summary: DeleteInstance
      description: Delete a instance.
      operationId: InstanceService_DeleteInstance
      parameters:
        - name: resource_id
          in: path
          description: Name of the instance instance to be deleted.
          required: true
          schema:
            type: string
            title: resource_id
            description: Name of the instance instance to be deleted.
      responses:
        default:
          description: Error
          content:
            application/json:
              schema:
                $ref: '#/components/schemas/connect.error'
        "200":
          description: Success
          content:
            application/json:
              schema:
                $ref: '#/components/schemas/DeleteInstanceResponse'
    patch:
      tags:
        - InstanceService
      summary: PatchInstance
      description: Patch a instance.
      operationId: InstanceService_PatchInstance
      parameters:
        - name: resource_id
          in: path
          description: ID of the resource to be updated.
          required: true
          schema:
            type: string
            title: resource_id
            description: ID of the resource to be updated.
      requestBody:
        description: Updated values for the instance.
        content:
          application/json:
            schema:
              title: instance
              description: Updated values for the instance.
              $ref: '#/components/schemas/InstanceResource'
      responses:
        default:
          description: Error
          content:
            application/json:
              schema:
                $ref: '#/components/schemas/connect.error'
        "200":
          description: Success
          content:
            application/json:
              schema:
                $ref: '#/components/schemas/InstanceResource'
  /edge-infra.orchestrator.apis/v2/instances/{resource_id}/invalidate:
    put:
      tags:
        - InstanceService
      summary: InvalidateInstance
      description: Invalidate a instance.
      operationId: InstanceService_InvalidateInstance
      parameters:
        - name: resource_id
          in: path
          description: Instance resource ID
          required: true
          schema:
            type: string
            title: resource_id
            pattern: ^inst-[0-9a-f]{8}$
            description: Instance resource ID
      responses:
        default:
          description: Error
          content:
            application/json:
              schema:
                $ref: '#/components/schemas/connect.error'
        "200":
          description: Success
          content:
            application/json:
              schema:
                $ref: '#/components/schemas/InvalidateInstanceResponse'
  /edge-infra.orchestrator.apis/v2/operating_systems:
    get:
      tags:
        - OperatingSystemService
      summary: ListOperatingSystems
      description: Get a list of OSs.
      operationId: OperatingSystemService_ListOperatingSystems
      parameters:
        - name: orderBy
          in: query
          description: |-
            Optional comma separated list of fields to specify a sorting order.
             See https://google.aip.dev/132 for details.
          schema:
            type: string
            title: order_by
            maxLength: 1000
            pattern: ^$|^[a-zA-Z-_0-9., ]+$
            description: |-
              (OPTIONAL) Optional comma separated list of fields to specify a sorting order.
               See https://google.aip.dev/132 for details.
        - name: filter
          in: query
          description: |-
            Optional filter to return only item of interest.
             See https://google.aip.dev/160 for details.
          schema:
            type: string
            title: filter
            maxLength: 1000
            pattern: ^$|^[a-zA-Z-_0-9.,:/=*(){}"' ]+$
            description: |-
              (OPTIONAL) Optional filter to return only item of interest.
               See https://google.aip.dev/160 for details.
        - name: pageSize
          in: query
          description: |-
            Defines the amount of items to be contained in a single page.
             Default of 20.
          schema:
            type: integer
            title: page_size
            maximum: 100
            minimum: 1
            description: |-
              (OPTIONAL) Defines the amount of items to be contained in a single page.
               Default of 20.
        - name: offset
          in: query
          description: Index of the first item to return. This allows skipping items.
          schema:
            type: integer
            title: offset
            maximum: 10000
            description: (OPTIONAL) Index of the first item to return. This allows skipping items.
      responses:
        default:
          description: Error
          content:
            application/json:
              schema:
                $ref: '#/components/schemas/connect.error'
        "200":
          description: Success
          content:
            application/json:
              schema:
                $ref: '#/components/schemas/ListOperatingSystemsResponse'
    post:
      tags:
        - OperatingSystemService
      summary: CreateOperatingSystem
      description: Create an OS
      operationId: OperatingSystemService_CreateOperatingSystem
      requestBody:
        description: The os to create.
        content:
          application/json:
            schema:
              title: os
              description: The os to create.
              $ref: '#/components/schemas/OperatingSystemResource'
      responses:
        default:
          description: Error
          content:
            application/json:
              schema:
                $ref: '#/components/schemas/connect.error'
        "200":
          description: Success
          content:
            application/json:
              schema:
                $ref: '#/components/schemas/OperatingSystemResource'
  /edge-infra.orchestrator.apis/v2/operating_systems/{resource_id}:
    get:
      tags:
        - OperatingSystemService
      summary: GetOperatingSystem
      description: Get a specific OS.
      operationId: OperatingSystemService_GetOperatingSystem
      parameters:
        - name: resource_id
          in: path
          description: Name of the requested os.
          required: true
          schema:
            type: string
            title: resource_id
            description: Name of the requested os.
      responses:
        default:
          description: Error
          content:
            application/json:
              schema:
                $ref: '#/components/schemas/connect.error'
        "200":
          description: Success
          content:
            application/json:
              schema:
                $ref: '#/components/schemas/OperatingSystemResource'
    put:
      tags:
        - OperatingSystemService
      summary: UpdateOperatingSystem
      description: Update an OS.
      operationId: OperatingSystemService_UpdateOperatingSystem
      parameters:
        - name: resource_id
          in: path
          description: Name of the os os to be updated.
          required: true
          schema:
            type: string
            title: resource_id
            description: Name of the os os to be updated.
      requestBody:
        description: Updated values for the os.
        content:
          application/json:
            schema:
              title: os
              description: Updated values for the os.
              $ref: '#/components/schemas/OperatingSystemResource'
      responses:
        default:
          description: Error
          content:
            application/json:
              schema:
                $ref: '#/components/schemas/connect.error'
        "200":
          description: Success
          content:
            application/json:
              schema:
                $ref: '#/components/schemas/OperatingSystemResource'
    delete:
      tags:
        - OperatingSystemService
      summary: DeleteOperatingSystem
      description: Delete an OS.
      operationId: OperatingSystemService_DeleteOperatingSystem
      parameters:
        - name: resource_id
          in: path
          description: Name of the os os to be deleted.
          required: true
          schema:
            type: string
            title: resource_id
            description: Name of the os os to be deleted.
      responses:
        default:
          description: Error
          content:
            application/json:
              schema:
                $ref: '#/components/schemas/connect.error'
        "200":
          description: Success
          content:
            application/json:
              schema:
                $ref: '#/components/schemas/DeleteOperatingSystemResponse'
    patch:
      tags:
        - OperatingSystemService
      summary: PatchOperatingSystem
      description: Patch an OS.
      operationId: OperatingSystemService_PatchOperatingSystem
      parameters:
        - name: resource_id
          in: path
          description: ID of the resource to be updated.
          required: true
          schema:
            type: string
            title: resource_id
            description: ID of the resource to be updated.
      requestBody:
        description: Updated values for the os.
        content:
          application/json:
            schema:
              title: os
              description: Updated values for the os.
              $ref: '#/components/schemas/OperatingSystemResource'
      responses:
        default:
          description: Error
          content:
            application/json:
              schema:
                $ref: '#/components/schemas/connect.error'
        "200":
          description: Success
          content:
            application/json:
              schema:
                $ref: '#/components/schemas/OperatingSystemResource'
  /edge-infra.orchestrator.apis/v2/providers:
    get:
      tags:
        - ProviderService
      summary: ListProviders
      description: Get a list of providers.
      operationId: ProviderService_ListProviders
      parameters:
        - name: orderBy
          in: query
          description: |-
            Optional comma separated list of fields to specify a sorting order.
             See https://google.aip.dev/132 for details.
          schema:
            type: string
            title: order_by
            maxLength: 1000
            pattern: ^$|^[a-zA-Z-_0-9., ]+$
            description: |-
              (OPTIONAL) Optional comma separated list of fields to specify a sorting order.
               See https://google.aip.dev/132 for details.
        - name: filter
          in: query
          description: |-
            Optional filter to return only item of interest.
             See https://google.aip.dev/160 for details.
          schema:
            type: string
            title: filter
            maxLength: 1000
            pattern: ^$|^[a-zA-Z-_0-9.,:/=*(){}"' ]+$
            description: |-
              (OPTIONAL) Optional filter to return only item of interest.
               See https://google.aip.dev/160 for details.
        - name: pageSize
          in: query
          description: |-
            Defines the amount of items to be contained in a single page.
             Default of 20.
          schema:
            type: integer
            title: page_size
            maximum: 100
            minimum: 1
            description: |-
              (OPTIONAL) Defines the amount of items to be contained in a single page.
               Default of 20.
        - name: offset
          in: query
          description: Index of the first item to return. This allows skipping items.
          schema:
            type: integer
            title: offset
            maximum: 10000
            description: (OPTIONAL) Index of the first item to return. This allows skipping items.
      responses:
        default:
          description: Error
          content:
            application/json:
              schema:
                $ref: '#/components/schemas/connect.error'
        "200":
          description: Success
          content:
            application/json:
              schema:
                $ref: '#/components/schemas/ListProvidersResponse'
    post:
      tags:
        - ProviderService
      summary: CreateProvider
      description: Create a provider.
      operationId: ProviderService_CreateProvider
      requestBody:
        description: The provider to create.
        content:
          application/json:
            schema:
              title: provider
              description: The provider to create.
              $ref: '#/components/schemas/ProviderResource'
      responses:
        default:
          description: Error
          content:
            application/json:
              schema:
                $ref: '#/components/schemas/connect.error'
        "200":
          description: Success
          content:
            application/json:
              schema:
                $ref: '#/components/schemas/ProviderResource'
  /edge-infra.orchestrator.apis/v2/providers/{resource_id}:
    get:
      tags:
        - ProviderService
      summary: GetProvider
      description: Get a specific provider.
      operationId: ProviderService_GetProvider
      parameters:
        - name: resource_id
          in: path
          description: Name of the requested provider.
          required: true
          schema:
            type: string
            title: resource_id
            description: Name of the requested provider.
      responses:
        default:
          description: Error
          content:
            application/json:
              schema:
                $ref: '#/components/schemas/connect.error'
        "200":
          description: Success
          content:
            application/json:
              schema:
                $ref: '#/components/schemas/ProviderResource'
    delete:
      tags:
        - ProviderService
      summary: DeleteProvider
      description: Delete a provider.
      operationId: ProviderService_DeleteProvider
      parameters:
        - name: resource_id
          in: path
          description: Name of the provider provider to be deleted.
          required: true
          schema:
            type: string
            title: resource_id
            description: Name of the provider provider to be deleted.
      responses:
        default:
          description: Error
          content:
            application/json:
              schema:
                $ref: '#/components/schemas/connect.error'
        "200":
          description: Success
          content:
            application/json:
              schema:
                $ref: '#/components/schemas/DeleteProviderResponse'
  /edge-infra.orchestrator.apis/v2/workloads:
    get:
      tags:
        - WorkloadService
      summary: ListWorkloads
      description: Get a list of workloads.
      operationId: WorkloadService_ListWorkloads
      parameters:
        - name: orderBy
          in: query
          description: |-
            Optional comma separated list of fields to specify a sorting order.
             See https://google.aip.dev/132 for details.
          schema:
            type: string
            title: order_by
            maxLength: 1000
            pattern: ^$|^[a-zA-Z-_0-9., ]+$
            description: |-
              (OPTIONAL) Optional comma separated list of fields to specify a sorting order.
               See https://google.aip.dev/132 for details.
        - name: filter
          in: query
          description: |-
            Optional filter to return only item of interest.
             See https://google.aip.dev/160 for details.
          schema:
            type: string
            title: filter
            maxLength: 1000
            pattern: ^$|^[a-zA-Z-_0-9.,:/=*(){}"' ]+$
            description: |-
              (OPTIONAL) Optional filter to return only item of interest.
               See https://google.aip.dev/160 for details.
        - name: pageSize
          in: query
          description: |-
            Defines the amount of items to be contained in a single page.
             Default of 20.
          schema:
            type: integer
            title: page_size
            maximum: 100
            minimum: 1
            description: |-
              (OPTIONAL) Defines the amount of items to be contained in a single page.
               Default of 20.
        - name: offset
          in: query
          description: Index of the first item to return. This allows skipping items.
          schema:
            type: integer
            title: offset
            maximum: 10000
            description: (OPTIONAL) Index of the first item to return. This allows skipping items.
      responses:
        default:
          description: Error
          content:
            application/json:
              schema:
                $ref: '#/components/schemas/connect.error'
        "200":
          description: Success
          content:
            application/json:
              schema:
                $ref: '#/components/schemas/ListWorkloadsResponse'
    post:
      tags:
        - WorkloadService
      summary: CreateWorkload
      description: Create a workload.
      operationId: WorkloadService_CreateWorkload
      requestBody:
        description: The workload to create.
        content:
          application/json:
            schema:
              title: workload
              description: The workload to create.
              $ref: '#/components/schemas/WorkloadResource'
      responses:
        default:
          description: Error
          content:
            application/json:
              schema:
                $ref: '#/components/schemas/connect.error'
        "200":
          description: Success
          content:
            application/json:
              schema:
                $ref: '#/components/schemas/WorkloadResource'
  /edge-infra.orchestrator.apis/v2/workloads/{resource_id}:
    get:
      tags:
        - WorkloadService
      summary: GetWorkload
      description: Get a specific workload.
      operationId: WorkloadService_GetWorkload
      parameters:
        - name: resource_id
          in: path
          description: Name of the requested workload.
          required: true
          schema:
            type: string
            title: resource_id
            description: Name of the requested workload.
      responses:
        default:
          description: Error
          content:
            application/json:
              schema:
                $ref: '#/components/schemas/connect.error'
        "200":
          description: Success
          content:
            application/json:
              schema:
                $ref: '#/components/schemas/WorkloadResource'
    put:
      tags:
        - WorkloadService
      summary: UpdateWorkload
      description: Update a workload.
      operationId: WorkloadService_UpdateWorkload
      parameters:
        - name: resource_id
          in: path
          description: Name of the workload workload to be updated.
          required: true
          schema:
            type: string
            title: resource_id
            description: Name of the workload workload to be updated.
      requestBody:
        description: Updated values for the workload.
        content:
          application/json:
            schema:
              title: workload
              description: Updated values for the workload.
              $ref: '#/components/schemas/WorkloadResource'
      responses:
        default:
          description: Error
          content:
            application/json:
              schema:
                $ref: '#/components/schemas/connect.error'
        "200":
          description: Success
          content:
            application/json:
              schema:
                $ref: '#/components/schemas/WorkloadResource'
    delete:
      tags:
        - WorkloadService
      summary: DeleteWorkload
      description: Delete a workload.
      operationId: WorkloadService_DeleteWorkload
      parameters:
        - name: resource_id
          in: path
          description: Name of the workload workload to be deleted.
          required: true
          schema:
            type: string
            title: resource_id
            description: Name of the workload workload to be deleted.
      responses:
        default:
          description: Error
          content:
            application/json:
              schema:
                $ref: '#/components/schemas/connect.error'
        "200":
          description: Success
          content:
            application/json:
              schema:
                $ref: '#/components/schemas/DeleteWorkloadResponse'
    patch:
      tags:
        - WorkloadService
      summary: PatchWorkload
      description: Patch a workload.
      operationId: WorkloadService_PatchWorkload
      parameters:
        - name: resource_id
          in: path
          description: ID of the resource to be updated.
          required: true
          schema:
            type: string
            title: resource_id
            description: ID of the resource to be updated.
      requestBody:
        description: Updated values for the workload.
        content:
          application/json:
            schema:
              title: workload
              description: Updated values for the workload.
              $ref: '#/components/schemas/WorkloadResource'
      responses:
        default:
          description: Error
          content:
            application/json:
              schema:
                $ref: '#/components/schemas/connect.error'
        "200":
          description: Success
          content:
            application/json:
              schema:
                $ref: '#/components/schemas/WorkloadResource'
  /edge-infra.orchestrator.apis/v2/workload_members:
    get:
      tags:
        - WorkloadMemberService
      summary: ListWorkloadMembers
      description: Get a list of workload_members.
      operationId: WorkloadMemberService_ListWorkloadMembers
      parameters:
        - name: orderBy
          in: query
          description: |-
            Optional comma separated list of fields to specify a sorting order.
             See https://google.aip.dev/132 for details.
          schema:
            type: string
            title: order_by
            maxLength: 1000
            pattern: ^$|^[a-zA-Z-_0-9., ]+$
            description: |-
              (OPTIONAL) Optional comma separated list of fields to specify a sorting order.
               See https://google.aip.dev/132 for details.
        - name: filter
          in: query
          description: |-
            Optional filter to return only item of interest.
             See https://google.aip.dev/160 for details.
          schema:
            type: string
            title: filter
            maxLength: 1000
            pattern: ^$|^[a-zA-Z-_0-9.,:/=*(){}"' ]+$
            description: |-
              (OPTIONAL) Optional filter to return only item of interest.
               See https://google.aip.dev/160 for details.
        - name: pageSize
          in: query
          description: |-
            Defines the amount of items to be contained in a single page.
             Default of 20.
          schema:
            type: integer
            title: page_size
            maximum: 100
            minimum: 1
            description: |-
              (OPTIONAL) Defines the amount of items to be contained in a single page.
               Default of 20.
        - name: offset
          in: query
          description: Index of the first item to return. This allows skipping items.
          schema:
            type: integer
            title: offset
            maximum: 10000
            description: (OPTIONAL) Index of the first item to return. This allows skipping items.
      responses:
        default:
          description: Error
          content:
            application/json:
              schema:
                $ref: '#/components/schemas/connect.error'
        "200":
          description: Success
          content:
            application/json:
              schema:
                $ref: '#/components/schemas/ListWorkloadMembersResponse'
    post:
      tags:
        - WorkloadMemberService
      summary: CreateWorkloadMember
      description: Create a workload_member.
      operationId: WorkloadMemberService_CreateWorkloadMember
      requestBody:
        description: The workload_member to create.
        content:
          application/json:
            schema:
              title: workload_member
              description: The workload_member to create.
              $ref: '#/components/schemas/WorkloadMember'
      responses:
        default:
          description: Error
          content:
            application/json:
              schema:
                $ref: '#/components/schemas/connect.error'
        "200":
          description: Success
          content:
            application/json:
              schema:
                $ref: '#/components/schemas/WorkloadMember'
  /edge-infra.orchestrator.apis/v2/workload_members/{resource_id}:
    get:
      tags:
        - WorkloadMemberService
      summary: GetWorkloadMember
      description: Get a specific workload_member.
      operationId: WorkloadMemberService_GetWorkloadMember
      parameters:
        - name: resource_id
          in: path
          description: Name of the requested workload_member.
          required: true
          schema:
            type: string
            title: resource_id
            description: Name of the requested workload_member.
      responses:
        default:
          description: Error
          content:
            application/json:
              schema:
                $ref: '#/components/schemas/connect.error'
        "200":
          description: Success
          content:
            application/json:
              schema:
                $ref: '#/components/schemas/WorkloadMember'
    delete:
      tags:
        - WorkloadMemberService
      summary: DeleteWorkloadMember
      description: Delete a workload_member.
      operationId: WorkloadMemberService_DeleteWorkloadMember
      parameters:
        - name: resource_id
          in: path
          description: Name of the workload_member workload_member to be deleted.
          required: true
          schema:
            type: string
            title: resource_id
            description: Name of the workload_member workload_member to be deleted.
      responses:
        default:
          description: Error
          content:
            application/json:
              schema:
                $ref: '#/components/schemas/connect.error'
        "200":
          description: Success
          content:
            application/json:
              schema:
                $ref: '#/components/schemas/DeleteWorkloadMemberResponse'
  /edge-infra.orchestrator.apis/v2/schedules:
    get:
      tags:
        - ScheduleService
      summary: ListSchedules
      description: Get a list of schedules (single/repeated).
      operationId: ScheduleService_ListSchedules
      parameters:
        - name: pageSize
          in: query
          description: |-
            Defines the amount of items to be contained in a single page.
             Default of 20.
          schema:
            type: integer
            title: page_size
            maximum: 100
            minimum: 1
            description: |-
              (OPTIONAL) Defines the amount of items to be contained in a single page.
               Default of 20.
        - name: offset
          in: query
          description: Index of the first item to return. This allows skipping items.
          schema:
            type: integer
            title: offset
            maximum: 10000
            description: (OPTIONAL) Index of the first item to return. This allows skipping items.
        - name: hostId
          in: query
          description: |-
            The host ID target of the schedules. If not specified, returns all schedules
             (given the other query params). If specified, returns the schedules that have
             the specified host ID applied to them, i.e., target including the inherited ones
             (parent site if not null). If null, returns all the schedules without a host ID as target.
          schema:
            type: string
            title: host_id
            pattern: ^host-[0-9a-f]{8}$
            description: |-
              (OPTIONAL) The host ID target of the schedules. If not specified, returns all schedules
               (given the other query params). If specified, returns the schedules that have
               the specified host ID applied to them, i.e., target including the inherited ones
               (parent site if not null). If null, returns all the schedules without a host ID as target.
        - name: siteId
          in: query
          description: |-
            The site ID target of the schedules. If not specified, returns all schedules
             (given the other query params). If specified, returns the schedules that have
             the specified site ID applied to them, i.e., target including the inherited ones.
             If null, returns all the schedules without a site ID as target
          schema:
            type: string
            title: site_id
            pattern: ^site-[0-9a-f]{8}$
            description: |-
              (OPTIONAL) The site ID target of the schedules. If not specified, returns all schedules
               (given the other query params). If specified, returns the schedules that have
               the specified site ID applied to them, i.e., target including the inherited ones.
               If null, returns all the schedules without a site ID as target
        - name: regionId
          in: query
          description: |-
            The region ID target of the schedules. If not specified,
             returns all schedules (given the other query params).
             If specified, returns the schedules that have the specified region ID applied to them,
             i.e., target including the inherited ones (parent region if not null).
             If null, returns all the schedules without a region ID as target.
          schema:
            type: string
            title: region_id
            pattern: ^region-[0-9a-f]{8}$
            description: |-
              (OPTIONAL) The region ID target of the schedules. If not specified,
               returns all schedules (given the other query params).
               If specified, returns the schedules that have the specified region ID applied to them,
               i.e., target including the inherited ones (parent region if not null).
               If null, returns all the schedules without a region ID as target.
        - name: unixEpoch
          in: query
          description: Filter based on the timestamp, expected to be UNIX epoch UTC timestamp in seconds.
          schema:
            type: string
            title: unix_epoch
            pattern: ^[0-9]+$
            description: (OPTIONAL) Filter based on the timestamp, expected to be UNIX epoch UTC timestamp in seconds.
      responses:
        default:
          description: Error
          content:
            application/json:
              schema:
                $ref: '#/components/schemas/connect.error'
        "200":
          description: Success
          content:
            application/json:
              schema:
                $ref: '#/components/schemas/ListSchedulesResponse'
  /edge-infra.orchestrator.apis/v2/schedules/single:
    get:
      tags:
        - ScheduleService
      summary: ListSingleSchedules
      description: Get a list of singleSchedules.
      operationId: ScheduleService_ListSingleSchedules
      parameters:
        - name: pageSize
          in: query
          description: |-
            Defines the amount of items to be contained in a single page.
             Default of 20.
          schema:
            type: integer
            title: page_size
            maximum: 100
            minimum: 1
            description: |-
              (OPTIONAL) Defines the amount of items to be contained in a single page.
               Default of 20.
        - name: offset
          in: query
          description: Index of the first item to return. This allows skipping items.
          schema:
            type: integer
            title: offset
            maximum: 10000
            description: (OPTIONAL) Index of the first item to return. This allows skipping items.
        - name: hostId
          in: query
          description: |-
            The host ID target of the schedules. If not specified, returns all schedules
             (given the other query params). If specified, returns the schedules that have
             the specified host ID applied to them, i.e., target including the inherited ones
             (parent site if not null). If null, returns all the schedules without a host ID as target.
          schema:
            type: string
            title: host_id
            pattern: ^host-[0-9a-f]{8}$
            description: |-
              (OPTIONAL) The host ID target of the schedules. If not specified, returns all schedules
               (given the other query params). If specified, returns the schedules that have
               the specified host ID applied to them, i.e., target including the inherited ones
               (parent site if not null). If null, returns all the schedules without a host ID as target.
        - name: siteId
          in: query
          description: |-
            The site ID target of the schedules. If not specified, returns all schedules
             (given the other query params). If specified, returns the schedules that have
             the specified site ID applied to them, i.e., target including the inherited ones.
             If null, returns all the schedules without a site ID as target
          schema:
            type: string
            title: site_id
            pattern: ^site-[0-9a-f]{8}$
            description: |-
              (OPTIONAL) The site ID target of the schedules. If not specified, returns all schedules
               (given the other query params). If specified, returns the schedules that have
               the specified site ID applied to them, i.e., target including the inherited ones.
               If null, returns all the schedules without a site ID as target
        - name: regionId
          in: query
          description: |-
            The region ID target of the schedules. If not specified,
             returns all schedules (given the other query params).
             If specified, returns the schedules that have the specified region ID applied to them,
             i.e., target including the inherited ones (parent region if not null).
             If null, returns all the schedules without a region ID as target.
          schema:
            type: string
            title: region_id
            pattern: ^region-[0-9a-f]{8}$
            description: |-
              (OPTIONAL) The region ID target of the schedules. If not specified,
               returns all schedules (given the other query params).
               If specified, returns the schedules that have the specified region ID applied to them,
               i.e., target including the inherited ones (parent region if not null).
               If null, returns all the schedules without a region ID as target.
        - name: unixEpoch
          in: query
          description: Filter based on the timestamp, expected to be UNIX epoch UTC timestamp in seconds.
          schema:
            type: string
            title: unix_epoch
            pattern: ^[0-9]+$
            description: (OPTIONAL) Filter based on the timestamp, expected to be UNIX epoch UTC timestamp in seconds.
      responses:
        default:
          description: Error
          content:
            application/json:
              schema:
                $ref: '#/components/schemas/connect.error'
        "200":
          description: Success
          content:
            application/json:
              schema:
                $ref: '#/components/schemas/ListSingleSchedulesResponse'
    post:
      tags:
        - ScheduleService
      summary: CreateSingleSchedule
      description: Create a single_schedule.
      operationId: ScheduleService_CreateSingleSchedule
      requestBody:
        description: The single_schedule to create.
        content:
          application/json:
            schema:
              title: single_schedule
              description: The single_schedule to create.
              $ref: '#/components/schemas/SingleScheduleResource'
      responses:
        default:
          description: Error
          content:
            application/json:
              schema:
                $ref: '#/components/schemas/connect.error'
        "200":
          description: Success
          content:
            application/json:
              schema:
                $ref: '#/components/schemas/SingleScheduleResource'
  /edge-infra.orchestrator.apis/v2/schedules/single/{resource_id}:
    get:
      tags:
        - ScheduleService
      summary: GetSingleSchedule
      description: Get a specific single_schedule.
      operationId: ScheduleService_GetSingleSchedule
      parameters:
        - name: resource_id
          in: path
          description: Name of the requested single_schedule.
          required: true
          schema:
            type: string
            title: resource_id
            description: Name of the requested single_schedule.
      responses:
        default:
          description: Error
          content:
            application/json:
              schema:
                $ref: '#/components/schemas/connect.error'
        "200":
          description: Success
          content:
            application/json:
              schema:
                $ref: '#/components/schemas/SingleScheduleResource'
    put:
      tags:
        - ScheduleService
      summary: UpdateSingleSchedule
      description: Update a single_schedule.
      operationId: ScheduleService_UpdateSingleSchedule
      parameters:
        - name: resource_id
          in: path
          description: Name of the single_schedule single_schedule to be updated.
          required: true
          schema:
            type: string
            title: resource_id
            description: Name of the single_schedule single_schedule to be updated.
      requestBody:
        description: Updated values for the single_schedule.
        content:
          application/json:
            schema:
              title: single_schedule
              description: Updated values for the single_schedule.
              $ref: '#/components/schemas/SingleScheduleResource'
      responses:
        default:
          description: Error
          content:
            application/json:
              schema:
                $ref: '#/components/schemas/connect.error'
        "200":
          description: Success
          content:
            application/json:
              schema:
                $ref: '#/components/schemas/SingleScheduleResource'
    delete:
      tags:
        - ScheduleService
      summary: DeleteSingleSchedule
      description: Delete a single_schedule.
      operationId: ScheduleService_DeleteSingleSchedule
      parameters:
        - name: resource_id
          in: path
          description: Name of the single_schedule single_schedule to be deleted.
          required: true
          schema:
            type: string
            title: resource_id
            description: Name of the single_schedule single_schedule to be deleted.
      responses:
        default:
          description: Error
          content:
            application/json:
              schema:
                $ref: '#/components/schemas/connect.error'
        "200":
          description: Success
          content:
            application/json:
              schema:
                $ref: '#/components/schemas/DeleteSingleScheduleResponse'
    patch:
      tags:
        - ScheduleService
      summary: PatchSingleSchedule
      description: Patch a single_schedule.
      operationId: ScheduleService_PatchSingleSchedule
      parameters:
        - name: resource_id
          in: path
          description: ID of the resource to be updated.
          required: true
          schema:
            type: string
            title: resource_id
            description: ID of the resource to be updated.
      requestBody:
        description: Updated values for the single_schedule.
        content:
          application/json:
            schema:
              title: single_schedule
              description: Updated values for the single_schedule.
              $ref: '#/components/schemas/SingleScheduleResource'
      responses:
        default:
          description: Error
          content:
            application/json:
              schema:
                $ref: '#/components/schemas/connect.error'
        "200":
          description: Success
          content:
            application/json:
              schema:
                $ref: '#/components/schemas/SingleScheduleResource'
  /edge-infra.orchestrator.apis/v2/schedules/repeated:
    get:
      tags:
        - ScheduleService
      summary: ListRepeatedSchedules
      description: Get a list of repeatedSchedules.
      operationId: ScheduleService_ListRepeatedSchedules
      parameters:
        - name: pageSize
          in: query
          description: |-
            Defines the amount of items to be contained in a single page.
             Default of 20.
          schema:
            type: integer
            title: page_size
            maximum: 100
            minimum: 1
            description: |-
              (OPTIONAL) Defines the amount of items to be contained in a single page.
               Default of 20.
        - name: offset
          in: query
          description: Index of the first item to return. This allows skipping items.
          schema:
            type: integer
            title: offset
            maximum: 10000
            description: (OPTIONAL) Index of the first item to return. This allows skipping items.
        - name: hostId
          in: query
          description: |-
            The host ID target of the schedules. If not specified, returns all schedules
             (given the other query params). If specified, returns the schedules that have
             the specified host ID applied to them, i.e., target including the inherited ones
             (parent site if not null). If null, returns all the schedules without a host ID as target.
          schema:
            type: string
            title: host_id
            pattern: ^host-[0-9a-f]{8}$
            description: |-
              (OPTIONAL) The host ID target of the schedules. If not specified, returns all schedules
               (given the other query params). If specified, returns the schedules that have
               the specified host ID applied to them, i.e., target including the inherited ones
               (parent site if not null). If null, returns all the schedules without a host ID as target.
        - name: siteId
          in: query
          description: |-
            The site ID target of the schedules. If not specified, returns all schedules
             (given the other query params). If specified, returns the schedules that have
             the specified site ID applied to them, i.e., target including the inherited ones.
             If null, returns all the schedules without a site ID as target
          schema:
            type: string
            title: site_id
            pattern: ^site-[0-9a-f]{8}$
            description: |-
              (OPTIONAL) The site ID target of the schedules. If not specified, returns all schedules
               (given the other query params). If specified, returns the schedules that have
               the specified site ID applied to them, i.e., target including the inherited ones.
               If null, returns all the schedules without a site ID as target
        - name: regionId
          in: query
          description: |-
            The region ID target of the schedules. If not specified,
             returns all schedules (given the other query params).
             If specified, returns the schedules that have the specified region ID applied to them,
             i.e., target including the inherited ones (parent region if not null).
             If null, returns all the schedules without a region ID as target.
          schema:
            type: string
            title: region_id
            pattern: ^region-[0-9a-f]{8}$
            description: |-
              (OPTIONAL) The region ID target of the schedules. If not specified,
               returns all schedules (given the other query params).
               If specified, returns the schedules that have the specified region ID applied to them,
               i.e., target including the inherited ones (parent region if not null).
               If null, returns all the schedules without a region ID as target.
        - name: unixEpoch
          in: query
          description: Filter based on the timestamp, expected to be UNIX epoch UTC timestamp in seconds.
          schema:
            type: string
            title: unix_epoch
            pattern: ^[0-9]+$
            description: (OPTIONAL) Filter based on the timestamp, expected to be UNIX epoch UTC timestamp in seconds.
      responses:
        default:
          description: Error
          content:
            application/json:
              schema:
                $ref: '#/components/schemas/connect.error'
        "200":
          description: Success
          content:
            application/json:
              schema:
                $ref: '#/components/schemas/ListRepeatedSchedulesResponse'
    post:
      tags:
        - ScheduleService
      summary: CreateRepeatedSchedule
      description: Create a repeated_schedule.
      operationId: ScheduleService_CreateRepeatedSchedule
      requestBody:
        description: The repeated_schedule to create.
        content:
          application/json:
            schema:
              title: repeated_schedule
              description: The repeated_schedule to create.
              $ref: '#/components/schemas/RepeatedScheduleResource'
      responses:
        default:
          description: Error
          content:
            application/json:
              schema:
                $ref: '#/components/schemas/connect.error'
        "200":
          description: Success
          content:
            application/json:
              schema:
                $ref: '#/components/schemas/RepeatedScheduleResource'
  /edge-infra.orchestrator.apis/v2/schedules/repeated/{resource_id}:
    get:
      tags:
        - ScheduleService
      summary: GetRepeatedSchedule
      description: Get a specific repeated_schedule.
      operationId: ScheduleService_GetRepeatedSchedule
      parameters:
        - name: resource_id
          in: path
          description: Name of the requested repeated_schedule.
          required: true
          schema:
            type: string
            title: resource_id
            description: Name of the requested repeated_schedule.
      responses:
        default:
          description: Error
          content:
            application/json:
              schema:
                $ref: '#/components/schemas/connect.error'
        "200":
          description: Success
          content:
            application/json:
              schema:
                $ref: '#/components/schemas/RepeatedScheduleResource'
    put:
      tags:
        - ScheduleService
      summary: UpdateRepeatedSchedule
      description: Update a repeated_schedule.
      operationId: ScheduleService_UpdateRepeatedSchedule
      parameters:
        - name: resource_id
          in: path
          description: Name of the repeated_schedule repeated_schedule to be updated.
          required: true
          schema:
            type: string
            title: resource_id
            description: Name of the repeated_schedule repeated_schedule to be updated.
      requestBody:
        description: Updated values for the repeated_schedule.
        content:
          application/json:
            schema:
              title: repeated_schedule
              description: Updated values for the repeated_schedule.
              $ref: '#/components/schemas/RepeatedScheduleResource'
      responses:
        default:
          description: Error
          content:
            application/json:
              schema:
                $ref: '#/components/schemas/connect.error'
        "200":
          description: Success
          content:
            application/json:
              schema:
                $ref: '#/components/schemas/RepeatedScheduleResource'
    delete:
      tags:
        - ScheduleService
      summary: DeleteRepeatedSchedule
      description: Delete a repeated_schedule.
      operationId: ScheduleService_DeleteRepeatedSchedule
      parameters:
        - name: resource_id
          in: path
          description: Name of the repeated_schedule repeated_schedule to be deleted.
          required: true
          schema:
            type: string
            title: resource_id
            description: Name of the repeated_schedule repeated_schedule to be deleted.
      responses:
        default:
          description: Error
          content:
            application/json:
              schema:
                $ref: '#/components/schemas/connect.error'
        "200":
          description: Success
          content:
            application/json:
              schema:
                $ref: '#/components/schemas/DeleteRepeatedScheduleResponse'
    patch:
      tags:
        - ScheduleService
      summary: PatchRepeatedSchedule
      description: Patch a repeated_schedule.
      operationId: ScheduleService_PatchRepeatedSchedule
      parameters:
        - name: resource_id
          in: path
          description: ID of the resource to be updated.
          required: true
          schema:
            type: string
            title: resource_id
            description: ID of the resource to be updated.
      requestBody:
        description: Updated values for the repeated_schedule.
        content:
          application/json:
            schema:
              title: repeated_schedule
              description: Updated values for the repeated_schedule.
              $ref: '#/components/schemas/RepeatedScheduleResource'
      responses:
        default:
          description: Error
          content:
            application/json:
              schema:
                $ref: '#/components/schemas/connect.error'
        "200":
          description: Success
          content:
            application/json:
              schema:
                $ref: '#/components/schemas/RepeatedScheduleResource'
  /edge-infra.orchestrator.apis/v2/telemetry/groups/logs:
    get:
      tags:
        - TelemetryLogsGroupService
      summary: ListTelemetryLogsGroups
      description: Get a list of telemetry_logs_groups.
      operationId: TelemetryLogsGroupService_ListTelemetryLogsGroups
      parameters:
        - name: pageSize
          in: query
          description: |-
            Defines the amount of items to be contained in a single page.
             Default of 20.
          schema:
            type: integer
            title: page_size
            maximum: 100
            minimum: 1
            description: |-
              (OPTIONAL) Defines the amount of items to be contained in a single page.
               Default of 20.
        - name: offset
          in: query
          description: Index of the first item to return. This allows skipping items.
          schema:
            type: integer
            title: offset
            maximum: 10000
            description: (OPTIONAL) Index of the first item to return. This allows skipping items.
        - name: orderBy
          in: query
          description: |-
            Optional comma separated list of fields to specify a sorting order.
             See https://google.aip.dev/132 for details.
          schema:
            type: string
            title: order_by
            maxLength: 1000
            pattern: ^$|^[a-zA-Z-_0-9., ]+$
            description: |-
              (OPTIONAL) Optional comma separated list of fields to specify a sorting order.
               See https://google.aip.dev/132 for details.
      responses:
        default:
          description: Error
          content:
            application/json:
              schema:
                $ref: '#/components/schemas/connect.error'
        "200":
          description: Success
          content:
            application/json:
              schema:
                $ref: '#/components/schemas/ListTelemetryLogsGroupsResponse'
    post:
      tags:
        - TelemetryLogsGroupService
      summary: CreateTelemetryLogsGroup
      description: Create a telemetry_logs_group.
      operationId: TelemetryLogsGroupService_CreateTelemetryLogsGroup
      requestBody:
        description: The telemetry_logs_group to create.
        content:
          application/json:
            schema:
              title: telemetry_logs_group
              description: The telemetry_logs_group to create.
              $ref: '#/components/schemas/TelemetryLogsGroupResource'
      responses:
        default:
          description: Error
          content:
            application/json:
              schema:
                $ref: '#/components/schemas/connect.error'
        "200":
          description: Success
          content:
            application/json:
              schema:
                $ref: '#/components/schemas/TelemetryLogsGroupResource'
  /edge-infra.orchestrator.apis/v2/telemetry/groups/logs/{resource_id}:
    get:
      tags:
        - TelemetryLogsGroupService
      summary: GetTelemetryLogsGroup
      description: Get a specific telemetry_logs_group.
      operationId: TelemetryLogsGroupService_GetTelemetryLogsGroup
      parameters:
        - name: resource_id
          in: path
          description: Name of the requested telemetry_logs_group.
          required: true
          schema:
            type: string
            title: resource_id
            description: Name of the requested telemetry_logs_group.
      responses:
        default:
          description: Error
          content:
            application/json:
              schema:
                $ref: '#/components/schemas/connect.error'
        "200":
          description: Success
          content:
            application/json:
              schema:
                $ref: '#/components/schemas/TelemetryLogsGroupResource'
    delete:
      tags:
        - TelemetryLogsGroupService
      summary: DeleteTelemetryLogsGroup
      description: Delete a telemetry_logs_group.
      operationId: TelemetryLogsGroupService_DeleteTelemetryLogsGroup
      parameters:
        - name: resource_id
          in: path
          description: Name of the telemetry_logs_group telemetry_logs_group to be deleted.
          required: true
          schema:
            type: string
            title: resource_id
            description: Name of the telemetry_logs_group telemetry_logs_group to be deleted.
      responses:
        default:
          description: Error
          content:
            application/json:
              schema:
                $ref: '#/components/schemas/connect.error'
        "200":
          description: Success
          content:
            application/json:
              schema:
                $ref: '#/components/schemas/DeleteTelemetryLogsGroupResponse'
  /edge-infra.orchestrator.apis/v2/telemetry/groups/metrics:
    get:
      tags:
        - TelemetryMetricsGroupService
      summary: ListTelemetryMetricsGroups
      description: Get a list of telemetryMetricsGroups.
      operationId: TelemetryMetricsGroupService_ListTelemetryMetricsGroups
      parameters:
        - name: pageSize
          in: query
          description: |-
            Defines the amount of items to be contained in a single page.
             Default of 20.
          schema:
            type: integer
            title: page_size
            maximum: 100
            minimum: 1
            description: |-
              (OPTIONAL) Defines the amount of items to be contained in a single page.
               Default of 20.
        - name: offset
          in: query
          description: Index of the first item to return. This allows skipping items.
          schema:
            type: integer
            title: offset
            maximum: 10000
            description: (OPTIONAL) Index of the first item to return. This allows skipping items.
        - name: orderBy
          in: query
          description: |-
            Optional comma separated list of fields to specify a sorting order.
             See https://google.aip.dev/132 for details.
          schema:
            type: string
            title: order_by
            maxLength: 1000
            pattern: ^$|^[a-zA-Z-_0-9., ]+$
            description: |-
              (OPTIONAL) Optional comma separated list of fields to specify a sorting order.
               See https://google.aip.dev/132 for details.
      responses:
        default:
          description: Error
          content:
            application/json:
              schema:
                $ref: '#/components/schemas/connect.error'
        "200":
          description: Success
          content:
            application/json:
              schema:
                $ref: '#/components/schemas/ListTelemetryMetricsGroupsResponse'
    post:
      tags:
        - TelemetryMetricsGroupService
      summary: CreateTelemetryMetricsGroup
      description: Create a telemetry_metrics_group.
      operationId: TelemetryMetricsGroupService_CreateTelemetryMetricsGroup
      requestBody:
        description: The telemetry_metrics_group to create.
        content:
          application/json:
            schema:
              title: telemetry_metrics_group
              description: The telemetry_metrics_group to create.
              $ref: '#/components/schemas/TelemetryMetricsGroupResource'
      responses:
        default:
          description: Error
          content:
            application/json:
              schema:
                $ref: '#/components/schemas/connect.error'
        "200":
          description: Success
          content:
            application/json:
              schema:
                $ref: '#/components/schemas/TelemetryMetricsGroupResource'
  /edge-infra.orchestrator.apis/v2/telemetry/groups/metrics/{resource_id}:
    get:
      tags:
        - TelemetryMetricsGroupService
      summary: GetTelemetryMetricsGroup
      description: Get a specific telemetry_metrics_group.
      operationId: TelemetryMetricsGroupService_GetTelemetryMetricsGroup
      parameters:
        - name: resource_id
          in: path
          description: Name of the requested telemetry_metrics_group.
          required: true
          schema:
            type: string
            title: resource_id
            description: Name of the requested telemetry_metrics_group.
      responses:
        default:
          description: Error
          content:
            application/json:
              schema:
                $ref: '#/components/schemas/connect.error'
        "200":
          description: Success
          content:
            application/json:
              schema:
                $ref: '#/components/schemas/TelemetryMetricsGroupResource'
    delete:
      tags:
        - TelemetryMetricsGroupService
      summary: DeleteTelemetryMetricsGroup
      description: Delete a telemetry_metrics_group.
      operationId: TelemetryMetricsGroupService_DeleteTelemetryMetricsGroup
      parameters:
        - name: resource_id
          in: path
          description: Name of the telemetry_metrics_group telemetry_metrics_group to be deleted.
          required: true
          schema:
            type: string
            title: resource_id
            description: Name of the telemetry_metrics_group telemetry_metrics_group to be deleted.
      responses:
        default:
          description: Error
          content:
            application/json:
              schema:
                $ref: '#/components/schemas/connect.error'
        "200":
          description: Success
          content:
            application/json:
              schema:
                $ref: '#/components/schemas/DeleteTelemetryMetricsGroupResponse'
  /edge-infra.orchestrator.apis/v2/telemetry/profiles/logs:
    get:
      tags:
        - TelemetryLogsProfileService
      summary: ListTelemetryLogsProfiles
      description: Get a list of telemetryLogsProfiles.
      operationId: TelemetryLogsProfileService_ListTelemetryLogsProfiles
      parameters:
        - name: pageSize
          in: query
          description: |-
            Defines the amount of items to be contained in a single page.
             Default of 20.
          schema:
            type: integer
            title: page_size
            maximum: 100
            minimum: 1
            description: |-
              (OPTIONAL) Defines the amount of items to be contained in a single page.
               Default of 20.
        - name: offset
          in: query
          description: Index of the first item to return. This allows skipping items.
          schema:
            type: integer
            title: offset
            maximum: 10000
            description: (OPTIONAL) Index of the first item to return. This allows skipping items.
        - name: orderBy
          in: query
          description: |-
            Optional comma separated list of fields to specify a sorting order.
             See https://google.aip.dev/132 for details.
          schema:
            type: string
            title: order_by
            maxLength: 1000
            pattern: ^$|^[a-zA-Z-_0-9., ]+$
            description: |-
              (OPTIONAL) Optional comma separated list of fields to specify a sorting order.
               See https://google.aip.dev/132 for details.
        - name: instanceId
          in: query
          description: Returns only the telemetry profiles that are assigned with the given instance identifier.
          schema:
            type: string
            title: instance_id
            pattern: ^inst-[0-9a-f]{8}$
            description: (OPTIONAL) Returns only the telemetry profiles that are assigned with the given instance identifier.
        - name: siteId
          in: query
          description: Returns only the telemetry profiles that are assigned with the given siteID.
          schema:
            type: string
            title: site_id
            pattern: ^site-[0-9a-f]{8}$
            description: (OPTIONAL) Returns only the telemetry profiles that are assigned with the given siteID.
        - name: regionId
          in: query
          description: Returns only the telemetry profiles that are assigned with the given regionID.
          schema:
            type: string
            title: region_id
            pattern: ^region-[0-9a-f]{8}$
            description: (OPTIONAL) Returns only the telemetry profiles that are assigned with the given regionID.
        - name: showInherited
          in: query
          description: |-
            Indicates if listed telemetry profiles should be extended with telemetry
             profiles rendered from hierarchy. This flag is only used along with one
             of siteId, regionId or instanceId. If siteId, regionId or instanceId are
             not set, this flag is ignored.
          schema:
            type: boolean
            title: show_inherited
            description: |-
              (OPTIONAL) Indicates if listed telemetry profiles should be extended with telemetry
               profiles rendered from hierarchy. This flag is only used along with one
               of siteId, regionId or instanceId. If siteId, regionId or instanceId are
               not set, this flag is ignored.
      responses:
        default:
          description: Error
          content:
            application/json:
              schema:
                $ref: '#/components/schemas/connect.error'
        "200":
          description: Success
          content:
            application/json:
              schema:
                $ref: '#/components/schemas/ListTelemetryLogsProfilesResponse'
    post:
      tags:
        - TelemetryLogsProfileService
      summary: CreateTelemetryLogsProfile
      description: Create a telemetry_logs_profile.
      operationId: TelemetryLogsProfileService_CreateTelemetryLogsProfile
      requestBody:
        description: The telemetry_logs_profile to create.
        content:
          application/json:
            schema:
              title: telemetry_logs_profile
              description: The telemetry_logs_profile to create.
              $ref: '#/components/schemas/TelemetryLogsProfileResource'
      responses:
        default:
          description: Error
          content:
            application/json:
              schema:
                $ref: '#/components/schemas/connect.error'
        "200":
          description: Success
          content:
            application/json:
              schema:
                $ref: '#/components/schemas/TelemetryLogsProfileResource'
  /edge-infra.orchestrator.apis/v2/telemetry/profiles/logs/{resource_id}:
    get:
      tags:
        - TelemetryLogsProfileService
      summary: GetTelemetryLogsProfile
      description: Get a specific telemetry_logs_profile.
      operationId: TelemetryLogsProfileService_GetTelemetryLogsProfile
      parameters:
        - name: resource_id
          in: path
          description: Name of the requested telemetry_logs_profile.
          required: true
          schema:
            type: string
            title: resource_id
            description: Name of the requested telemetry_logs_profile.
      responses:
        default:
          description: Error
          content:
            application/json:
              schema:
                $ref: '#/components/schemas/connect.error'
        "200":
          description: Success
          content:
            application/json:
              schema:
                $ref: '#/components/schemas/TelemetryLogsProfileResource'
    put:
      tags:
        - TelemetryLogsProfileService
      summary: UpdateTelemetryLogsProfile
      description: Update a telemetry_logs_profile.
      operationId: TelemetryLogsProfileService_UpdateTelemetryLogsProfile
      parameters:
        - name: resource_id
          in: path
          description: Name of the telemetry_logs_profile telemetry_logs_profile to be updated.
          required: true
          schema:
            type: string
            title: resource_id
            description: Name of the telemetry_logs_profile telemetry_logs_profile to be updated.
      requestBody:
        description: Updated values for the telemetry_logs_profile.
        content:
          application/json:
            schema:
              title: telemetry_logs_profile
              description: Updated values for the telemetry_logs_profile.
              $ref: '#/components/schemas/TelemetryLogsProfileResource'
      responses:
        default:
          description: Error
          content:
            application/json:
              schema:
                $ref: '#/components/schemas/connect.error'
        "200":
          description: Success
          content:
            application/json:
              schema:
                $ref: '#/components/schemas/TelemetryLogsProfileResource'
    delete:
      tags:
        - TelemetryLogsProfileService
      summary: DeleteTelemetryLogsProfile
      description: Delete a telemetry_logs_profile.
      operationId: TelemetryLogsProfileService_DeleteTelemetryLogsProfile
      parameters:
        - name: resource_id
          in: path
          description: Name of the telemetry_logs_profile telemetry_logs_profile to be deleted.
          required: true
          schema:
            type: string
            title: resource_id
            description: Name of the telemetry_logs_profile telemetry_logs_profile to be deleted.
      responses:
        default:
          description: Error
          content:
            application/json:
              schema:
                $ref: '#/components/schemas/connect.error'
        "200":
          description: Success
          content:
            application/json:
              schema:
                $ref: '#/components/schemas/DeleteTelemetryLogsProfileResponse'
    patch:
      tags:
        - TelemetryLogsProfileService
      summary: PatchTelemetryLogsProfile
      description: Patch a telemetry_logs_profile.
      operationId: TelemetryLogsProfileService_PatchTelemetryLogsProfile
      parameters:
        - name: resource_id
          in: path
          description: ID of the resource to be updated.
          required: true
          schema:
            type: string
            title: resource_id
            description: ID of the resource to be updated.
      requestBody:
        description: Updated values for the telemetry_logs_profile.
        content:
          application/json:
            schema:
              title: telemetry_logs_profile
              description: Updated values for the telemetry_logs_profile.
              $ref: '#/components/schemas/TelemetryLogsProfileResource'
      responses:
        default:
          description: Error
          content:
            application/json:
              schema:
                $ref: '#/components/schemas/connect.error'
        "200":
          description: Success
          content:
            application/json:
              schema:
                $ref: '#/components/schemas/TelemetryLogsProfileResource'
  /edge-infra.orchestrator.apis/v2/telemetry/profiles/metrics:
    get:
      tags:
        - TelemetryMetricsProfileService
      summary: ListTelemetryMetricsProfiles
      description: Get a list of telemetryMetricsProfiles.
      operationId: TelemetryMetricsProfileService_ListTelemetryMetricsProfiles
      parameters:
        - name: pageSize
          in: query
          description: |-
            Defines the amount of items to be contained in a single page.
             Default of 20.
          schema:
            type: integer
            title: page_size
            maximum: 100
            minimum: 1
            description: |-
              (OPTIONAL) Defines the amount of items to be contained in a single page.
               Default of 20.
        - name: offset
          in: query
          description: Index of the first item to return. This allows skipping items.
          schema:
            type: integer
            title: offset
            maximum: 10000
            description: (OPTIONAL) Index of the first item to return. This allows skipping items.
        - name: orderBy
          in: query
          description: |-
            Optional comma separated list of fields to specify a sorting order.
             See https://google.aip.dev/132 for details.
          schema:
            type: string
            title: order_by
            maxLength: 1000
            pattern: ^$|^[a-zA-Z-_0-9., ]+$
            description: |-
              (OPTIONAL) Optional comma separated list of fields to specify a sorting order.
               See https://google.aip.dev/132 for details.
        - name: instanceId
          in: query
          description: Returns only the telemetry profiles that are assigned with the given instance identifier.
          schema:
            type: string
            title: instance_id
            pattern: ^inst-[0-9a-f]{8}$
            description: (OPTIONAL) Returns only the telemetry profiles that are assigned with the given instance identifier.
        - name: siteId
          in: query
          description: Returns only the telemetry profiles that are assigned with the given siteID.
          schema:
            type: string
            title: site_id
            pattern: ^site-[0-9a-f]{8}$
            description: (OPTIONAL) Returns only the telemetry profiles that are assigned with the given siteID.
        - name: regionId
          in: query
          description: Returns only the telemetry profiles that are assigned with the given regionID.
          schema:
            type: string
            title: region_id
            pattern: ^region-[0-9a-f]{8}$
            description: (OPTIONAL) Returns only the telemetry profiles that are assigned with the given regionID.
        - name: showInherited
          in: query
          description: |-
            Indicates if listed telemetry profiles should be extended with telemetry
             profiles rendered from hierarchy. This flag is only used along with one
             of siteId, regionId or instanceId. If siteId, regionId or instanceId are
             not set, this flag is ignored.
          schema:
            type: boolean
            title: show_inherited
            description: |-
              (OPTIONAL) Indicates if listed telemetry profiles should be extended with telemetry
               profiles rendered from hierarchy. This flag is only used along with one
               of siteId, regionId or instanceId. If siteId, regionId or instanceId are
               not set, this flag is ignored.
      responses:
        default:
          description: Error
          content:
            application/json:
              schema:
                $ref: '#/components/schemas/connect.error'
        "200":
          description: Success
          content:
            application/json:
              schema:
                $ref: '#/components/schemas/ListTelemetryMetricsProfilesResponse'
    post:
      tags:
        - TelemetryMetricsProfileService
      summary: CreateTelemetryMetricsProfile
      description: Create a telemetry_metrics_profile.
      operationId: TelemetryMetricsProfileService_CreateTelemetryMetricsProfile
      requestBody:
        description: The telemetry_metrics_profile to create.
        content:
          application/json:
            schema:
              title: telemetry_metrics_profile
              description: The telemetry_metrics_profile to create.
              $ref: '#/components/schemas/TelemetryMetricsProfileResource'
      responses:
        default:
          description: Error
          content:
            application/json:
              schema:
                $ref: '#/components/schemas/connect.error'
        "200":
          description: Success
          content:
            application/json:
              schema:
                $ref: '#/components/schemas/TelemetryMetricsProfileResource'
  /edge-infra.orchestrator.apis/v2/telemetry/profiles/metrics/{resource_id}:
    get:
      tags:
        - TelemetryMetricsProfileService
      summary: GetTelemetryMetricsProfile
      description: Get a specific telemetry_metrics_profile.
      operationId: TelemetryMetricsProfileService_GetTelemetryMetricsProfile
      parameters:
        - name: resource_id
          in: path
          description: Name of the requested telemetry_metrics_profile.
          required: true
          schema:
            type: string
            title: resource_id
            description: Name of the requested telemetry_metrics_profile.
      responses:
        default:
          description: Error
          content:
            application/json:
              schema:
                $ref: '#/components/schemas/connect.error'
        "200":
          description: Success
          content:
            application/json:
              schema:
                $ref: '#/components/schemas/TelemetryMetricsProfileResource'
    put:
      tags:
        - TelemetryMetricsProfileService
      summary: UpdateTelemetryMetricsProfile
      description: Update a telemetry_metrics_profile.
      operationId: TelemetryMetricsProfileService_UpdateTelemetryMetricsProfile
      parameters:
        - name: resource_id
          in: path
          description: Name of the telemetry_metrics_profile telemetry_metrics_profile to be updated.
          required: true
          schema:
            type: string
            title: resource_id
            description: Name of the telemetry_metrics_profile telemetry_metrics_profile to be updated.
      requestBody:
        description: Updated values for the telemetry_metrics_profile.
        content:
          application/json:
            schema:
              title: telemetry_metrics_profile
              description: Updated values for the telemetry_metrics_profile.
              $ref: '#/components/schemas/TelemetryMetricsProfileResource'
      responses:
        default:
          description: Error
          content:
            application/json:
              schema:
                $ref: '#/components/schemas/connect.error'
        "200":
          description: Success
          content:
            application/json:
              schema:
                $ref: '#/components/schemas/TelemetryMetricsProfileResource'
    delete:
      tags:
        - TelemetryMetricsProfileService
      summary: DeleteTelemetryMetricsProfile
      description: Delete a telemetry_metrics_profile.
      operationId: TelemetryMetricsProfileService_DeleteTelemetryMetricsProfile
      parameters:
        - name: resource_id
          in: path
          description: Name of the telemetry_metrics_profile telemetry_metrics_profile to be deleted.
          required: true
          schema:
            type: string
            title: resource_id
            description: Name of the telemetry_metrics_profile telemetry_metrics_profile to be deleted.
      responses:
        default:
          description: Error
          content:
            application/json:
              schema:
                $ref: '#/components/schemas/connect.error'
        "200":
          description: Success
          content:
            application/json:
              schema:
                $ref: '#/components/schemas/DeleteTelemetryMetricsProfileResponse'
    patch:
      tags:
        - TelemetryMetricsProfileService
      summary: PatchTelemetryMetricsProfile
      description: Patch a telemetry_metrics_profile.
      operationId: TelemetryMetricsProfileService_PatchTelemetryMetricsProfile
      parameters:
        - name: resource_id
          in: path
          description: ID of the resource to be updated.
          required: true
          schema:
            type: string
            title: resource_id
            description: ID of the resource to be updated.
      requestBody:
        description: Updated values for the telemetry_metrics_profile.
        content:
          application/json:
            schema:
              title: telemetry_metrics_profile
              description: Updated values for the telemetry_metrics_profile.
              $ref: '#/components/schemas/TelemetryMetricsProfileResource'
      responses:
        default:
          description: Error
          content:
            application/json:
              schema:
                $ref: '#/components/schemas/connect.error'
        "200":
          description: Success
          content:
            application/json:
              schema:
                $ref: '#/components/schemas/TelemetryMetricsProfileResource'
  /edge-infra.orchestrator.apis/v2/localAccounts:
    get:
      tags:
        - LocalAccountService
      summary: ListLocalAccounts
      description: Get a list of providers.
      operationId: LocalAccountService_ListLocalAccounts
      parameters:
        - name: orderBy
          in: query
          description: |-
            Optional comma separated list of fields to specify a sorting order.
             See https://google.aip.dev/132 for details.
          schema:
            type: string
            title: order_by
            maxLength: 1000
            pattern: ^$|^[a-zA-Z-_0-9., ]+$
            description: |-
              (OPTIONAL) Optional comma separated list of fields to specify a sorting order.
               See https://google.aip.dev/132 for details.
        - name: filter
          in: query
          description: |-
            Optional filter to return only item of interest.
             See https://google.aip.dev/160 for details.
          schema:
            type: string
            title: filter
            maxLength: 1000
            pattern: ^$|^[a-zA-Z-_0-9.,:/=*(){}"' ]+$
            description: |-
              (OPTIONAL) Optional filter to return only item of interest.
               See https://google.aip.dev/160 for details.
        - name: pageSize
          in: query
          description: |-
            Defines the amount of items to be contained in a single page.
             Default of 20.
          schema:
            type: integer
            title: page_size
            maximum: 100
            minimum: 1
            description: |-
              (OPTIONAL) Defines the amount of items to be contained in a single page.
               Default of 20.
        - name: offset
          in: query
          description: Index of the first item to return. This allows skipping items.
          schema:
            type: integer
            title: offset
            maximum: 10000
            description: (OPTIONAL) Index of the first item to return. This allows skipping items.
      responses:
        default:
          description: Error
          content:
            application/json:
              schema:
                $ref: '#/components/schemas/connect.error'
        "200":
          description: Success
          content:
            application/json:
              schema:
                $ref: '#/components/schemas/ListLocalAccountsResponse'
    post:
      tags:
        - LocalAccountService
      summary: CreateLocalAccount
      description: Create a localAccount.
      operationId: LocalAccountService_CreateLocalAccount
      requestBody:
        description: The localaccount to create.
        content:
          application/json:
            schema:
              title: local_account
              description: The localaccount to create.
              $ref: '#/components/schemas/LocalAccountResource'
      responses:
        default:
          description: Error
          content:
            application/json:
              schema:
                $ref: '#/components/schemas/connect.error'
        "200":
          description: Success
          content:
            application/json:
              schema:
                $ref: '#/components/schemas/LocalAccountResource'
  /edge-infra.orchestrator.apis/v2/localAccounts/{resource_id}:
    get:
      tags:
        - LocalAccountService
      summary: GetLocalAccount
      description: Get a specific provider.
      operationId: LocalAccountService_GetLocalAccount
      parameters:
        - name: resource_id
          in: path
          description: Name of the requested localaccount.
          required: true
          schema:
            type: string
            title: resource_id
            description: Name of the requested localaccount.
      responses:
        default:
          description: Error
          content:
            application/json:
              schema:
                $ref: '#/components/schemas/connect.error'
        "200":
          description: Success
          content:
            application/json:
              schema:
                $ref: '#/components/schemas/LocalAccountResource'
    delete:
      tags:
        - LocalAccountService
      summary: DeleteLocalAccount
      description: Delete a provider.
      operationId: LocalAccountService_DeleteLocalAccount
      parameters:
        - name: resource_id
          in: path
          description: Name of the localaccount to be deleted.
          required: true
          schema:
            type: string
            title: resource_id
            description: Name of the localaccount to be deleted.
      responses:
        default:
          description: Error
          content:
            application/json:
              schema:
                $ref: '#/components/schemas/connect.error'
        "200":
          description: Success
          content:
            application/json:
              schema:
                $ref: '#/components/schemas/DeleteLocalAccountResponse'
<<<<<<< HEAD
  /edge-infra.orchestrator.apis/v2/os_update_run:
    get:
      tags:
        - OSUpdateRun
      summary: ListOSUpdateRun
      description: Get a list of OS Update Policies.
      operationId: OSUpdateRun_ListOSUpdateRun
=======
  /edge-infra.orchestrator.apis/v2/os_update_policy:
    get:
      tags:
        - OSUpdatePolicy
      summary: ListOSUpdatePolicy
      description: Get a list of OS Update Policies.
      operationId: OSUpdatePolicy_ListOSUpdatePolicy
>>>>>>> 679a1f84
      parameters:
        - name: orderBy
          in: query
          description: |-
            Optional comma separated list of fields to specify a sorting order.
             See https://google.aip.dev/132 for details.
          schema:
            type: string
            title: order_by
            maxLength: 1000
            pattern: ^$|^[a-zA-Z-_0-9., ]+$
            description: |-
              (OPTIONAL) Optional comma separated list of fields to specify a sorting order.
               See https://google.aip.dev/132 for details.
        - name: filter
          in: query
          description: |-
            Optional filter to return only item of interest.
             See https://google.aip.dev/160 for details.
          schema:
            type: string
            title: filter
            maxLength: 1000
            pattern: ^$|^[a-zA-Z-_0-9.,:/=*(){}"' ]+$
            description: |-
              (OPTIONAL) Optional filter to return only item of interest.
               See https://google.aip.dev/160 for details.
        - name: pageSize
          in: query
          description: |-
            Defines the amount of items to be contained in a single page.
             Default of 20.
          schema:
            type: integer
            title: page_size
            maximum: 100
            minimum: 1
            description: |-
              (OPTIONAL) Defines the amount of items to be contained in a single page.
               Default of 20.
        - name: offset
          in: query
          description: Index of the first item to return. This allows skipping items.
          schema:
            type: integer
            title: offset
            maximum: 10000
            description: (OPTIONAL) Index of the first item to return. This allows skipping items.
      responses:
        default:
          description: Error
          content:
            application/json:
              schema:
                $ref: '#/components/schemas/connect.error'
        "200":
          description: Success
          content:
            application/json:
              schema:
<<<<<<< HEAD
                $ref: '#/components/schemas/ListOSUpdateRunResponse'
  /edge-infra.orchestrator.apis/v2/os_update_run/{resource_id}:
    get:
      tags:
        - OSUpdateRun
      summary: GetOSUpdateRun
      description: Get a specific OS Update Run.
      operationId: OSUpdateRun_GetOSUpdateRun
=======
                $ref: '#/components/schemas/ListOSUpdatePolicyResponse'
    post:
      tags:
        - OSUpdatePolicy
      summary: CreateOSUpdatePolicy
      description: Create an OS Update Policy.
      operationId: OSUpdatePolicy_CreateOSUpdatePolicy
      requestBody:
        description: The OS Update policy to create.
        content:
          application/json:
            schema:
              title: os_update_policy
              description: The OS Update policy to create.
              $ref: '#/components/schemas/OSUpdatePolicy'
      responses:
        default:
          description: Error
          content:
            application/json:
              schema:
                $ref: '#/components/schemas/connect.error'
        "200":
          description: Success
          content:
            application/json:
              schema:
                $ref: '#/components/schemas/OSUpdatePolicy'
  /edge-infra.orchestrator.apis/v2/os_update_policy/{resource_id}:
    get:
      tags:
        - OSUpdatePolicy
      summary: GetOSUpdatePolicy
      description: Get a specific OS Update Policy.
      operationId: OSUpdatePolicy_GetOSUpdatePolicy
>>>>>>> 679a1f84
      parameters:
        - name: resource_id
          in: path
          description: Name of the requested os.
          required: true
          schema:
            type: string
            title: resource_id
            description: Name of the requested os.
      responses:
        default:
          description: Error
          content:
            application/json:
              schema:
                $ref: '#/components/schemas/connect.error'
        "200":
          description: Success
          content:
            application/json:
              schema:
<<<<<<< HEAD
                $ref: '#/components/schemas/OSUpdateRun'
    delete:
      tags:
        - OSUpdateRun
      summary: DeleteOSUpdateRun
      description: Delete a OS Update Run.
      operationId: OSUpdateRun_DeleteOSUpdateRun
      parameters:
        - name: resource_id
          in: path
          description: Name of the os update run to be deleted.
=======
                $ref: '#/components/schemas/OSUpdatePolicy'
    delete:
      tags:
        - OSUpdatePolicy
      summary: DeleteOSUpdatePolicy
      description: Delete a OS Update Policy.
      operationId: OSUpdatePolicy_DeleteOSUpdatePolicy
      parameters:
        - name: resource_id
          in: path
          description: Name of the OS Update Policy to be deleted.
>>>>>>> 679a1f84
          required: true
          schema:
            type: string
            title: resource_id
<<<<<<< HEAD
            description: Name of the os update run to be deleted.
=======
            description: Name of the OS Update Policy to be deleted.
>>>>>>> 679a1f84
      responses:
        default:
          description: Error
          content:
            application/json:
              schema:
                $ref: '#/components/schemas/connect.error'
        "200":
          description: Success
          content:
            application/json:
              schema:
<<<<<<< HEAD
                $ref: '#/components/schemas/OSUpdateRun'
=======
                $ref: '#/components/schemas/OSUpdatePolicy'
>>>>>>> 679a1f84
components:
  schemas:
    google.protobuf.Timestamp:
      type: string
      format: date-time
      description: |-
        A Timestamp represents a point in time independent of any time zone or local
         calendar, encoded as a count of seconds and fractions of seconds at
         nanosecond resolution. The count is relative to an epoch at UTC midnight on
         January 1, 1970, in the proleptic Gregorian calendar which extends the
         Gregorian calendar backwards to year one.

         All minutes are 60 seconds long. Leap seconds are "smeared" so that no leap
         second table is needed for interpretation, using a [24-hour linear
         smear](https://developers.google.com/time/smear).

         The range is from 0001-01-01T00:00:00Z to 9999-12-31T23:59:59.999999999Z. By
         restricting to that range, we ensure that we can convert to and from [RFC
         3339](https://www.ietf.org/rfc/rfc3339.txt) date strings.

         # Examples

         Example 1: Compute Timestamp from POSIX `time()`.

             Timestamp timestamp;
             timestamp.set_seconds(time(NULL));
             timestamp.set_nanos(0);

         Example 2: Compute Timestamp from POSIX `gettimeofday()`.

             struct timeval tv;
             gettimeofday(&tv, NULL);

             Timestamp timestamp;
             timestamp.set_seconds(tv.tv_sec);
             timestamp.set_nanos(tv.tv_usec * 1000);

         Example 3: Compute Timestamp from Win32 `GetSystemTimeAsFileTime()`.

             FILETIME ft;
             GetSystemTimeAsFileTime(&ft);
             UINT64 ticks = (((UINT64)ft.dwHighDateTime) << 32) | ft.dwLowDateTime;

             // A Windows tick is 100 nanoseconds. Windows epoch 1601-01-01T00:00:00Z
             // is 11644473600 seconds before Unix epoch 1970-01-01T00:00:00Z.
             Timestamp timestamp;
             timestamp.set_seconds((INT64) ((ticks / 10000000) - 11644473600LL));
             timestamp.set_nanos((INT32) ((ticks % 10000000) * 100));

         Example 4: Compute Timestamp from Java `System.currentTimeMillis()`.

             long millis = System.currentTimeMillis();

             Timestamp timestamp = Timestamp.newBuilder().setSeconds(millis / 1000)
                 .setNanos((int) ((millis % 1000) * 1000000)).build();

         Example 5: Compute Timestamp from Java `Instant.now()`.

             Instant now = Instant.now();

             Timestamp timestamp =
                 Timestamp.newBuilder().setSeconds(now.getEpochSecond())
                     .setNanos(now.getNano()).build();

         Example 6: Compute Timestamp from current time in Python.

             timestamp = Timestamp()
             timestamp.GetCurrentTime()

         # JSON Mapping

         In JSON format, the Timestamp type is encoded as a string in the
         [RFC 3339](https://www.ietf.org/rfc/rfc3339.txt) format. That is, the
         format is "{year}-{month}-{day}T{hour}:{min}:{sec}[.{frac_sec}]Z"
         where {year} is always expressed using four digits while {month}, {day},
         {hour}, {min}, and {sec} are zero-padded to two digits each. The fractional
         seconds, which can go up to 9 digits (i.e. up to 1 nanosecond resolution),
         are optional. The "Z" suffix indicates the timezone ("UTC"); the timezone
         is required. A proto3 JSON serializer should always use UTC (as indicated by
         "Z") when printing the Timestamp type and a proto3 JSON parser should be
         able to accept both UTC and other timezones (as indicated by an offset).

         For example, "2017-01-15T01:30:15.01Z" encodes 15.01 seconds past
         01:30 UTC on January 15, 2017.

         In JavaScript, one can convert a Date object to this format using the
         standard
         [toISOString()](https://developer.mozilla.org/en-US/docs/Web/JavaScript/Reference/Global_Objects/Date/toISOString)
         method. In Python, a standard `datetime.datetime` object can be converted
         to this format using
         [`strftime`](https://docs.python.org/2/library/time.html#time.strftime) with
         the time format spec '%Y-%m-%dT%H:%M:%S.%fZ'. Likewise, in Java, one can use
         the Joda Time's [`ISODateTimeFormat.dateTime()`](
         http://joda-time.sourceforge.net/apidocs/org/joda/time/format/ISODateTimeFormat.html#dateTime()
         ) to obtain a formatter capable of generating timestamps in this format.
    MetadataItem:
      type: object
      properties:
        key:
          type: string
          title: key
          maxLength: 316
          pattern: ^$|^[a-z.]+/$|^[a-z.]+/[a-z0-9][a-z0-9-_.]*[a-z0-9]$|^[a-z.]+/[a-z0-9]$|^[a-z]$|^[a-z0-9][a-z0-9-_.]*[a-z0-9]$
          description: The metadata key.
        value:
          type: string
          title: value
          maxLength: 63
          pattern: ^$|^[a-z0-9]$|^[a-z0-9][a-z0-9._-]*[a-z0-9]$
          description: The metadata value.
      title: MetadataItem
      required:
        - key
        - value
      additionalProperties: false
      description: A metadata item, represented by a key:value pair.
    Timestamps:
      type: object
      properties:
        createdAt:
          title: created_at
          description: The time when the resource was created.
          readOnly: true
          $ref: '#/components/schemas/google.protobuf.Timestamp'
        updatedAt:
          title: updated_at
          description: The time when the resource was last updated.
          readOnly: true
          $ref: '#/components/schemas/google.protobuf.Timestamp'
      title: Timestamps
      additionalProperties: false
    ProviderKind:
      type: string
      title: ProviderKind
      enum:
        - PROVIDER_KIND_UNSPECIFIED
        - PROVIDER_KIND_BAREMETAL
      description: Kind of provider.
    ProviderVendor:
      type: string
      title: ProviderVendor
      enum:
        - PROVIDER_VENDOR_UNSPECIFIED
        - PROVIDER_VENDOR_LENOVO_LXCA
        - PROVIDER_VENDOR_LENOVO_LOCA
      description: Vendor of the provider.
    ProviderResource:
      type: object
      properties:
        resourceId:
          type: string
          title: resource_id
          maxLength: 17
          pattern: ^provider-[0-9a-f]{8}$
          description: Resource ID, generated by the inventory on Create.
          readOnly: true
        providerKind:
          title: provider_kind
          description: The provider kind.
          $ref: '#/components/schemas/ProviderKind'
        providerVendor:
          title: provider_vendor
          description: The provider vendor.
          $ref: '#/components/schemas/ProviderVendor'
        name:
          type: string
          title: name
          maxLength: 40
          pattern: '^$|^[a-zA-Z-_0-9./: ]+$'
          description: The provider resource's name.
        apiEndpoint:
          type: string
          title: api_endpoint
          maxLength: 500
          pattern: ^$|^[a-zA-Z-_0-9./:;=?@!#,<>*() ]+$
          description: The provider resource's API endpoint.
        apiCredentials:
          type: array
          items:
            type: string
            maxLength: 500
            pattern: ^$|^[a-zA-Z-_0-9./:;=?@!#,<>*() ]+$
            maxItems: 100
          title: api_credentials
          maxItems: 100
          description: The provider resource's list of credentials.
        config:
          type: string
          title: config
          maxLength: 2000
          pattern: ^$|^[a-zA-Z-_0-9./:;=?@!#,<>*() ]+$
          description: Opaque provider configuration.
        providerID:
          type: string
          title: providerID
          maxLength: 17
          pattern: ^provider-[0-9a-f]{8}$
          description: Deprecated, The provider resource's unique identifier. Alias of resourceId.
          readOnly: true
        timestamps:
          title: timestamps
          description: Timestamps associated to the resource.
          readOnly: true
          $ref: '#/components/schemas/Timestamps'
      title: ProviderResource
      required:
        - providerKind
        - name
        - apiEndpoint
      additionalProperties: false
      description: A provider resource.
    RegionResource:
      type: object
      properties:
        resourceId:
          type: string
          title: resource_id
          maxLength: 15
          pattern: ^region-[0-9a-f]{8}$
          description: resource ID, generated by the inventory on Create.
          readOnly: true
        name:
          type: string
          title: name
          maxLength: 50
          pattern: '^$|^[a-zA-Z-_0-9./: ]+$'
          description: The user-provided, human-readable name of region
        parentRegion:
          title: parent_region
          description: The parent Region associated to the Region, when existent.
          readOnly: true
          $ref: '#/components/schemas/RegionResource'
        regionID:
          type: string
          title: regionID
          maxLength: 15
          pattern: ^region-[0-9a-f]{8}$
          description: Deprecated, The Region unique identifier. Alias of resourceId.
          readOnly: true
        metadata:
          type: array
          items:
            $ref: '#/components/schemas/MetadataItem'
          title: metadata
          maxItems: 100
          description: |-
            (OPTIONAL) The metadata associated to the Region,
             represented by a list of key:value pairs.
        inheritedMetadata:
          type: array
          items:
            $ref: '#/components/schemas/MetadataItem'
          title: inherited_metadata
          description: |-
            The rendered metadata from the Region parent(s)
             that can be inherited by the Region, represented by a list of key:value pairs.
             This field can not be used in filter.
          readOnly: true
        totalSites:
          type: integer
          title: total_sites
          format: int32
          description: The total number of sites in the region.
          readOnly: true
        parentId:
          type: string
          title: parent_id
          maxLength: 15
          pattern: ^$|^region-[0-9a-f]{8}$
          description: |-
            The parent Region unique identifier
             that the region is associated to, when existent.
             This field can not be used in filter.
          writeOnly: true
        timestamps:
          title: timestamps
          description: Timestamps associated to the resource.
          readOnly: true
          $ref: '#/components/schemas/Timestamps'
      title: RegionResource
      additionalProperties: false
      description: A region resource.
    SiteResource:
      type: object
      properties:
        resourceId:
          type: string
          title: resource_id
          maxLength: 13
          pattern: ^site-[0-9a-f]{8}$
          description: resource ID, generated by the inventory on Create.
          readOnly: true
        name:
          type: string
          title: name
          maxLength: 50
          pattern: '^$|^[a-zA-Z-_0-9./: ]+$'
          description: The site's human-readable name.
        region:
          title: region
          description: Region this site is located in
          readOnly: true
          $ref: '#/components/schemas/RegionResource'
        siteLat:
          type: integer
          title: site_lat
          maximum: 900000000
          minimum: -900000000
          format: int32
          description: |-
            The geolocation latitude of the site.
             Points are represented as latitude-longitude pairs in the E7 representation
             (degrees are multiplied by 10**7 and rounded to the nearest integer).
             siteLat must be in the range of +/- 90 degrees.
        siteLng:
          type: integer
          title: site_lng
          maximum: 1800000000
          minimum: -1800000000
          format: int32
          description: |-
            The geolocation longitude of the site.
             Points are represented as latitude-longitude pairs in the E7 representation
             (degrees are multiplied by 10**7 and rounded to the nearest integer).
             siteLng must be in the range of +/- 180 degrees (inclusive).
        provider:
          title: provider
          description: Provider this Site is managed by
          $ref: '#/components/schemas/ProviderResource'
        siteID:
          type: string
          title: siteID
          maxLength: 13
          pattern: ^site-[0-9a-f]{8}$
          description: Deprecated, The site unique identifier. Alias of resourceId.
          readOnly: true
        metadata:
          type: array
          items:
            $ref: '#/components/schemas/MetadataItem'
          title: metadata
          maxItems: 100
          description: |-
            (OPTIONAL) The metadata associated to the Region,
             represented by a list of key:value pairs.
        inheritedMetadata:
          type: array
          items:
            $ref: '#/components/schemas/MetadataItem'
          title: inherited_metadata
          description: |-
            The rendered metadata from the Region parent(s)
             that can be inherited by the Region, represented by a list of key:value pairs.
             This field can not be used in filter.
          readOnly: true
        regionId:
          type: string
          title: region_id
          maxLength: 15
          pattern: ^$|^region-[0-9a-f]{8}$
          description: |-
            The region's unique identifier
             that the site is associated to. This field cannot be used in filter.
          writeOnly: true
        timestamps:
          title: timestamps
          description: Timestamps associated to the resource.
          readOnly: true
          $ref: '#/components/schemas/Timestamps'
      title: SiteResource
      additionalProperties: false
      description: A site resource.
    OsProviderKind:
      type: string
      title: OsProviderKind
      enum:
        - OS_PROVIDER_KIND_UNSPECIFIED
        - OS_PROVIDER_KIND_INFRA
        - OS_PROVIDER_KIND_LENOVO
      description: OsProviderKind describes "owner" of the OS, that will drive OS provisioning.
    OsType:
      type: string
      title: OsType
      enum:
        - OS_TYPE_UNSPECIFIED
        - OS_TYPE_MUTABLE
        - OS_TYPE_IMMUTABLE
      description: OsType describes type of operating system.
    SecurityFeature:
      type: string
      title: SecurityFeature
      enum:
        - SECURITY_FEATURE_UNSPECIFIED
        - SECURITY_FEATURE_NONE
        - SECURITY_FEATURE_SECURE_BOOT_AND_FULL_DISK_ENCRYPTION
      description: SecurityFeature describes the security capabilities of a resource.
    OperatingSystemResource:
      type: object
      properties:
        resourceId:
          type: string
          title: resource_id
          maxLength: 11
          pattern: ^os-[0-9a-f]{8}$
          description: Resource ID, generated by inventory on Create.
          readOnly: true
        name:
          type: string
          title: name
          maxLength: 128
          pattern: '^$|^[a-zA-Z-_0-9./: ()]+$'
          description: The OS resource's name.
        architecture:
          type: string
          title: architecture
          maxLength: 20
          pattern: ^$|^[a-zA-Z-_0-9./:;=@?!#,<>*()" ]+$
          description: The OS resource's CPU architecture.
        kernelCommand:
          type: string
          title: kernel_command
          maxLength: 500
          pattern: ^$|^[a-zA-Z-_0-9./:;=@?!#,<>*()" ]+$
          description: Deprecated, will be removed in EMF v3.2.0, this has been moved to new resource OSUpdatePolicy. The OS resource's kernel Command Line Options.
        updateSources:
          type: array
          items:
            type: string
            maxLength: 10000
            pattern: ^$|^[a-zA-Z-_0-9./:;=@?!#,<>*+()"\ \\\n]+$
            maxItems: 100
          title: update_sources
          maxItems: 100
          description: |-
            Deprecated, will be removed in EMF v3.2.0, this has been moved to new resource OSUpdatePolicy. The list of OS resource update sources.
             Should be in 'DEB822 Source Format' for Debian style OSs
        imageUrl:
          type: string
          title: image_url
          maxLength: 500
          pattern: ^$|^[a-zA-Z-_0-9./:;=@?!#,<>*()"\ ]+$
          description: The URL repository of the OS image.
        imageId:
          type: string
          title: image_id
          maxLength: 500
          pattern: ^$|^[a-zA-Z-_0-9./:;=@?!#,<>*()"\ ]+$
          description: A unique identifier of the OS image that can be retrieved from the running OS.
        description:
          type: string
          title: description
          maxLength: 1000
          pattern: ^$|^[a-zA-Z-_0-9.:;=@?!#,<>*(){}&%$`^\+\- ]+$
        sha256:
          type: string
          title: sha256
          maxLength: 64
          minLength: 64
          pattern: ^[a-f0-9]+$
          description: SHA256 checksum of the OS resource in hexadecimal representation.
        profileName:
          type: string
          title: profile_name
          maxLength: 128
          pattern: ^$|^[a-zA-Z-_0-9./:;=@?!#,<>*()"\ ]+$
          description: Name of an OS profile that the OS resource belongs to. Uniquely identifies a family of OS resources.
        profileVersion:
          type: string
          title: profile_version
          description: Version of OS profile that the OS resource belongs to.
          readOnly: true
        installedPackages:
          type: string
          title: installed_packages
          maxLength: 500000
          pattern: ^$|^[a-zA-Z-_0-9./:;=@?!#,<>*()" \\\n]+$
          description: List of installed packages, encoded as a JSON list.
          readOnly: true
        installedPackagesUrl:
          type: string
          title: installed_packages_url
          maxLength: 200
          pattern: ^$|^[a-zA-Z-_0-9./:;=@?!#,<>*()"\ ]+$
          description: |-
            (IMMUTABLE) The URL of the OS manifest which contains install packages details. This will be used to fill the installed_packages field
             for the advance use case to allow manual creation of OSProfiles when supported from backend.
        securityFeature:
          title: security_feature
          description: |-
            Indicating if this OS is capable of supporting features like Secure Boot (SB) and Full Disk Encryption (FDE).
             Immutable after creation.
          $ref: '#/components/schemas/SecurityFeature'
        osType:
          title: os_type
          description: Indicating the type of OS (for example, mutable or immutable).
          $ref: '#/components/schemas/OsType'
        osProvider:
          title: os_provider
          description: Indicating the provider of OS (e.g., Infra or Lenovo).
          $ref: '#/components/schemas/OsProviderKind'
        platformBundle:
          type: string
          title: platform_bundle
          description: "Opaque JSON field storing references to custom installation script(s) that\n supplements the base OS with additional OS-level dependencies/configurations. \n If empty, the default OS installation will be used."
          readOnly: true
        osResourceID:
          type: string
          title: os_resourceID
          maxLength: 11
          pattern: ^os-[0-9a-f]{8}$
          description: Deprecated, The OS resource's unique identifier. Alias of resourceId.
          readOnly: true
        repoUrl:
          type: string
          title: repo_url
          maxLength: 500
          pattern: ^$|^[a-zA-Z-_0-9./:;=@?!#,<>*()" ]+$
          description: Deprecated. OS image URL. URL of the original installation source.
        timestamps:
          title: timestamps
          description: Timestamps associated to the resource.
          readOnly: true
          $ref: '#/components/schemas/Timestamps'
      title: OperatingSystemResource
      required:
        - sha256
      additionalProperties: false
      description: An OS resource.
    LocalAccountResource:
      type: object
      properties:
        resourceId:
          type: string
          title: resource_id
          maxLength: 21
          pattern: ^localaccount-[0-9a-f]{8}$
          description: resource identifier
          readOnly: true
        username:
          type: string
          title: username
          maxLength: 32
          pattern: ^[a-z][a-z0-9-]{0,31}$
          description: Username provided by admin
        sshKey:
          type: string
          title: ssh_key
          maxLength: 800
          pattern: ^(ssh-ed25519|ecdsa-sha2-nistp521) ([A-Za-z0-9+/=]+) ?(.*)?$
          description: SSH Public Key of EN
        localAccountID:
          type: string
          title: local_accountID
          maxLength: 21
          pattern: ^localaccount-[0-9a-f]{8}$
          description: Deprecated, The local account resource's unique identifier. Alias of resourceId.
          readOnly: true
        timestamps:
          title: timestamps
          description: Timestamps associated to the resource.
          readOnly: true
          $ref: '#/components/schemas/Timestamps'
      title: LocalAccountResource
      required:
        - username
        - sshKey
      additionalProperties: false
    IPAddressConfigMethod:
      type: string
      title: IPAddressConfigMethod
      enum:
        - IP_ADDRESS_CONFIG_METHOD_UNSPECIFIED
        - IP_ADDRESS_CONFIG_METHOD_STATIC
        - IP_ADDRESS_CONFIG_METHOD_DYNAMIC
    IPAddressState:
      type: string
      title: IPAddressState
      enum:
        - IP_ADDRESS_STATE_UNSPECIFIED
        - IP_ADDRESS_STATE_ERROR
        - IP_ADDRESS_STATE_ASSIGNED
        - IP_ADDRESS_STATE_CONFIGURED
        - IP_ADDRESS_STATE_RELEASED
        - IP_ADDRESS_STATE_DELETED
    IPAddressStatus:
      type: string
      title: IPAddressStatus
      enum:
        - IP_ADDRESS_STATUS_UNSPECIFIED
        - IP_ADDRESS_STATUS_ASSIGNMENT_ERROR
        - IP_ADDRESS_STATUS_ASSIGNED
        - IP_ADDRESS_STATUS_CONFIGURATION_ERROR
        - IP_ADDRESS_STATUS_CONFIGURED
        - IP_ADDRESS_STATUS_RELEASED
        - IP_ADDRESS_STATUS_ERROR
    IPAddressResource:
      type: object
      properties:
        resourceId:
          type: string
          title: resource_id
          maxLength: 15
          pattern: ^ipaddr-[0-9a-f]{8}$
          description: Resource ID, generated by Inventory on Create
          readOnly: true
        address:
          type: string
          title: address
          description: CIDR representation of the IP address.
          readOnly: true
        status:
          title: status
          description: The status of the IP address.
          readOnly: true
          $ref: '#/components/schemas/IPAddressStatus'
        statusDetail:
          type: string
          title: status_detail
          description: User-friendly status to provide details about the resource state
          readOnly: true
        configMethod:
          title: config_method
          description: Specifies how the IP address is configured.
          readOnly: true
          $ref: '#/components/schemas/IPAddressConfigMethod'
        timestamps:
          title: timestamps
          description: Timestamps associated to the resource.
          readOnly: true
          $ref: '#/components/schemas/Timestamps'
      title: IPAddressResource
      additionalProperties: false
    StatusIndication:
      type: string
      title: StatusIndication
      enum:
        - STATUS_INDICATION_UNSPECIFIED
        - STATUS_INDICATION_ERROR
        - STATUS_INDICATION_IN_PROGRESS
        - STATUS_INDICATION_IDLE
      description: The status indicator.
    BaremetalControllerKind:
      type: string
      title: BaremetalControllerKind
      enum:
        - BAREMETAL_CONTROLLER_KIND_UNSPECIFIED
        - BAREMETAL_CONTROLLER_KIND_NONE
        - BAREMETAL_CONTROLLER_KIND_IPMI
        - BAREMETAL_CONTROLLER_KIND_VPRO
        - BAREMETAL_CONTROLLER_KIND_PDU
      description: The type of BMC.
    HostComponentState:
      type: string
      title: HostComponentState
      enum:
        - HOST_COMPONENT_STATE_UNSPECIFIED
        - HOST_COMPONENT_STATE_ERROR
        - HOST_COMPONENT_STATE_DELETED
        - HOST_COMPONENT_STATE_EXISTS
      description: The state of the Host component.
    HostState:
      type: string
      title: HostState
      enum:
        - HOST_STATE_UNSPECIFIED
        - HOST_STATE_DELETED
        - HOST_STATE_ONBOARDED
        - HOST_STATE_UNTRUSTED
        - HOST_STATE_REGISTERED
      description: States of the host.
    InstanceKind:
      type: string
      title: InstanceKind
      enum:
        - INSTANCE_KIND_UNSPECIFIED
        - INSTANCE_KIND_METAL
      description: The Instance kind.
    InstanceState:
      type: string
      title: InstanceState
      enum:
        - INSTANCE_STATE_UNSPECIFIED
        - INSTANCE_STATE_RUNNING
        - INSTANCE_STATE_DELETED
        - INSTANCE_STATE_UNTRUSTED
      description: The Instance States.
    LinkState:
      type: string
      title: LinkState
      enum:
        - NETWORK_INTERFACE_LINK_STATE_UNSPECIFIED
        - NETWORK_INTERFACE_LINK_STATE_UP
        - NETWORK_INTERFACE_LINK_STATE_DOWN
      description: The state of the network interface.
    PowerState:
      type: string
      title: PowerState
      enum:
        - POWER_STATE_UNSPECIFIED
        - POWER_STATE_ERROR
        - POWER_STATE_ON
        - POWER_STATE_OFF
      description: The host power state.
    UpdatePolicy:
      type: string
      title: UpdatePolicy
      enum:
        - UPDATE_POLICY_UNSPECIFIED
        - UPDATE_POLICY_LATEST
        - UPDATE_POLICY_TARGET
      description: States of the host.
    WorkloadKind:
      type: string
      title: WorkloadKind
      enum:
        - WORKLOAD_KIND_UNSPECIFIED
        - WORKLOAD_KIND_CLUSTER
      description: Represents the type of workload.
    WorkloadMemberKind:
      type: string
      title: WorkloadMemberKind
      enum:
        - WORKLOAD_MEMBER_KIND_UNSPECIFIED
        - WORKLOAD_MEMBER_KIND_CLUSTER_NODE
      description: Represents the type of the workload member.
    WorkloadState:
      type: string
      title: WorkloadState
      enum:
        - WORKLOAD_STATE_UNSPECIFIED
        - WORKLOAD_STATE_ERROR
        - WORKLOAD_STATE_DELETING
        - WORKLOAD_STATE_DELETED
        - WORKLOAD_STATE_PROVISIONED
      description: Represents the Workload state, used for both current and desired state.
    HostResource:
      type: object
      properties:
        resourceId:
          type: string
          title: resource_id
          maxLength: 13
          pattern: ^host-[0-9a-f]{8}$
          description: Resource ID, generated on Create.
          readOnly: true
        name:
          type: string
          title: name
          maxLength: 50
          pattern: '^$|^[a-zA-Z-_0-9./: ]+$'
          description: The host name.
        desiredState:
          title: desired_state
          description: The desired state of the Host.
          readOnly: true
          $ref: '#/components/schemas/HostState'
        currentState:
          title: current_state
          description: The current state of the Host.
          readOnly: true
          $ref: '#/components/schemas/HostState'
        site:
          title: site
          description: The site resource associated with the host.
          readOnly: true
          $ref: '#/components/schemas/SiteResource'
        provider:
          title: provider
          description: The provider associated with the host.
          readOnly: true
          $ref: '#/components/schemas/ProviderResource'
        note:
          type: string
          title: note
          maxLength: 512
          minLength: 1
          pattern: ^$|^[a-zA-Z-_0-9./:;=@?!#,<>*()" ]+$
          description: The note associated with the host.
          readOnly: true
        serialNumber:
          type: string
          title: serial_number
          description: SMBIOS device serial number.
          readOnly: true
        uuid:
          type: string
          title: uuid
          maxLength: 36
          pattern: ^$|^[0-9a-fA-F]{8}-[0-9a-fA-F]{4}-[0-9a-fA-F]{4}-[0-9a-fA-F]{4}-[0-9a-fA-F]{12}$
          description: (OPTIONAL) The host UUID identifier; UUID is unique and immutable.
        memoryBytes:
          type: string
          title: memory_bytes
          description: Quantity of memory (RAM) in the system in bytes.
          readOnly: true
        cpuModel:
          type: string
          title: cpu_model
          description: CPU model of the Host.
          readOnly: true
        cpuSockets:
          type: integer
          title: cpu_sockets
          description: Number of physical CPU sockets.
          readOnly: true
        cpuCores:
          type: integer
          title: cpu_cores
          description: Number of CPU cores.
          readOnly: true
        cpuCapabilities:
          type: string
          title: cpu_capabilities
          description: String list of all CPU capabilities (possibly JSON).
          readOnly: true
        cpuArchitecture:
          type: string
          title: cpu_architecture
          description: Architecture of the CPU model, e.g. x86_64.
          readOnly: true
        cpuThreads:
          type: integer
          title: cpu_threads
          description: Total Number of threads supported by the CPU.
          readOnly: true
        cpuTopology:
          type: string
          title: cpu_topology
          description: JSON field storing the CPU topology, refer to HDA/HRM docs for the JSON schema.
          readOnly: true
        bmcKind:
          title: bmc_kind
          description: Kind of BMC.
          readOnly: true
          $ref: '#/components/schemas/BaremetalControllerKind'
        bmcIp:
          type: string
          title: bmc_ip
          description: BMC IP address, such as "192.0.0.1".
          readOnly: true
        hostname:
          type: string
          title: hostname
          description: Hostname.
          readOnly: true
        productName:
          type: string
          title: product_name
          description: System Product Name.
          readOnly: true
        biosVersion:
          type: string
          title: bios_version
          description: BIOS Version.
          readOnly: true
        biosReleaseDate:
          type: string
          title: bios_release_date
          description: BIOS Release Date.
          readOnly: true
        biosVendor:
          type: string
          title: bios_vendor
          description: BIOS Vendor.
          readOnly: true
        currentPowerState:
          title: current_power_state
          description: Current power state of the host
          readOnly: true
          $ref: '#/components/schemas/PowerState'
        desiredPowerState:
          title: desired_power_state
          description: (OPTIONAL) Desired power state of the host
          $ref: '#/components/schemas/PowerState'
        hostStatus:
          type: string
          title: host_status
          maxLength: 1024
          description: textual message that describes the runtime status of Host. Set by RMs only.
          readOnly: true
        hostStatusIndicator:
          title: host_status_indicator
          description: Indicates interpretation of host_status. Set by RMs only.
          readOnly: true
          $ref: '#/components/schemas/StatusIndication'
        hostStatusTimestamp:
          type: integer
          title: host_status_timestamp
          description: UTC timestamp when host_status was last changed. Set by RMs only.
          readOnly: true
        onboardingStatus:
          type: string
          title: onboarding_status
          maxLength: 1024
          description: textual message that describes the onboarding status of Host. Set by RMs only.
          readOnly: true
        onboardingStatusIndicator:
          title: onboarding_status_indicator
          description: Indicates interpretation of onboarding_status. Set by RMs only.
          readOnly: true
          $ref: '#/components/schemas/StatusIndication'
        onboardingStatusTimestamp:
          type: integer
          title: onboarding_status_timestamp
          description: UTC timestamp when onboarding_status was last changed. Set by RMs only.
          readOnly: true
        registrationStatus:
          type: string
          title: registration_status
          maxLength: 1024
          description: textual message that describes the onboarding status of Host. Set by RMs only.
          readOnly: true
        registrationStatusIndicator:
          title: registration_status_indicator
          description: Indicates interpretation of registration_status. Set by RMs only.
          readOnly: true
          $ref: '#/components/schemas/StatusIndication'
        registrationStatusTimestamp:
          type: integer
          title: registration_status_timestamp
          description: UTC timestamp when registration_status was last changed. Set by RMs only.
          readOnly: true
        hostStorages:
          type: array
          items:
            $ref: '#/components/schemas/HoststorageResource'
          title: host_storages
          description: Back-reference to attached host storage resources.
          readOnly: true
        hostNics:
          type: array
          items:
            $ref: '#/components/schemas/HostnicResource'
          title: host_nics
          description: Back-reference to attached host NIC resources.
          readOnly: true
        hostUsbs:
          type: array
          items:
            $ref: '#/components/schemas/HostusbResource'
          title: host_usbs
          description: Back-reference to attached host USB resources.
          readOnly: true
        hostGpus:
          type: array
          items:
            $ref: '#/components/schemas/HostgpuResource'
          title: host_gpus
          description: Back-reference to attached host GPU resources.
          readOnly: true
        instance:
          title: instance
          description: The instance associated with the host.
          readOnly: true
          $ref: '#/components/schemas/InstanceResource'
        siteId:
          type: string
          title: site_id
          maxLength: 13
          pattern: ^$|^site-[0-9a-f]{8}$
          description: The site where the host is located.
          writeOnly: true
        metadata:
          type: array
          items:
            $ref: '#/components/schemas/MetadataItem'
          title: metadata
          maxItems: 100
          description: (OPTIONAL) The metadata associated with the host, represented by a list of key:value pairs.
        inheritedMetadata:
          type: array
          items:
            $ref: '#/components/schemas/MetadataItem'
          title: inherited_metadata
          description: The metadata inherited by the host, represented by a list of key:value pairs, rendered by location and logical structures.
          readOnly: true
        timestamps:
          title: timestamps
          description: Timestamps associated to the resource.
          readOnly: true
          $ref: '#/components/schemas/Timestamps'
      title: HostResource
      required:
        - name
      additionalProperties: false
      description: A Host resource.
    HostgpuResource:
      type: object
      properties:
        pciId:
          type: string
          title: pci_id
          description: The GPU device PCI identifier.
          readOnly: true
        product:
          type: string
          title: product
          description: The GPU device model.
          readOnly: true
        vendor:
          type: string
          title: vendor
          description: The GPU device vendor.
          readOnly: true
        description:
          type: string
          title: description
          description: The human-readable GPU device description.
          readOnly: true
        deviceName:
          type: string
          title: device_name
          description: GPU name as reported by OS.
          readOnly: true
        capabilities:
          type: array
          items:
            type: string
            readOnly: true
          title: capabilities
          description: The features of this GPU device, comma separated.
          readOnly: true
        timestamps:
          title: timestamps
          description: Timestamps associated to the resource.
          readOnly: true
          $ref: '#/components/schemas/Timestamps'
      title: HostgpuResource
      additionalProperties: false
      description: The set of available host GPU cards.
    HostnicResource:
      type: object
      properties:
        deviceName:
          type: string
          title: device_name
          description: The device name (OS provided, like eth0, enp1s0, etc.).
          readOnly: true
        pciIdentifier:
          type: string
          title: pci_identifier
          description: PCI identifier string for this network interface.
          readOnly: true
        macAddr:
          type: string
          title: mac_addr
          description: The interface MAC address.
          readOnly: true
        sriovEnabled:
          type: boolean
          title: sriov_enabled
          description: If the interface has SRIOV enabled.
          readOnly: true
        sriovVfsNum:
          type: integer
          title: sriov_vfs_num
          description: The number of VFs currently provisioned on the interface, if SR-IOV is supported.
          readOnly: true
        sriovVfsTotal:
          type: integer
          title: sriov_vfs_total
          description: The maximum number of VFs the interface supports, if SR-IOV is supported.
          readOnly: true
        mtu:
          type: integer
          title: mtu
          description: Maximum transmission unit of the interface.
          readOnly: true
        linkState:
          title: link_state
          description: Link state of this interface.
          readOnly: true
          $ref: '#/components/schemas/NetworkInterfaceLinkState'
        bmcInterface:
          type: boolean
          title: bmc_interface
          description: Whether this is a bmc interface or not.
          readOnly: true
        ipaddresses:
          type: array
          items:
            $ref: '#/components/schemas/IPAddressResource'
          title: ipaddresses
          description: The interface's IP address list.
          readOnly: true
        timestamps:
          title: timestamps
          description: Timestamps associated to the resource.
          readOnly: true
          $ref: '#/components/schemas/Timestamps'
      title: HostnicResource
      additionalProperties: false
      description: The set of available host interfaces.
    HoststorageResource:
      type: object
      properties:
        wwid:
          type: string
          title: wwid
          description: The storage device unique identifier.
          readOnly: true
        serial:
          type: string
          title: serial
          description: The storage device unique serial number.
          readOnly: true
        vendor:
          type: string
          title: vendor
          description: The Storage device vendor.
          readOnly: true
        model:
          type: string
          title: model
          description: The storage device model.
          readOnly: true
        capacityBytes:
          type: string
          title: capacity_bytes
          description: The storage device Capacity (size) in bytes.
          readOnly: true
        deviceName:
          type: string
          title: device_name
          description: The storage device device name (OS provided, like sda, sdb, etc.)
          readOnly: true
        timestamps:
          title: timestamps
          description: Timestamps associated to the resource.
          readOnly: true
          $ref: '#/components/schemas/Timestamps'
      title: HoststorageResource
      additionalProperties: false
      description: The set of available host storage capabilities.
    HostusbResource:
      type: object
      properties:
        idVendor:
          type: string
          title: id_vendor
          description: Hexadecimal number representing ID of the USB device vendor.
          readOnly: true
        idProduct:
          type: string
          title: id_product
          description: Hexadecimal number representing ID of the USB device product.
          readOnly: true
        bus:
          type: integer
          title: bus
          description: Bus number of device connected with.
          readOnly: true
        addr:
          type: integer
          title: addr
          description: USB Device number assigned by OS.
          readOnly: true
        class:
          type: string
          title: class
          description: class defined by USB-IF.
          readOnly: true
        serial:
          type: string
          title: serial
          description: Serial number of device.
          readOnly: true
        deviceName:
          type: string
          title: device_name
          description: the OS-provided device name.
          readOnly: true
        timestamps:
          title: timestamps
          description: Timestamps associated to the resource.
          readOnly: true
          $ref: '#/components/schemas/Timestamps'
      title: HostusbResource
      additionalProperties: false
      description: The set of host USB resources.
    InstanceResource:
      type: object
      properties:
        resourceId:
          type: string
          title: resource_id
          maxLength: 13
          pattern: ^inst-[0-9a-f]{8}$
          description: Resource ID, generated on Create.
          readOnly: true
        kind:
          title: kind
          description: Kind of resource. Frequently tied to Provider.
          $ref: '#/components/schemas/InstanceKind'
        name:
          type: string
          title: name
          maxLength: 50
          pattern: '^$|^[a-zA-Z-_0-9./: ]+$'
          description: The instance's human-readable name.
        desiredState:
          title: desired_state
          description: The Instance desired state.
          readOnly: true
          $ref: '#/components/schemas/InstanceState'
        currentState:
          title: current_state
          description: The Instance current state.
          readOnly: true
          $ref: '#/components/schemas/InstanceState'
        host:
          title: host
          description: Host this Instance is placed on. Only applicable to baremetal instances.
          readOnly: true
          $ref: '#/components/schemas/HostResource'
        os:
          title: os
          description: OS resource that should be installed to this Instance.
          readOnly: true
          $ref: '#/components/schemas/OperatingSystemResource'
        desiredOs:
          title: desired_os
          description: OS resource that should be installed to this Instance.
          readOnly: true
          $ref: '#/components/schemas/OperatingSystemResource'
        currentOs:
          title: current_os
          description: OS resource that is currently installed for this Instance.
          readOnly: true
          $ref: '#/components/schemas/OperatingSystemResource'
        securityFeature:
          title: security_feature
          description: Select to enable security features such as Secure Boot (SB) and Full Disk Encryption (FDE).
          $ref: '#/components/schemas/SecurityFeature'
        instanceStatus:
          type: string
          title: instance_status
          maxLength: 1024
          description: textual message that describes the current instance status. Set by RMs only.
          readOnly: true
        instanceStatusIndicator:
          title: instance_status_indicator
          description: Indicates interpretation of instance_status. Set by RMs only.
          readOnly: true
          $ref: '#/components/schemas/StatusIndication'
        instanceStatusTimestamp:
          type: integer
          title: instance_status_timestamp
          description: UTC timestamp when instance_status was last changed. Set by RMs only.
          readOnly: true
        provisioningStatus:
          type: string
          title: provisioning_status
          maxLength: 1024
          description: textual message that describes the provisioning status of Instance. Set by RMs only.
          readOnly: true
        provisioningStatusIndicator:
          title: provisioning_status_indicator
          description: Indicates interpretation of provisioning_status. Set by RMs only.
          readOnly: true
          $ref: '#/components/schemas/StatusIndication'
        provisioningStatusTimestamp:
          type: integer
          title: provisioning_status_timestamp
          description: UTC timestamp when provisioning_status was last changed. Set by RMs only.
          readOnly: true
        updateStatus:
          type: string
          title: update_status
          maxLength: 1024
          description: textual message that describes the update status of Instance. Set by RMs only.
          readOnly: true
        updateStatusIndicator:
          title: update_status_indicator
          description: Indicates interpretation of update_status. Set by RMs only.
          readOnly: true
          $ref: '#/components/schemas/StatusIndication'
        updateStatusTimestamp:
          type: integer
          title: update_status_timestamp
          description: UTC timestamp when update_status was last changed. Set by RMs only.
          readOnly: true
        updateStatusDetail:
          type: string
          title: update_status_detail
          maxLength: 100000
          description: JSON field storing details of Instance update status. Set by RMs only. Beta, subject to change.
          readOnly: true
        trustedAttestationStatus:
          type: string
          title: trusted_attestation_status
          maxLength: 1024
          description: textual message that describes the trusted_attestation status of Instance. Set by RMs only.
          readOnly: true
        trustedAttestationStatusIndicator:
          title: trusted_attestation_status_indicator
          description: Indicates interpretation of trusted_attestation_status. Set by RMs only.
          readOnly: true
          $ref: '#/components/schemas/StatusIndication'
        trustedAttestationStatusTimestamp:
          type: integer
          title: trusted_attestation_status_timestamp
          description: UTC timestamp when trusted_attestation_status was last changed. Set by RMs only.
          readOnly: true
        workloadMembers:
          type: array
          items:
            $ref: '#/components/schemas/WorkloadMember'
          title: workload_members
          description: The workload members associated with the instance. back-reference to the Workload Members associated to this Instance
          readOnly: true
        localaccount:
          title: localaccount
          description: Local Account associated with this Instance
          readOnly: true
          $ref: '#/components/schemas/LocalAccountResource'
        updatePolicy:
          title: update_policy
          description: Update Policy of this Instance
          readOnly: true
          $ref: '#/components/schemas/OSUpdatePolicy'
        instanceStatusDetail:
          type: string
          title: instance_status_detail
          maxLength: 1024
          pattern: ^$|^[a-zA-Z-_0-9./:;=?@!#,<>*() ]+$
          description: Textual message that gives detailed status of the instance's software components.
          readOnly: true
        instanceID:
          type: string
          title: instanceID
          maxLength: 13
          pattern: ^inst-[0-9a-f]{8}$
          description: Deprecated, The instance's unique identifier. Alias of resourceID.
          readOnly: true
        hostID:
          type: string
          title: hostID
          maxLength: 13
          pattern: ^host-[0-9a-f]{8}$
          description: The host's unique identifier associated with the instance.
          writeOnly: true
        osID:
          type: string
          title: osID
          maxLength: 11
          pattern: ^os-[0-9a-f]{8}$
          description: The unique identifier of OS resource that must be installed on the instance.
          writeOnly: true
        localAccountID:
          type: string
          title: local_accountID
          maxLength: 21
          pattern: ^localaccount-[0-9a-f]{8}$
          description: The unique identifier of local account will be associated with the instance.
          writeOnly: true
        osUpdatePolicyID:
          type: string
          title: os_update_policyID
          maxLength: 23
          pattern: ^osupdatepolicy-[0-9a-f]{8}$
          writeOnly: true
        timestamps:
          title: timestamps
          description: Timestamps associated to the resource.
          readOnly: true
          $ref: '#/components/schemas/Timestamps'
      title: InstanceResource
      additionalProperties: false
      description: |-
        InstanceResource describes an instantiated OS install, running on either a
         host or hypervisor.
    NetworkInterfaceLinkState:
      type: object
      properties:
        type:
          title: type
          description: The interface link state.
          readOnly: true
          $ref: '#/components/schemas/LinkState'
        timestamps:
          title: timestamps
          description: Timestamps associated to the resource.
          readOnly: true
          $ref: '#/components/schemas/Timestamps'
      title: NetworkInterfaceLinkState
      additionalProperties: false
    OSUpdatePolicy:
      type: object
      properties:
        resourceId:
          type: string
          title: resource_id
          pattern: ^osupdatepolicy-[0-9a-f]{8}$
          description: resource ID, generated by the inventory on Create.
          readOnly: true
        name:
          type: string
          title: name
<<<<<<< HEAD
          maxLength: 40
          pattern: ^$|^[a-zA-Z-_0-9./:;=?@!#,<>*() ]+$
=======
          maxLength: 50
          pattern: '^$|^[a-zA-Z-_0-9./: ]+$'
>>>>>>> 679a1f84
          description: User-provided, human-readable name.
        description:
          type: string
          title: description
          maxLength: 200
          pattern: ^$|^[a-zA-Z-_0-9./:;=?@!#,<>*() ]+$
          description: User-provided, human-readable description.
<<<<<<< HEAD
      title: OSUpdatePolicy
      required:
        - name
      additionalProperties: false
      description: |-
        OSUpdatePolicy message is added temporarily now for OSUpdateRun message addition compilation should go through.
         It will be deleted later on before merging to main in git repo.
    OSUpdateRun:
      type: object
      properties:
        resourceId:
          type: string
          title: resource_id
          pattern: ^osupdaterun-[0-9a-f]{8}$
          description: resource ID, generated by the inventory on Create.
          readOnly: true
        name:
          type: string
          title: name
          maxLength: 40
          pattern: ^$|^[a-zA-Z-_0-9./:;=?@!#,<>*() ]+$
          description: Human-readable name.
          readOnly: true
        description:
          type: string
          title: description
          maxLength: 200
          pattern: ^$|^[a-zA-Z-_0-9./:;=?@!#,<>*() ]+$
          description: Human-readable description.
          readOnly: true
        appliedPolicy:
          title: applied_policy
          description: Update Policy of this Instance
          readOnly: true
          $ref: '#/components/schemas/OSUpdatePolicy'
        instance:
          title: instance
          description: The instance resource associated with this OS Update. This OS Update Run is executed for this instance.
          readOnly: true
          $ref: '#/components/schemas/InstanceResource'
        statusIndicator:
          title: status_indicator
          description: "Status Indicator for the OS update run. This field is used to determine the status type for the OS update Run.\n STATUS_INDICATION_ERROR: Update failed in error Indicator\n STATUS_INDICATION_IN_PROGRESS: Update in progress Indicator \n STATUS_INDICATION_IDLE: Update completed successfully Indicator"
          readOnly: true
          $ref: '#/components/schemas/StatusIndication'
        status:
          type: string
          title: status
          maxLength: 1024
          description: Short message that describes what happened during the OS Update.
          readOnly: true
        statusDetails:
          type: string
          title: status_details
          maxLength: 100000
          description: Details about what happened during the OS Update.
          readOnly: true
        statusTimestamp:
          title: status_timestamp
          description: UTC timestamp of OS Update status reported.
          readOnly: true
          $ref: '#/components/schemas/google.protobuf.Timestamp'
        startTime:
          title: start_time
          description: UTC timestamp of OS Update started.
          readOnly: true
          $ref: '#/components/schemas/google.protobuf.Timestamp'
        endTime:
          title: end_time
          description: UTC timestamp of OS Update ended.
          readOnly: true
          $ref: '#/components/schemas/google.protobuf.Timestamp'
=======
        installPackages:
          type: string
          title: install_packages
          maxLength: 500000
          pattern: ^$|^[a-zA-Z-_0-9./:;=@?!#,<>*+~()"\ \n{}[]]+$
          description: |-
            Freeform text, OS-dependent. A list of package names, one per line (newline separated). Must not contain version information.
             Applies only to Mutable OSes.
        updateSources:
          type: array
          items:
            type: string
            pattern: ^$|^[a-zA-Z-_0-9./:;=@?!#,<>*+()"\ \n]+$
          title: update_sources
          description: |-
            The list of OS resource update sources.
             Should be in 'DEB822 Source Format' for Debian style OSs.
             Applies only to Mutable OSes.
        kernelCommand:
          type: string
          title: kernel_command
          maxLength: 500
          pattern: ^$|^[a-zA-Z-_0-9./:;=@?!#,<>*()" ]+$
          description: |-
            The OS resource's kernel Command Line Options.
             Applies only to Mutable OSes.
        targetOs:
          title: target_os
          description: |-
            The target OS for the update.
             Applies only to Immutable OSes for A/B upgrades.
          $ref: '#/components/schemas/OperatingSystemResource'
        updatePolicy:
          title: update_policy
          description: |-
            Update Policy for the OS update. This field is used to determine the update policy for the OS update.
             UPDATE_POLICY_LATEST:
             - for mutable: unsupported
             - for immutable: latest version of the OS Resource
             UPDATE_POLICY_TARGET:
             - for mutable: apply the install_packages, update_sources, kernel_command
             - for immutable: install the version referenced by target_os
          $ref: '#/components/schemas/UpdatePolicy'
>>>>>>> 679a1f84
        timestamps:
          title: timestamps
          description: Timestamps associated to the resource.
          readOnly: true
          $ref: '#/components/schemas/Timestamps'
<<<<<<< HEAD
      title: OSUpdateRun
=======
      title: OSUpdatePolicy
      required:
        - name
>>>>>>> 679a1f84
      additionalProperties: false
    WorkloadMember:
      type: object
      properties:
        resourceId:
          type: string
          title: resource_id
          maxLength: 23
          pattern: ^workloadmember-[0-9a-f]{8}$
          description: Resource ID, generated by the inventory on Create.
          readOnly: true
        kind:
          title: kind
          description: The kind of the workload member.
          $ref: '#/components/schemas/WorkloadMemberKind'
        workload:
          title: workload
          description: The workload resource associated with the workload member.
          readOnly: true
          $ref: '#/components/schemas/WorkloadResource'
        instance:
          title: instance
          description: The instance resource associated with the workload member.
          readOnly: true
          $ref: '#/components/schemas/InstanceResource'
        workloadMemberId:
          type: string
          title: workload_member_id
          maxLength: 23
          pattern: ^workloadmember-[0-9a-f]{8}$
          description: Deprecated, The workload unique identifier. Alias of resourceId.
          readOnly: true
        member:
          title: member
          description: The reference of the Instance member of the workload.
          readOnly: true
          $ref: '#/components/schemas/InstanceResource'
        workloadId:
          type: string
          title: workload_id
          maxLength: 17
          pattern: ^workload-[0-9a-f]{8}$
          description: The workload unique identifier.
          writeOnly: true
        instanceId:
          type: string
          title: instance_id
          maxLength: 13
          pattern: ^inst-[0-9a-f]{8}$
          description: The unique identifier of the instance.
          writeOnly: true
        timestamps:
          title: timestamps
          description: Timestamps associated to the resource.
          readOnly: true
          $ref: '#/components/schemas/Timestamps'
      title: WorkloadMember
      required:
        - kind
        - workloadId
        - instanceId
      additionalProperties: false
      description: Intermediate resource to represent a relation between a workload and a compute resource (i.e., instance).
    WorkloadResource:
      type: object
      properties:
        resourceId:
          type: string
          title: resource_id
          maxLength: 17
          pattern: ^workload-[0-9a-f]{8}$
          description: resource ID, generated by the inventory on Create.
          readOnly: true
        kind:
          title: kind
          description: Type of workload.
          $ref: '#/components/schemas/WorkloadKind'
        name:
          type: string
          title: name
          maxLength: 50
          pattern: '^$|^[a-zA-Z-_0-9./: ]+$'
          description: Human-readable name for the workload.
        externalId:
          type: string
          title: external_id
          maxLength: 40
          pattern: '^$|^[a-zA-Z-_0-9./: ]+$'
          description: The ID of the external resource, used to link to resources outside the realm of Edge Infrastructure Manager.
        status:
          type: string
          title: status
          maxLength: 500
          pattern: ^$|^[a-zA-Z-_0-9./:;=?@!#,<>*() ]+$
          description: Human-readable status of the workload.
        members:
          type: array
          items:
            $ref: '#/components/schemas/WorkloadMember'
          title: members
          description: The members of the workload.
          readOnly: true
        workloadId:
          type: string
          title: workload_id
          maxLength: 17
          pattern: ^workload-[0-9a-f]{8}$
          description: Deprecated, The workload unique identifier. Alias of resourceId.
          readOnly: true
        timestamps:
          title: timestamps
          description: Timestamps associated to the resource.
          readOnly: true
          $ref: '#/components/schemas/Timestamps'
      title: WorkloadResource
      required:
        - kind
        - members
      additionalProperties: false
      description: A generic way to group compute resources to obtain a workload.
    ScheduleStatus:
      type: string
      title: ScheduleStatus
      enum:
        - SCHEDULE_STATUS_UNSPECIFIED
        - SCHEDULE_STATUS_MAINTENANCE
        - SCHEDULE_STATUS_OS_UPDATE
      description: The representation of a schedule's status.
    RepeatedScheduleResource:
      type: object
      properties:
        resourceId:
          type: string
          title: resource_id
          maxLength: 21
          pattern: ^repeatedsche-[0-9a-f]{8}$
          description: Resource ID, generated by the inventory on Create.
          readOnly: true
        scheduleStatus:
          title: schedule_status
          description: The schedule status.
          $ref: '#/components/schemas/ScheduleStatus'
        name:
          type: string
          title: name
          maxLength: 50
          pattern: '^$|^[a-zA-Z-_0-9./: ]+$'
          description: The schedule's name.
        targetSite:
          title: target_site
          description: Resource ID of Site this applies to.
          readOnly: true
          $ref: '#/components/schemas/SiteResource'
        targetHost:
          title: target_host
          description: Resource ID of Host this applies to.
          readOnly: true
          $ref: '#/components/schemas/HostResource'
        targetRegion:
          title: target_region
          description: Resource ID of Region this applies to.
          readOnly: true
          $ref: '#/components/schemas/RegionResource'
        durationSeconds:
          type: integer
          title: duration_seconds
          maximum: 86400
          minimum: 1
          format: int32
          description: The duration in seconds of the repeated schedule, per schedule.
        cronMinutes:
          type: string
          title: cron_minutes
          pattern: ^([*]|([0-9]|([1-5][0-9]))((,([0-9]|([1-5][0-9])))*))$
          description: cron style minutes (0-59), it can be empty only when used in a Filter.
        cronHours:
          type: string
          title: cron_hours
          pattern: ^([*]|([0-9]|1[0-9]|2[0-3])((,([0-9]|1[0-9]|2[0-3]))*))$
          description: cron style hours (0-23), it can be empty only when used in a Filter
        cronDayMonth:
          type: string
          title: cron_day_month
          pattern: ^([*]|([1-9]|([12][0-9])|3[01])((,([1-9]|([12][0-9])|3[01]))*))$
          description: cron style day of month (1-31), it can be empty only when used in a Filter
        cronMonth:
          type: string
          title: cron_month
          pattern: ^([*]|([1-9]|1[012])((,([1-9]|1[012]))*))$
          description: cron style month (1-12), it can be empty only when used in a Filter
        cronDayWeek:
          type: string
          title: cron_day_week
          pattern: ^([*]|([0-6])((,([0-6]))*))$
          description: cron style day of week (0-6), it can be empty only when used in a Filter
        repeatedScheduleID:
          type: string
          title: repeated_scheduleID
          maxLength: 21
          pattern: ^repeatedsche-[0-9a-f]{8}$
          description: Deprecated, The repeated schedule's unique identifier. Alias of resourceId.
          readOnly: true
        targetHostId:
          type: string
          title: target_host_id
          maxLength: 13
          pattern: ^$|^host-[0-9a-f]{8}$
          description: |-
            The target region ID of the schedule.
             Only one target can be provided per schedule.
             This field cannot be used as filter.
          writeOnly: true
        targetSiteId:
          type: string
          title: target_site_id
          maxLength: 13
          pattern: ^$|^site-[0-9a-f]{8}$
          description: |-
            The target site ID of the schedule.
             Only one target can be provided per schedule.
             This field cannot be used as filter.
          writeOnly: true
        targetRegionId:
          type: string
          title: target_region_id
          maxLength: 15
          pattern: ^$|^region-[0-9a-f]{8}$
          description: |-
            The target region ID of the schedule.
             Only one target can be provided per schedule.
             This field cannot be used as filter.
          writeOnly: true
        timestamps:
          title: timestamps
          description: Timestamps associated to the resource.
          readOnly: true
          $ref: '#/components/schemas/Timestamps'
      title: RepeatedScheduleResource
      required:
        - scheduleStatus
        - durationSeconds
        - cronMinutes
        - cronHours
        - cronDayMonth
        - cronMonth
        - cronDayWeek
      additionalProperties: false
      description: A repeated-schedule resource.
    SingleScheduleResource:
      type: object
      properties:
        resourceId:
          type: string
          title: resource_id
          maxLength: 19
          pattern: ^singlesche-[0-9a-f]{8}$
          description: Resource ID, generated by the inventory on Create.
          readOnly: true
        scheduleStatus:
          title: schedule_status
          description: The schedule status. status of one-time-schedule
          $ref: '#/components/schemas/ScheduleStatus'
        name:
          type: string
          title: name
          maxLength: 50
          pattern: '^$|^[a-zA-Z-_0-9./: ]+$'
          description: The schedule's name.
        targetSite:
          title: target_site
          description: Resource ID of Site this applies to.
          readOnly: true
          $ref: '#/components/schemas/SiteResource'
        targetHost:
          title: target_host
          description: Resource ID of Host this applies to.
          readOnly: true
          $ref: '#/components/schemas/HostResource'
        targetRegion:
          title: target_region
          description: Resource ID of Region this applies to.
          readOnly: true
          $ref: '#/components/schemas/RegionResource'
        startSeconds:
          type: integer
          title: start_seconds
          maximum: 4294967295
          minimum: 1
          description: The start time in seconds, of the single schedule.
        endSeconds:
          type: integer
          title: end_seconds
          maximum: 4294967295
          minimum: 1
          description: |-
            The end time in seconds, of the single schedule.
             The value of endSeconds must be equal to or bigger than the value of startSeconds.
        singleScheduleID:
          type: string
          title: single_scheduleID
          maxLength: 19
          pattern: ^singlesche-[0-9a-f]{8}$
          description: Deprecated, The single schedule resource's unique identifier. Alias of resourceId.
          readOnly: true
        targetHostId:
          type: string
          title: target_host_id
          maxLength: 13
          pattern: ^$|^host-[0-9a-f]{8}$
          description: |-
            The target host ID of the schedule.
             Only one target can be provided per schedule.
             This field cannot be used as filter.
          writeOnly: true
        targetSiteId:
          type: string
          title: target_site_id
          maxLength: 13
          pattern: ^$|^site-[0-9a-f]{8}$
          description: |-
            The target site ID of the schedule.
             Only one target can be provided per schedule.
             This field cannot be used as filter.
          writeOnly: true
        targetRegionId:
          type: string
          title: target_region_id
          maxLength: 15
          pattern: ^$|^region-[0-9a-f]{8}$
          description: |-
            The target region ID of the schedule.
             Only one target can be provided per schedule.
             This field cannot be used as filter.
          writeOnly: true
        timestamps:
          title: timestamps
          description: Timestamps associated to the resource.
          readOnly: true
          $ref: '#/components/schemas/Timestamps'
      title: SingleScheduleResource
      required:
        - scheduleStatus
        - startSeconds
      additionalProperties: false
      description: A single schedule resource.
    SeverityLevel:
      type: string
      title: SeverityLevel
      enum:
        - SEVERITY_LEVEL_UNSPECIFIED
        - SEVERITY_LEVEL_CRITICAL
        - SEVERITY_LEVEL_ERROR
        - SEVERITY_LEVEL_WARN
        - SEVERITY_LEVEL_INFO
        - SEVERITY_LEVEL_DEBUG
      description: |-
        Log level used for the telemetry config.
         This field must only be defined if kind equals to TELEMETRY_CONFIG_KIND_LOGS.
    TelemetryCollectorKind:
      type: string
      title: TelemetryCollectorKind
      enum:
        - TELEMETRY_COLLECTOR_KIND_UNSPECIFIED
        - TELEMETRY_COLLECTOR_KIND_HOST
        - TELEMETRY_COLLECTOR_KIND_CLUSTER
      description: The collector kind.
    TelemetryResourceKind:
      type: string
      title: TelemetryResourceKind
      enum:
        - TELEMETRY_RESOURCE_KIND_UNSPECIFIED
        - TELEMETRY_RESOURCE_KIND_METRICS
        - TELEMETRY_RESOURCE_KIND_LOGS
      description: Kind of telemetry collector.
    TelemetryLogsGroupResource:
      type: object
      properties:
        resourceId:
          type: string
          title: resource_id
          maxLength: 23
          pattern: ^telemetrygroup-[0-9a-f]{8}$
          description: Unique ID of the telemetry group.
          readOnly: true
        telemetryLogsGroupId:
          type: string
          title: telemetry_logs_group_id
          maxLength: 23
          pattern: ^telemetrygroup-[0-9a-f]{8}$
          description: Deprecated, Unique ID of the telemetry group. Alias of resource_id.
          readOnly: true
        name:
          type: string
          title: name
          maxLength: 50
          minLength: 1
          pattern: '^$|^[a-zA-Z-_0-9./: ]+$'
          description: Human-readable name for the log group.
        collectorKind:
          title: collector_kind
          description: The collector kind.
          $ref: '#/components/schemas/TelemetryCollectorKind'
        groups:
          type: array
          items:
            type: string
            maxLength: 1000
            pattern: ^$|^[a-zA-Z-_0-9.:;=@?!#*()"\ ]+$
            maxItems: 100
          title: groups
          maxItems: 100
          description: A list of log groups to collect.
        timestamps:
          title: timestamps
          description: Timestamps associated to the resource.
          readOnly: true
          $ref: '#/components/schemas/Timestamps'
      title: TelemetryLogsGroupResource
      required:
        - name
        - collectorKind
        - groups
      additionalProperties: false
      description: TelemetryLogsGroupResource.
    TelemetryLogsProfileResource:
      type: object
      properties:
        resourceId:
          type: string
          title: resource_id
          maxLength: 25
          pattern: ^telemetryprofile-[0-9a-f]{8}$
          description: The ID of the telemetry profile.
          readOnly: true
        profileId:
          type: string
          title: profile_id
          maxLength: 25
          pattern: ^telemetryprofile-[0-9a-f]{8}$
          description: Deprecated, The ID of the telemetry profile.
          readOnly: true
        targetInstance:
          type: string
          title: target_instance
          maxLength: 13
          pattern: ^$|^inst-[0-9a-f]{8}$
          description: |-
            The ID of the instance that the telemetry profile is assigned to.
             Can only be one of targetInstance, targetSite, or targetRegion.
        targetSite:
          type: string
          title: target_site
          maxLength: 13
          pattern: ^$|^site-[0-9a-f]{8}$
          description: |-
            The ID of the site where the telemetry profile is assigned to.
             Can only be one of targetInstance, targetSite, or targetRegion.
        targetRegion:
          type: string
          title: target_region
          maxLength: 15
          pattern: ^$|^region-[0-9a-f]{8}$
          description: |-
            The ID of the region where the telemetry profile is assigned to.
             Can only be one of targetInstance, targetSite, or targetRegion.
        logLevel:
          title: log_level
          description: The log level og the telemetry profile.
          $ref: '#/components/schemas/SeverityLevel'
        logsGroupId:
          type: string
          title: logs_group_id
          maxLength: 23
          pattern: ^telemetrygroup-[0-9a-f]{8}$
          description: The unique identifier of the telemetry log group.
        logsGroup:
          title: logs_group
          description: The log group associated with the telemetry profile.
          readOnly: true
          $ref: '#/components/schemas/TelemetryLogsGroupResource'
        timestamps:
          title: timestamps
          description: Timestamps associated to the resource.
          readOnly: true
          $ref: '#/components/schemas/Timestamps'
      title: TelemetryLogsProfileResource
      required:
        - logLevel
        - logsGroupId
      additionalProperties: false
      description: A telemetry log profile for a hierarchy object.
    TelemetryMetricsGroupResource:
      type: object
      properties:
        resourceId:
          type: string
          title: resource_id
          maxLength: 23
          pattern: ^telemetrygroup-[0-9a-f]{8}$
          description: Unique ID of the telemetry group.
          readOnly: true
        telemetryMetricsGroupId:
          type: string
          title: telemetry_metrics_group_id
          maxLength: 23
          pattern: ^telemetrygroup-[0-9a-f]{8}$
          description: Deprecated, Unique ID of the telemetry group. Alias of resource_id.
          readOnly: true
        name:
          type: string
          title: name
          maxLength: 50
          minLength: 1
          pattern: '^$|^[a-zA-Z-_0-9./: ]+$'
          description: Human-readable name for the log group.
        collectorKind:
          title: collector_kind
          description: The collector kind.
          $ref: '#/components/schemas/TelemetryCollectorKind'
        groups:
          type: array
          items:
            type: string
            maxLength: 1000
            pattern: ^$|^[a-zA-Z-_0-9.:;=@?!#*()"\ ]+$
            maxItems: 100
          title: groups
          maxItems: 100
          description: A list of log groups to collect.
        timestamps:
          title: timestamps
          description: Timestamps associated to the resource.
          readOnly: true
          $ref: '#/components/schemas/Timestamps'
      title: TelemetryMetricsGroupResource
      required:
        - name
        - collectorKind
        - groups
      additionalProperties: false
      description: TelemetryMetricsGroupResource.
    TelemetryMetricsProfileResource:
      type: object
      properties:
        resourceId:
          type: string
          title: resource_id
          maxLength: 25
          pattern: ^telemetryprofile-[0-9a-f]{8}$
          description: The ID of the telemetry profile.
          readOnly: true
        profileId:
          type: string
          title: profile_id
          maxLength: 25
          pattern: ^telemetryprofile-[0-9a-f]{8}$
          description: Deprecated, The ID of the telemetry profile.
          readOnly: true
        targetInstance:
          type: string
          title: target_instance
          maxLength: 13
          pattern: ^$|^inst-[0-9a-f]{8}$
          description: |-
            The ID of the instance that the telemetry profile is assigned to.
             Can only be one of targetInstance, targetSite, or targetRegion.
        targetSite:
          type: string
          title: target_site
          maxLength: 13
          pattern: ^$|^site-[0-9a-f]{8}$
          description: |-
            The ID of the site where the telemetry profile is assigned to.
             Can only be one of targetInstance, targetSite, or targetRegion.
        targetRegion:
          type: string
          title: target_region
          maxLength: 15
          pattern: ^$|^region-[0-9a-f]{8}$
          description: |-
            The ID of the region where the telemetry profile is assigned to.
             Can only be one of targetInstance, targetSite, or targetRegion.
        metricsInterval:
          type: integer
          title: metrics_interval
          minimum: 1
          format: int32
          description: |-
            Metric interval (in seconds) for the telemetry profile.
             This field must only be defined if the type equals to TELEMETRY_CONFIG_KIND_METRICS.
        metricsGroupId:
          type: string
          title: metrics_group_id
          maxLength: 23
          pattern: ^telemetrygroup-[0-9a-f]{8}$
          description: The unique identifier of the telemetry metric group.
        metricsGroup:
          title: metrics_group
          description: The metric group associated with the telemetry profile.
          readOnly: true
          $ref: '#/components/schemas/TelemetryMetricsGroupResource'
        timestamps:
          title: timestamps
          description: Timestamps associated to the resource.
          readOnly: true
          $ref: '#/components/schemas/Timestamps'
      title: TelemetryMetricsProfileResource
      required:
        - metricsInterval
        - metricsGroupId
      additionalProperties: false
      description: A telemetry metric profile for a hierarchy object.
    ListLocationsResponse.ResourceKind:
      type: string
      title: ResourceKind
      enum:
        - RESOURCE_KIND_UNSPECIFIED
        - RESOURCE_KIND_REGION
        - RESOURCE_KIND_SITE
    google.protobuf.FieldMask:
      type: string
      description: |-
        `FieldMask` represents a set of symbolic field paths, for example:

             paths: "f.a"
             paths: "f.b.d"

         Here `f` represents a field in some root message, `a` and `b`
         fields in the message found in `f`, and `d` a field found in the
         message in `f.b`.

         Field masks are used to specify a subset of fields that should be
         returned by a get operation or modified by an update operation.
         Field masks also have a custom JSON encoding (see below).

         # Field Masks in Projections

         When used in the context of a projection, a response message or
         sub-message is filtered by the API to only contain those fields as
         specified in the mask. For example, if the mask in the previous
         example is applied to a response message as follows:

             f {
               a : 22
               b {
                 d : 1
                 x : 2
               }
               y : 13
             }
             z: 8

         The result will not contain specific values for fields x,y and z
         (their value will be set to the default, and omitted in proto text
         output):


             f {
               a : 22
               b {
                 d : 1
               }
             }

         A repeated field is not allowed except at the last position of a
         paths string.

         If a FieldMask object is not present in a get operation, the
         operation applies to all fields (as if a FieldMask of all fields
         had been specified).

         Note that a field mask does not necessarily apply to the
         top-level response message. In case of a REST get operation, the
         field mask applies directly to the response, but in case of a REST
         list operation, the mask instead applies to each individual message
         in the returned resource list. In case of a REST custom method,
         other definitions may be used. Where the mask applies will be
         clearly documented together with its declaration in the API.  In
         any case, the effect on the returned resource/resources is required
         behavior for APIs.

         # Field Masks in Update Operations

         A field mask in update operations specifies which fields of the
         targeted resource are going to be updated. The API is required
         to only change the values of the fields as specified in the mask
         and leave the others untouched. If a resource is passed in to
         describe the updated values, the API ignores the values of all
         fields not covered by the mask.

         If a repeated field is specified for an update operation, new values will
         be appended to the existing repeated field in the target resource. Note that
         a repeated field is only allowed in the last position of a `paths` string.

         If a sub-message is specified in the last position of the field mask for an
         update operation, then new value will be merged into the existing sub-message
         in the target resource.

         For example, given the target message:

             f {
               b {
                 d: 1
                 x: 2
               }
               c: [1]
             }

         And an update message:

             f {
               b {
                 d: 10
               }
               c: [2]
             }

         then if the field mask is:

          paths: ["f.b", "f.c"]

         then the result will be:

             f {
               b {
                 d: 10
                 x: 2
               }
               c: [1, 2]
             }

         An implementation may provide options to override this default behavior for
         repeated and message fields.

         In order to reset a field's value to the default, the field must
         be in the mask and set to the default value in the provided resource.
         Hence, in order to reset all fields of a resource, provide a default
         instance of the resource and set all fields in the mask, or do
         not provide a mask as described below.

         If a field mask is not present on update, the operation applies to
         all fields (as if a field mask of all fields has been specified).
         Note that in the presence of schema evolution, this may mean that
         fields the client does not know and has therefore not filled into
         the request will be reset to their default. If this is unwanted
         behavior, a specific service may require a client to always specify
         a field mask, producing an error if not.

         As with get operations, the location of the resource which
         describes the updated values in the request message depends on the
         operation kind. In any case, the effect of the field mask is
         required to be honored by the API.

         ## Considerations for HTTP REST

         The HTTP kind of an update operation which uses a field mask must
         be set to PATCH instead of PUT in order to satisfy HTTP semantics
         (PUT must only be used for full updates).

         # JSON Encoding of Field Masks

         In JSON, a field mask is encoded as a single string where paths are
         separated by a comma. Fields name in each path are converted
         to/from lower-camel naming conventions.

         As an example, consider the following message declarations:

             message Profile {
               User user = 1;
               Photo photo = 2;
             }
             message User {
               string display_name = 1;
               string address = 2;
             }

         In proto a field mask for `Profile` may look as such:

             mask {
               paths: "user.display_name"
               paths: "photo"
             }

         In JSON, the same mask is represented as below:

             {
               mask: "user.displayName,photo"
             }

         # Field Masks and Oneof Fields

         Field masks treat fields in oneofs just as regular fields. Consider the
         following message:

             message SampleMessage {
               oneof test_oneof {
                 string name = 4;
                 SubMessage sub_message = 9;
               }
             }

         The field mask can be:

             mask {
               paths: "name"
             }

         Or:

             mask {
               paths: "sub_message"
             }

         Note that oneof type names ("test_oneof" in this case) cannot be used in
         paths.

         ## Field Mask Verification

         The implementation of any API method which has a FieldMask type field in the
         request should verify the included field paths, and return an
         `INVALID_ARGUMENT` error if any path is unmappable.
    CreateHostRequest:
      type: object
      properties:
        host:
          title: host
          description: The host to create.
          $ref: '#/components/schemas/HostResource'
      title: CreateHostRequest
      required:
        - host
      additionalProperties: false
      description: Request message for the CreateHost method.
    CreateHostResponse:
      type: object
      properties:
        host:
          title: host
          description: The created host.
          $ref: '#/components/schemas/HostResource'
      title: CreateHostResponse
      required:
        - host
      additionalProperties: false
      description: Response message for the CreateHost method.
    CreateInstanceRequest:
      type: object
      properties:
        instance:
          title: instance
          description: The instance to create.
          $ref: '#/components/schemas/InstanceResource'
      title: CreateInstanceRequest
      required:
        - instance
      additionalProperties: false
      description: Request message for the CreateInstance method.
    CreateInstanceResponse:
      type: object
      properties:
        instance:
          title: instance
          description: The created instance.
          $ref: '#/components/schemas/InstanceResource'
      title: CreateInstanceResponse
      required:
        - instance
      additionalProperties: false
      description: Response message for the CreateInstance method.
    CreateLocalAccountRequest:
      type: object
      properties:
        localAccount:
          title: local_account
          description: The localaccount to create.
          $ref: '#/components/schemas/LocalAccountResource'
      title: CreateLocalAccountRequest
      required:
        - localAccount
      additionalProperties: false
      description: Request message for the CreateLocalAccount method.
    CreateLocalAccountResponse:
      type: object
      properties:
        localAccount:
          title: local_account
          description: The created localaccount.
          $ref: '#/components/schemas/LocalAccountResource'
      title: CreateLocalAccountResponse
      required:
        - localAccount
      additionalProperties: false
      description: Response message for the CreateLocalAccount method.
<<<<<<< HEAD
    CreateOSUpdateRunRequest:
      type: object
      properties:
        osUpdateRun:
          title: os_update_run
          description: The os update run to create.
          $ref: '#/components/schemas/OSUpdateRun'
      title: CreateOSUpdateRunRequest
      required:
        - osUpdateRun
      additionalProperties: false
      description: Request message for the CreateOSUpdateRun method.
    CreateOSUpdateRunResponse:
      type: object
      properties:
        osUpdateRun:
          title: os_update_run
          description: The created os.
          $ref: '#/components/schemas/OSUpdateRun'
      title: CreateOSUpdateRunResponse
      required:
        - osUpdateRun
      additionalProperties: false
      description: Response message for the CreateOSUpdateRun method.
=======
    CreateOSUpdatePolicyRequest:
      type: object
      properties:
        osUpdatePolicy:
          title: os_update_policy
          description: The OS Update policy to create.
          $ref: '#/components/schemas/OSUpdatePolicy'
      title: CreateOSUpdatePolicyRequest
      required:
        - osUpdatePolicy
      additionalProperties: false
      description: Request message for the CreateOSUpdatePolicy method.
    CreateOSUpdatePolicyResponse:
      type: object
      properties:
        osUpdatePolicy:
          title: os_update_policy
          description: The created os.
          $ref: '#/components/schemas/OSUpdatePolicy'
      title: CreateOSUpdatePolicyResponse
      required:
        - osUpdatePolicy
      additionalProperties: false
      description: Response message for the CreateOSUpdatePolicy method.
>>>>>>> 679a1f84
    CreateOperatingSystemRequest:
      type: object
      properties:
        os:
          title: os
          description: The os to create.
          $ref: '#/components/schemas/OperatingSystemResource'
      title: CreateOperatingSystemRequest
      required:
        - os
      additionalProperties: false
      description: Request message for the CreateOperatingSystem method.
    CreateOperatingSystemResponse:
      type: object
      properties:
        os:
          title: os
          description: The created os.
          $ref: '#/components/schemas/OperatingSystemResource'
      title: CreateOperatingSystemResponse
      required:
        - os
      additionalProperties: false
      description: Response message for the CreateOperatingSystem method.
    CreateProviderRequest:
      type: object
      properties:
        provider:
          title: provider
          description: The provider to create.
          $ref: '#/components/schemas/ProviderResource'
      title: CreateProviderRequest
      required:
        - provider
      additionalProperties: false
      description: Request message for the CreateProvider method.
    CreateProviderResponse:
      type: object
      properties:
        provider:
          title: provider
          description: The created provider.
          $ref: '#/components/schemas/ProviderResource'
      title: CreateProviderResponse
      required:
        - provider
      additionalProperties: false
      description: Response message for the CreateProvider method.
    CreateRegionRequest:
      type: object
      properties:
        region:
          title: region
          description: The region to create.
          $ref: '#/components/schemas/RegionResource'
      title: CreateRegionRequest
      required:
        - region
      additionalProperties: false
      description: Request message for the CreateRegion method.
    CreateRegionResponse:
      type: object
      properties:
        region:
          title: region
          description: The created region.
          $ref: '#/components/schemas/RegionResource'
      title: CreateRegionResponse
      required:
        - region
      additionalProperties: false
      description: Response message for the CreateRegion method.
    CreateRepeatedScheduleRequest:
      type: object
      properties:
        repeatedSchedule:
          title: repeated_schedule
          description: The repeated_schedule to create.
          $ref: '#/components/schemas/RepeatedScheduleResource'
      title: CreateRepeatedScheduleRequest
      required:
        - repeatedSchedule
      additionalProperties: false
      description: Request message for the CreateRepeatedSchedule method.
    CreateRepeatedScheduleResponse:
      type: object
      properties:
        repeatedSchedule:
          title: repeated_schedule
          description: The created repeated_schedule.
          $ref: '#/components/schemas/RepeatedScheduleResource'
      title: CreateRepeatedScheduleResponse
      required:
        - repeatedSchedule
      additionalProperties: false
      description: Response message for the CreateRepeatedSchedule method.
    CreateSingleScheduleRequest:
      type: object
      properties:
        singleSchedule:
          title: single_schedule
          description: The single_schedule to create.
          $ref: '#/components/schemas/SingleScheduleResource'
      title: CreateSingleScheduleRequest
      required:
        - singleSchedule
      additionalProperties: false
      description: Request message for the CreateSingleSchedule method.
    CreateSingleScheduleResponse:
      type: object
      properties:
        singleSchedule:
          title: single_schedule
          description: The created single_schedule.
          $ref: '#/components/schemas/SingleScheduleResource'
      title: CreateSingleScheduleResponse
      required:
        - singleSchedule
      additionalProperties: false
      description: Response message for the CreateSingleSchedule method.
    CreateSiteRequest:
      type: object
      properties:
        site:
          title: site
          description: The site to create.
          $ref: '#/components/schemas/SiteResource'
      title: CreateSiteRequest
      required:
        - site
      additionalProperties: false
      description: Request message for the CreateSite method.
    CreateSiteResponse:
      type: object
      properties:
        site:
          title: site
          description: The created site.
          $ref: '#/components/schemas/SiteResource'
      title: CreateSiteResponse
      required:
        - site
      additionalProperties: false
      description: Response message for the CreateSite method.
    CreateTelemetryLogsGroupRequest:
      type: object
      properties:
        telemetryLogsGroup:
          title: telemetry_logs_group
          description: The telemetry_logs_group to create.
          $ref: '#/components/schemas/TelemetryLogsGroupResource'
      title: CreateTelemetryLogsGroupRequest
      required:
        - telemetryLogsGroup
      additionalProperties: false
      description: Request message for the CreateTelemetryLogsGroup method.
    CreateTelemetryLogsGroupResponse:
      type: object
      properties:
        telemetryLogsGroup:
          title: telemetry_logs_group
          description: The created telemetry_logs_group.
          $ref: '#/components/schemas/TelemetryLogsGroupResource'
      title: CreateTelemetryLogsGroupResponse
      required:
        - telemetryLogsGroup
      additionalProperties: false
      description: Response message for the CreateTelemetryLogsGroup method.
    CreateTelemetryLogsProfileRequest:
      type: object
      properties:
        telemetryLogsProfile:
          title: telemetry_logs_profile
          description: The telemetry_logs_profile to create.
          $ref: '#/components/schemas/TelemetryLogsProfileResource'
      title: CreateTelemetryLogsProfileRequest
      required:
        - telemetryLogsProfile
      additionalProperties: false
      description: Request message for the CreateTelemetryLogsProfile method.
    CreateTelemetryLogsProfileResponse:
      type: object
      properties:
        telemetryLogsProfile:
          title: telemetry_logs_profile
          description: The created telemetry_logs_profile.
          $ref: '#/components/schemas/TelemetryLogsProfileResource'
      title: CreateTelemetryLogsProfileResponse
      required:
        - telemetryLogsProfile
      additionalProperties: false
      description: Response message for the CreateTelemetryLogsProfile method.
    CreateTelemetryMetricsGroupRequest:
      type: object
      properties:
        telemetryMetricsGroup:
          title: telemetry_metrics_group
          description: The telemetry_metrics_group to create.
          $ref: '#/components/schemas/TelemetryMetricsGroupResource'
      title: CreateTelemetryMetricsGroupRequest
      required:
        - telemetryMetricsGroup
      additionalProperties: false
      description: Request message for the CreateTelemetryMetricsGroup method.
    CreateTelemetryMetricsGroupResponse:
      type: object
      properties:
        telemetryMetricsGroup:
          title: telemetry_metrics_group
          description: The created telemetry_metrics_group.
          $ref: '#/components/schemas/TelemetryMetricsGroupResource'
      title: CreateTelemetryMetricsGroupResponse
      required:
        - telemetryMetricsGroup
      additionalProperties: false
      description: Response message for the CreateTelemetryMetricsGroup method.
    CreateTelemetryMetricsProfileRequest:
      type: object
      properties:
        telemetryMetricsProfile:
          title: telemetry_metrics_profile
          description: The telemetry_metrics_profile to create.
          $ref: '#/components/schemas/TelemetryMetricsProfileResource'
      title: CreateTelemetryMetricsProfileRequest
      required:
        - telemetryMetricsProfile
      additionalProperties: false
      description: Request message for the CreateTelemetryMetricsProfile method.
    CreateTelemetryMetricsProfileResponse:
      type: object
      properties:
        telemetryMetricsProfile:
          title: telemetry_metrics_profile
          description: The created telemetry_metrics_profile.
          $ref: '#/components/schemas/TelemetryMetricsProfileResource'
      title: CreateTelemetryMetricsProfileResponse
      required:
        - telemetryMetricsProfile
      additionalProperties: false
      description: Response message for the CreateTelemetryMetricsProfile method.
    CreateWorkloadMemberRequest:
      type: object
      properties:
        workloadMember:
          title: workload_member
          description: The workload_member to create.
          $ref: '#/components/schemas/WorkloadMember'
      title: CreateWorkloadMemberRequest
      required:
        - workloadMember
      additionalProperties: false
      description: Request message for the CreateWorkloadMember method.
    CreateWorkloadMemberResponse:
      type: object
      properties:
        workloadMember:
          title: workload_member
          description: The created workload_member.
          $ref: '#/components/schemas/WorkloadMember'
      title: CreateWorkloadMemberResponse
      required:
        - workloadMember
      additionalProperties: false
      description: Response message for the CreateWorkloadMember method.
    CreateWorkloadRequest:
      type: object
      properties:
        workload:
          title: workload
          description: The workload to create.
          $ref: '#/components/schemas/WorkloadResource'
      title: CreateWorkloadRequest
      required:
        - workload
      additionalProperties: false
      description: Request message for the CreateWorkload method.
    CreateWorkloadResponse:
      type: object
      properties:
        workload:
          title: workload
          description: The created workload.
          $ref: '#/components/schemas/WorkloadResource'
      title: CreateWorkloadResponse
      required:
        - workload
      additionalProperties: false
      description: Response message for the CreateWorkload method.
    DeleteHostRequest:
      type: object
      properties:
        resourceId:
          type: string
          title: resource_id
          description: Name of the host host to be deleted.
      title: DeleteHostRequest
      required:
        - resourceId
      additionalProperties: false
      description: Request message for DeleteHost.
    DeleteHostResponse:
      type: object
      title: DeleteHostResponse
      additionalProperties: false
      description: Reponse message for DeleteHost.
    DeleteInstanceRequest:
      type: object
      properties:
        resourceId:
          type: string
          title: resource_id
          description: Name of the instance instance to be deleted.
      title: DeleteInstanceRequest
      required:
        - resourceId
      additionalProperties: false
      description: Request message for DeleteInstance.
    DeleteInstanceResponse:
      type: object
      title: DeleteInstanceResponse
      additionalProperties: false
      description: Response message for DeleteInstance.
    DeleteLocalAccountRequest:
      type: object
      properties:
        resourceId:
          type: string
          title: resource_id
          description: Name of the localaccount to be deleted.
      title: DeleteLocalAccountRequest
      required:
        - resourceId
      additionalProperties: false
      description: Request message for DeleteLocalAccount.
    DeleteLocalAccountResponse:
      type: object
      title: DeleteLocalAccountResponse
      additionalProperties: false
      description: Response message for DeleteLocalAccount.
<<<<<<< HEAD
    DeleteOSUpdateRunRequest:
=======
    DeleteOSUpdatePolicyRequest:
>>>>>>> 679a1f84
      type: object
      properties:
        resourceId:
          type: string
          title: resource_id
<<<<<<< HEAD
          description: Name of the os update run to be deleted.
      title: DeleteOSUpdateRunRequest
=======
          description: Name of the OS Update Policy to be deleted.
      title: DeleteOSUpdatePolicyRequest
>>>>>>> 679a1f84
      required:
        - resourceId
      additionalProperties: false
      description: Request message for DeleteOperatingSystem.
<<<<<<< HEAD
    DeleteOSUpdateRunResponse:
      type: object
      title: DeleteOSUpdateRunResponse
=======
    DeleteOSUpdatePolicyResponse:
      type: object
      title: DeleteOSUpdatePolicyResponse
>>>>>>> 679a1f84
      additionalProperties: false
      description: Response message for DeleteOperatingSystem.
    DeleteOperatingSystemRequest:
      type: object
      properties:
        resourceId:
          type: string
          title: resource_id
          description: Name of the os os to be deleted.
      title: DeleteOperatingSystemRequest
      required:
        - resourceId
      additionalProperties: false
      description: Request message for DeleteOperatingSystem.
    DeleteOperatingSystemResponse:
      type: object
      title: DeleteOperatingSystemResponse
      additionalProperties: false
      description: Response message for DeleteOperatingSystem.
    DeleteProviderRequest:
      type: object
      properties:
        resourceId:
          type: string
          title: resource_id
          description: Name of the provider provider to be deleted.
      title: DeleteProviderRequest
      required:
        - resourceId
      additionalProperties: false
      description: Request message for DeleteProvider.
    DeleteProviderResponse:
      type: object
      title: DeleteProviderResponse
      additionalProperties: false
      description: Response message for DeleteProvider.
    DeleteRegionRequest:
      type: object
      properties:
        resourceId:
          type: string
          title: resource_id
          description: Name of the region region to be deleted.
      title: DeleteRegionRequest
      required:
        - resourceId
      additionalProperties: false
      description: Request message for DeleteRegion.
    DeleteRegionResponse:
      type: object
      title: DeleteRegionResponse
      additionalProperties: false
      description: Response message for DeleteRegion.
    DeleteRepeatedScheduleRequest:
      type: object
      properties:
        resourceId:
          type: string
          title: resource_id
          description: Name of the repeated_schedule repeated_schedule to be deleted.
      title: DeleteRepeatedScheduleRequest
      required:
        - resourceId
      additionalProperties: false
      description: Request message for DeleteRepeatedSchedule.
    DeleteRepeatedScheduleResponse:
      type: object
      title: DeleteRepeatedScheduleResponse
      additionalProperties: false
      description: Response message for DeleteRepeatedSchedule.
    DeleteSingleScheduleRequest:
      type: object
      properties:
        resourceId:
          type: string
          title: resource_id
          description: Name of the single_schedule single_schedule to be deleted.
      title: DeleteSingleScheduleRequest
      required:
        - resourceId
      additionalProperties: false
      description: Request message for DeleteSingleSchedule.
    DeleteSingleScheduleResponse:
      type: object
      title: DeleteSingleScheduleResponse
      additionalProperties: false
      description: Response message for DeleteSingleSchedule.
    DeleteSiteRequest:
      type: object
      properties:
        resourceId:
          type: string
          title: resource_id
          description: Name of the site site to be deleted.
      title: DeleteSiteRequest
      required:
        - resourceId
      additionalProperties: false
      description: Request message for DeleteSite.
    DeleteSiteResponse:
      type: object
      title: DeleteSiteResponse
      additionalProperties: false
      description: Response message for DeleteSite.
    DeleteTelemetryLogsGroupRequest:
      type: object
      properties:
        resourceId:
          type: string
          title: resource_id
          description: Name of the telemetry_logs_group telemetry_logs_group to be deleted.
      title: DeleteTelemetryLogsGroupRequest
      required:
        - resourceId
      additionalProperties: false
      description: Request message for DeleteTelemetryLogsGroup.
    DeleteTelemetryLogsGroupResponse:
      type: object
      title: DeleteTelemetryLogsGroupResponse
      additionalProperties: false
      description: Response message for DeleteTelemetryLogsGroup.
    DeleteTelemetryLogsProfileRequest:
      type: object
      properties:
        resourceId:
          type: string
          title: resource_id
          description: Name of the telemetry_logs_profile telemetry_logs_profile to be deleted.
      title: DeleteTelemetryLogsProfileRequest
      required:
        - resourceId
      additionalProperties: false
      description: Request message for DeleteTelemetryLogsProfile.
    DeleteTelemetryLogsProfileResponse:
      type: object
      title: DeleteTelemetryLogsProfileResponse
      additionalProperties: false
      description: Response message for DeleteTelemetryLogsProfile.
    DeleteTelemetryMetricsGroupRequest:
      type: object
      properties:
        resourceId:
          type: string
          title: resource_id
          description: Name of the telemetry_metrics_group telemetry_metrics_group to be deleted.
      title: DeleteTelemetryMetricsGroupRequest
      required:
        - resourceId
      additionalProperties: false
      description: Request message for DeleteTelemetryMetricsGroup.
    DeleteTelemetryMetricsGroupResponse:
      type: object
      title: DeleteTelemetryMetricsGroupResponse
      additionalProperties: false
      description: Response message for DeleteTelemetryMetricsGroup.
    DeleteTelemetryMetricsProfileRequest:
      type: object
      properties:
        resourceId:
          type: string
          title: resource_id
          description: Name of the telemetry_metrics_profile telemetry_metrics_profile to be deleted.
      title: DeleteTelemetryMetricsProfileRequest
      required:
        - resourceId
      additionalProperties: false
      description: Request message for DeleteTelemetryMetricsProfile.
    DeleteTelemetryMetricsProfileResponse:
      type: object
      title: DeleteTelemetryMetricsProfileResponse
      additionalProperties: false
      description: Response message for DeleteTelemetryMetricsProfile.
    DeleteWorkloadMemberRequest:
      type: object
      properties:
        resourceId:
          type: string
          title: resource_id
          description: Name of the workload_member workload_member to be deleted.
      title: DeleteWorkloadMemberRequest
      required:
        - resourceId
      additionalProperties: false
      description: Request message for DeleteWorkloadMember.
    DeleteWorkloadMemberResponse:
      type: object
      title: DeleteWorkloadMemberResponse
      additionalProperties: false
      description: Response message for DeleteWorkloadMember.
    DeleteWorkloadRequest:
      type: object
      properties:
        resourceId:
          type: string
          title: resource_id
          description: Name of the workload workload to be deleted.
      title: DeleteWorkloadRequest
      required:
        - resourceId
      additionalProperties: false
      description: Request message for DeleteWorkload.
    DeleteWorkloadResponse:
      type: object
      title: DeleteWorkloadResponse
      additionalProperties: false
      description: Response message for DeleteWorkload.
    GetHostRequest:
      type: object
      properties:
        resourceId:
          type: string
          title: resource_id
          description: Name of the requested host.
      title: GetHostRequest
      required:
        - resourceId
      additionalProperties: false
      description: Request message for the GetHost method.
    GetHostResponse:
      type: object
      properties:
        host:
          title: host
          description: The requested host.
          $ref: '#/components/schemas/HostResource'
      title: GetHostResponse
      required:
        - host
      additionalProperties: false
      description: Response message for the GetHost method.
    GetHostSummaryRequest:
      type: object
      properties:
        filter:
          type: string
          title: filter
          maxLength: 1000
          pattern: ^$|^[a-zA-Z-_0-9.,:/=*(){}"' ]+$
          description: |-
            (OPTIONAL) Optional filter to return only item of interest.
             See https://google.aip.dev/160 for details.
      title: GetHostSummaryRequest
      additionalProperties: false
      description: Request the summary of Hosts resources.
    GetHostSummaryResponse:
      type: object
      properties:
        total:
          type: integer
          title: total
          description: The total number of hosts.
          readOnly: true
        error:
          type: integer
          title: error
          description: The total number of hosts presenting an Error.
          readOnly: true
        running:
          type: integer
          title: running
          description: The total number of hosts in Running state.
          readOnly: true
        unallocated:
          type: integer
          title: unallocated
          description: The total number of hosts without a site.
          readOnly: true
      title: GetHostSummaryResponse
      additionalProperties: false
      description: Summary of the hosts status.
    GetInstanceRequest:
      type: object
      properties:
        resourceId:
          type: string
          title: resource_id
          description: Name of the requested instance.
      title: GetInstanceRequest
      required:
        - resourceId
      additionalProperties: false
      description: Request message for the GetInstance method.
    GetInstanceResponse:
      type: object
      properties:
        instance:
          title: instance
          description: The requested instance.
          $ref: '#/components/schemas/InstanceResource'
      title: GetInstanceResponse
      required:
        - instance
      additionalProperties: false
      description: Response message for the GetInstance method.
    GetLocalAccountRequest:
      type: object
      properties:
        resourceId:
          type: string
          title: resource_id
          description: Name of the requested localaccount.
      title: GetLocalAccountRequest
      required:
        - resourceId
      additionalProperties: false
      description: Request message for the GetLocalAccount method.
    GetLocalAccountResponse:
      type: object
      properties:
        localAccount:
          title: local_account
          description: The requested localaccount.
          $ref: '#/components/schemas/LocalAccountResource'
      title: GetLocalAccountResponse
      required:
        - localAccount
      additionalProperties: false
      description: Response message for the GetLocalAccount method.
<<<<<<< HEAD
    GetOSUpdateRunRequest:
=======
    GetOSUpdatePolicyRequest:
>>>>>>> 679a1f84
      type: object
      properties:
        resourceId:
          type: string
          title: resource_id
          description: Name of the requested os.
<<<<<<< HEAD
      title: GetOSUpdateRunRequest
      required:
        - resourceId
      additionalProperties: false
      description: Request message for the GetOSUpdateRun method.
    GetOSUpdateRunResponse:
      type: object
      properties:
        osUpdateRun:
          title: os_update_run
          description: The requested os.
          $ref: '#/components/schemas/OSUpdateRun'
      title: GetOSUpdateRunResponse
      required:
        - osUpdateRun
      additionalProperties: false
      description: Response message for the GetOSUpdateRun method.
=======
      title: GetOSUpdatePolicyRequest
      required:
        - resourceId
      additionalProperties: false
      description: Request message for the GetOSUpdatePolicy method.
    GetOSUpdatePolicyResponse:
      type: object
      properties:
        osUpdatePolicy:
          title: os_update_policy
          description: The requested os.
          $ref: '#/components/schemas/OSUpdatePolicy'
      title: GetOSUpdatePolicyResponse
      required:
        - osUpdatePolicy
      additionalProperties: false
      description: Response message for the GetOSUpdatePolicy method.
>>>>>>> 679a1f84
    GetOperatingSystemRequest:
      type: object
      properties:
        resourceId:
          type: string
          title: resource_id
          description: Name of the requested os.
      title: GetOperatingSystemRequest
      required:
        - resourceId
      additionalProperties: false
      description: Request message for the GetOperatingSystem method.
    GetOperatingSystemResponse:
      type: object
      properties:
        os:
          title: os
          description: The requested os.
          $ref: '#/components/schemas/OperatingSystemResource'
      title: GetOperatingSystemResponse
      required:
        - os
      additionalProperties: false
      description: Response message for the GetOperatingSystem method.
    GetProviderRequest:
      type: object
      properties:
        resourceId:
          type: string
          title: resource_id
          description: Name of the requested provider.
      title: GetProviderRequest
      required:
        - resourceId
      additionalProperties: false
      description: Request message for the GetProvider method.
    GetProviderResponse:
      type: object
      properties:
        provider:
          title: provider
          description: The requested provider.
          $ref: '#/components/schemas/ProviderResource'
      title: GetProviderResponse
      required:
        - provider
      additionalProperties: false
      description: Response message for the GetProvider method.
    GetRegionRequest:
      type: object
      properties:
        resourceId:
          type: string
          title: resource_id
          description: Name of the requested region.
      title: GetRegionRequest
      required:
        - resourceId
      additionalProperties: false
      description: Request message for the GetRegion method.
    GetRegionResponse:
      type: object
      properties:
        region:
          title: region
          description: The requested region.
          $ref: '#/components/schemas/RegionResource'
      title: GetRegionResponse
      required:
        - region
      additionalProperties: false
      description: Response message for the GetRegion method.
    GetRepeatedScheduleRequest:
      type: object
      properties:
        resourceId:
          type: string
          title: resource_id
          description: Name of the requested repeated_schedule.
      title: GetRepeatedScheduleRequest
      required:
        - resourceId
      additionalProperties: false
      description: Request message for the GetRepeatedSchedule method.
    GetRepeatedScheduleResponse:
      type: object
      properties:
        repeatedSchedule:
          title: repeated_schedule
          description: The requested repeated_schedule.
          $ref: '#/components/schemas/RepeatedScheduleResource'
      title: GetRepeatedScheduleResponse
      required:
        - repeatedSchedule
      additionalProperties: false
      description: Response message for the GetRepeatedSchedule method.
    GetSingleScheduleRequest:
      type: object
      properties:
        resourceId:
          type: string
          title: resource_id
          description: Name of the requested single_schedule.
      title: GetSingleScheduleRequest
      required:
        - resourceId
      additionalProperties: false
      description: Request message for the GetSingleSchedule method.
    GetSingleScheduleResponse:
      type: object
      properties:
        singleSchedule:
          title: single_schedule
          description: The requested single_schedule.
          $ref: '#/components/schemas/SingleScheduleResource'
      title: GetSingleScheduleResponse
      required:
        - singleSchedule
      additionalProperties: false
      description: Response message for the GetSingleSchedule method.
    GetSiteRequest:
      type: object
      properties:
        resourceId:
          type: string
          title: resource_id
          description: Name of the requested site.
      title: GetSiteRequest
      required:
        - resourceId
      additionalProperties: false
      description: Request message for the GetSite method.
    GetSiteResponse:
      type: object
      properties:
        site:
          title: site
          description: The requested site.
          $ref: '#/components/schemas/SiteResource'
      title: GetSiteResponse
      required:
        - site
      additionalProperties: false
      description: Response message for the GetSite method.
    GetTelemetryLogsGroupRequest:
      type: object
      properties:
        resourceId:
          type: string
          title: resource_id
          description: Name of the requested telemetry_logs_group.
      title: GetTelemetryLogsGroupRequest
      required:
        - resourceId
      additionalProperties: false
      description: Request message for the GetTelemetryLogsGroup method.
    GetTelemetryLogsGroupResponse:
      type: object
      properties:
        telemetryLogsGroup:
          title: telemetry_logs_group
          description: The requested telemetry_logs_group.
          $ref: '#/components/schemas/TelemetryLogsGroupResource'
      title: GetTelemetryLogsGroupResponse
      required:
        - telemetryLogsGroup
      additionalProperties: false
      description: Response message for the GetTelemetryLogsGroup method.
    GetTelemetryLogsProfileRequest:
      type: object
      properties:
        resourceId:
          type: string
          title: resource_id
          description: Name of the requested telemetry_logs_profile.
      title: GetTelemetryLogsProfileRequest
      required:
        - resourceId
      additionalProperties: false
      description: Request message for the GetTelemetryLogsProfile method.
    GetTelemetryLogsProfileResponse:
      type: object
      properties:
        telemetryLogsProfile:
          title: telemetry_logs_profile
          description: The requested telemetry_logs_profile.
          $ref: '#/components/schemas/TelemetryLogsProfileResource'
      title: GetTelemetryLogsProfileResponse
      required:
        - telemetryLogsProfile
      additionalProperties: false
      description: Response message for the GetTelemetryLogsProfile method.
    GetTelemetryMetricsGroupRequest:
      type: object
      properties:
        resourceId:
          type: string
          title: resource_id
          description: Name of the requested telemetry_metrics_group.
      title: GetTelemetryMetricsGroupRequest
      required:
        - resourceId
      additionalProperties: false
      description: Request message for the GetTelemetryMetricsGroup method.
    GetTelemetryMetricsGroupResponse:
      type: object
      properties:
        telemetryMetricsGroup:
          title: telemetry_metrics_group
          description: The requested telemetry_metrics_group.
          $ref: '#/components/schemas/TelemetryMetricsGroupResource'
      title: GetTelemetryMetricsGroupResponse
      required:
        - telemetryMetricsGroup
      additionalProperties: false
      description: Response message for the GetTelemetryMetricsGroup method.
    GetTelemetryMetricsProfileRequest:
      type: object
      properties:
        resourceId:
          type: string
          title: resource_id
          description: Name of the requested telemetry_metrics_profile.
      title: GetTelemetryMetricsProfileRequest
      required:
        - resourceId
      additionalProperties: false
      description: Request message for the GetTelemetryMetricsProfile method.
    GetTelemetryMetricsProfileResponse:
      type: object
      properties:
        telemetryMetricsProfile:
          title: telemetry_metrics_profile
          description: The requested telemetry_metrics_profile.
          $ref: '#/components/schemas/TelemetryMetricsProfileResource'
      title: GetTelemetryMetricsProfileResponse
      required:
        - telemetryMetricsProfile
      additionalProperties: false
      description: Response message for the GetTelemetryMetricsProfile method.
    GetWorkloadMemberRequest:
      type: object
      properties:
        resourceId:
          type: string
          title: resource_id
          description: Name of the requested workload_member.
      title: GetWorkloadMemberRequest
      required:
        - resourceId
      additionalProperties: false
      description: Request message for the GetWorkloadMember method.
    GetWorkloadMemberResponse:
      type: object
      properties:
        workloadMember:
          title: workload_member
          description: The requested workload_member.
          $ref: '#/components/schemas/WorkloadMember'
      title: GetWorkloadMemberResponse
      required:
        - workloadMember
      additionalProperties: false
      description: Response message for the GetWorkloadMember method.
    GetWorkloadRequest:
      type: object
      properties:
        resourceId:
          type: string
          title: resource_id
          description: Name of the requested workload.
      title: GetWorkloadRequest
      required:
        - resourceId
      additionalProperties: false
      description: Request message for the GetWorkload method.
    GetWorkloadResponse:
      type: object
      properties:
        workload:
          title: workload
          description: The requested workload.
          $ref: '#/components/schemas/WorkloadResource'
      title: GetWorkloadResponse
      required:
        - workload
      additionalProperties: false
      description: Response message for the GetWorkload method.
    HostRegister:
      type: object
      properties:
        name:
          type: string
          title: name
          maxLength: 20
          pattern: '^$|^[a-zA-Z-_0-9./: ]+$'
          description: The host name.
        serialNumber:
          type: string
          title: serial_number
          pattern: ^([A-Za-z0-9]{5,20})?$
          description: The host serial number.
        uuid:
          type: string
          title: uuid
          maxLength: 36
          pattern: ^$|^[0-9a-fA-F]{8}-[0-9a-fA-F]{4}-[0-9a-fA-F]{4}-[0-9a-fA-F]{4}-[0-9a-fA-F]{12}$
          description: The host UUID.
        autoOnboard:
          type: boolean
          title: auto_onboard
          description: Flag ot signal to automatically onboard the host.
      title: HostRegister
      additionalProperties: false
      description: Message to register a Host.
    InvalidateHostRequest:
      type: object
      properties:
        resourceId:
          type: string
          title: resource_id
          pattern: ^host-[0-9a-f]{8}$
          description: Host resource ID
        note:
          type: string
          title: note
          maxLength: 512
          minLength: 1
          pattern: ^$|^[a-zA-Z-_0-9./:;=@?!#,<>*()" ]+$
          description: user-provided reason for change or a freeform field
      title: InvalidateHostRequest
      additionalProperties: false
      description: Request to invalidate/untrust a Host.
    InvalidateHostResponse:
      type: object
      title: InvalidateHostResponse
      additionalProperties: false
      description: Response message for InvalidateHost.
    InvalidateInstanceRequest:
      type: object
      properties:
        resourceId:
          type: string
          title: resource_id
          pattern: ^inst-[0-9a-f]{8}$
          description: Instance resource ID
      title: InvalidateInstanceRequest
      additionalProperties: false
      description: Request message for Invalidate Instance.
    InvalidateInstanceResponse:
      type: object
      title: InvalidateInstanceResponse
      additionalProperties: false
      description: Response message for Invalidate Instance.
    ListHostsRequest:
      type: object
      properties:
        orderBy:
          type: string
          title: order_by
          maxLength: 1000
          pattern: ^$|^[a-zA-Z-_0-9., ]+$
          description: |-
            (OPTIONAL) Optional comma separated list of fields to specify a sorting order.
             See https://google.aip.dev/132 for details.
        filter:
          type: string
          title: filter
          maxLength: 1000
          pattern: ^$|^[a-zA-Z-_0-9.,:/=*(){}"' ]+$
          description: |-
            (OPTIONAL) Optional filter to return only item of interest.
             See https://google.aip.dev/160 for details.
        pageSize:
          type: integer
          title: page_size
          maximum: 100
          minimum: 1
          description: |-
            (OPTIONAL) Defines the amount of items to be contained in a single page.
             Default of 20.
        offset:
          type: integer
          title: offset
          maximum: 10000
          description: (OPTIONAL) Index of the first item to return. This allows skipping items.
      title: ListHostsRequest
      additionalProperties: false
      description: Request message for the ListHosts method.
    ListHostsResponse:
      type: object
      properties:
        hosts:
          type: array
          items:
            $ref: '#/components/schemas/HostResource'
          title: hosts
          description: Sorted and filtered list of hosts.
        totalElements:
          type: integer
          title: total_elements
          format: int32
          description: Count of items in the entire list, regardless of pagination.
        hasNext:
          type: boolean
          title: has_next
          description: Inform if there are more elements
      title: ListHostsResponse
      required:
        - hosts
        - totalElements
        - hasNext
      additionalProperties: false
      description: Response message for the ListHosts method.
    ListInstancesRequest:
      type: object
      properties:
        orderBy:
          type: string
          title: order_by
          maxLength: 1000
          pattern: ^$|^[a-zA-Z-_0-9., ]+$
          description: |-
            (OPTIONAL) Optional comma separated list of fields to specify a sorting order.
             See https://google.aip.dev/132 for details.
        filter:
          type: string
          title: filter
          maxLength: 1000
          pattern: ^$|^[a-zA-Z-_0-9.,:/=*(){}"' ]+$
          description: |-
            (OPTIONAL) Optional filter to return only item of interest.
             See https://google.aip.dev/160 for details.
        pageSize:
          type: integer
          title: page_size
          maximum: 100
          minimum: 1
          description: |-
            (OPTIONAL) Defines the amount of items to be contained in a single page.
             Default of 20.
        offset:
          type: integer
          title: offset
          maximum: 10000
          description: (OPTIONAL) Index of the first item to return. This allows skipping items.
      title: ListInstancesRequest
      additionalProperties: false
      description: Request message for the ListInstances method.
    ListInstancesResponse:
      type: object
      properties:
        instances:
          type: array
          items:
            $ref: '#/components/schemas/InstanceResource'
          title: instances
          description: Sorted and filtered list of instances.
        totalElements:
          type: integer
          title: total_elements
          format: int32
          description: Count of items in the entire list, regardless of pagination.
        hasNext:
          type: boolean
          title: has_next
          description: Inform if there are more elements
      title: ListInstancesResponse
      required:
        - instances
        - totalElements
        - hasNext
      additionalProperties: false
      description: Response message for the ListInstances method.
    ListLocalAccountsRequest:
      type: object
      properties:
        orderBy:
          type: string
          title: order_by
          maxLength: 1000
          pattern: ^$|^[a-zA-Z-_0-9., ]+$
          description: |-
            (OPTIONAL) Optional comma separated list of fields to specify a sorting order.
             See https://google.aip.dev/132 for details.
        filter:
          type: string
          title: filter
          maxLength: 1000
          pattern: ^$|^[a-zA-Z-_0-9.,:/=*(){}"' ]+$
          description: |-
            (OPTIONAL) Optional filter to return only item of interest.
             See https://google.aip.dev/160 for details.
        pageSize:
          type: integer
          title: page_size
          maximum: 100
          minimum: 1
          description: |-
            (OPTIONAL) Defines the amount of items to be contained in a single page.
             Default of 20.
        offset:
          type: integer
          title: offset
          maximum: 10000
          description: (OPTIONAL) Index of the first item to return. This allows skipping items.
      title: ListLocalAccountsRequest
      additionalProperties: false
      description: Request message for the ListLocalAccounts method.
    ListLocalAccountsResponse:
      type: object
      properties:
        localAccounts:
          type: array
          items:
            $ref: '#/components/schemas/LocalAccountResource'
          title: local_accounts
          description: Sorted and filtered list of localaccounts.
        totalElements:
          type: integer
          title: total_elements
          format: int32
          description: Count of items in the entire list, regardless of pagination.
        hasNext:
          type: boolean
          title: has_next
          description: Inform if there are more elements
      title: ListLocalAccountsResponse
      required:
        - localAccounts
        - totalElements
        - hasNext
      additionalProperties: false
      description: Response message for the ListLocalAccounts method.
    ListLocationsRequest:
      type: object
      properties:
        name:
          type: string
          title: name
          maxLength: 50
          pattern: '^$|^[a-zA-Z-_0-9./: ]+$'
          description: (OPTIONAL) Filter locations by name
        showSites:
          type: boolean
          title: show_sites
          description: (OPTIONAL) Return site locations
        showRegions:
          type: boolean
          title: show_regions
          description: (OPTIONAL) Return region locations
      title: ListLocationsRequest
      additionalProperties: false
      description: Request message for the ListLocations method.
    ListLocationsResponse:
      type: object
      properties:
        nodes:
          type: array
          items:
            $ref: '#/components/schemas/ListLocationsResponse.LocationNode'
          title: nodes
          description: Sorted and filtered list of regions.
        totalElements:
          type: integer
          title: total_elements
          format: int32
          description: (OPTIONAL) Count of items in the entire list, regardless of pagination.
        outputElements:
          type: integer
          title: output_elements
          format: int32
          description: (OPTIONAL) Amount of items in the returned list.
      title: ListLocationsResponse
      required:
        - nodes
      additionalProperties: false
      description: Response message for the ListLocations method.
    ListLocationsResponse.LocationNode:
      type: object
      properties:
        resourceId:
          type: string
          title: resource_id
          description: The associated node resource ID, generated by inventory on Create.
        parentId:
          type: string
          title: parent_id
          description: |-
            The associated resource ID, of the parent resource of this Location node.
             In the case of a region, it could be empty or a regionId.
             In the case of a site, it could be empty or a regionId.
        name:
          type: string
          title: name
          description: The node human readable name.
        type:
          title: type
          description: The node type
          $ref: '#/components/schemas/ListLocationsResponse.ResourceKind'
      title: LocationNode
      required:
        - resourceId
        - parentId
        - name
        - type
      additionalProperties: false
      description: A node in the location tree.
<<<<<<< HEAD
    ListOSUpdateRunRequest:
=======
    ListOSUpdatePolicyRequest:
>>>>>>> 679a1f84
      type: object
      properties:
        orderBy:
          type: string
          title: order_by
          maxLength: 1000
          pattern: ^$|^[a-zA-Z-_0-9., ]+$
          description: |-
            (OPTIONAL) Optional comma separated list of fields to specify a sorting order.
             See https://google.aip.dev/132 for details.
        filter:
          type: string
          title: filter
          maxLength: 1000
          pattern: ^$|^[a-zA-Z-_0-9.,:/=*(){}"' ]+$
          description: |-
            (OPTIONAL) Optional filter to return only item of interest.
             See https://google.aip.dev/160 for details.
        pageSize:
          type: integer
          title: page_size
          maximum: 100
          minimum: 1
          description: |-
            (OPTIONAL) Defines the amount of items to be contained in a single page.
             Default of 20.
        offset:
          type: integer
          title: offset
          maximum: 10000
          description: (OPTIONAL) Index of the first item to return. This allows skipping items.
<<<<<<< HEAD
      title: ListOSUpdateRunRequest
      additionalProperties: false
      description: Request message for the ListOSUpdateRun method.
    ListOSUpdateRunResponse:
=======
      title: ListOSUpdatePolicyRequest
      additionalProperties: false
      description: Request message for the ListOSUpdatePolicy method.
    ListOSUpdatePolicyResponse:
>>>>>>> 679a1f84
      type: object
      properties:
        osUpdatePolicies:
          type: array
          items:
<<<<<<< HEAD
            $ref: '#/components/schemas/OSUpdateRun'
          title: os_update_policies
          description: Sorted and filtered list of os update policies.
=======
            $ref: '#/components/schemas/OSUpdatePolicy'
          title: os_update_policies
          description: Sorted and filtered list of OS Update Policies.
>>>>>>> 679a1f84
        totalElements:
          type: integer
          title: total_elements
          format: int32
          description: Count of items in the entire list, regardless of pagination.
        hasNext:
          type: boolean
          title: has_next
          description: Inform if there are more elements
<<<<<<< HEAD
      title: ListOSUpdateRunResponse
=======
      title: ListOSUpdatePolicyResponse
>>>>>>> 679a1f84
      required:
        - osUpdatePolicies
        - totalElements
        - hasNext
      additionalProperties: false
<<<<<<< HEAD
      description: Response message for the ListOSUpdateRun method.
=======
      description: Response message for the ListOSUpdatePolicy method.
>>>>>>> 679a1f84
    ListOperatingSystemsRequest:
      type: object
      properties:
        orderBy:
          type: string
          title: order_by
          maxLength: 1000
          pattern: ^$|^[a-zA-Z-_0-9., ]+$
          description: |-
            (OPTIONAL) Optional comma separated list of fields to specify a sorting order.
             See https://google.aip.dev/132 for details.
        filter:
          type: string
          title: filter
          maxLength: 1000
          pattern: ^$|^[a-zA-Z-_0-9.,:/=*(){}"' ]+$
          description: |-
            (OPTIONAL) Optional filter to return only item of interest.
             See https://google.aip.dev/160 for details.
        pageSize:
          type: integer
          title: page_size
          maximum: 100
          minimum: 1
          description: |-
            (OPTIONAL) Defines the amount of items to be contained in a single page.
             Default of 20.
        offset:
          type: integer
          title: offset
          maximum: 10000
          description: (OPTIONAL) Index of the first item to return. This allows skipping items.
      title: ListOperatingSystemsRequest
      additionalProperties: false
      description: Request message for the ListOperatingSystems method.
    ListOperatingSystemsResponse:
      type: object
      properties:
        OperatingSystemResources:
          type: array
          items:
            $ref: '#/components/schemas/OperatingSystemResource'
          title: Operating_system_resources
          description: Sorted and filtered list of oss.
        totalElements:
          type: integer
          title: total_elements
          format: int32
          description: Count of items in the entire list, regardless of pagination.
        hasNext:
          type: boolean
          title: has_next
          description: Inform if there are more elements
      title: ListOperatingSystemsResponse
      required:
        - OperatingSystemResources
        - totalElements
        - hasNext
      additionalProperties: false
      description: Response message for the ListOperatingSystems method.
    ListProvidersRequest:
      type: object
      properties:
        orderBy:
          type: string
          title: order_by
          maxLength: 1000
          pattern: ^$|^[a-zA-Z-_0-9., ]+$
          description: |-
            (OPTIONAL) Optional comma separated list of fields to specify a sorting order.
             See https://google.aip.dev/132 for details.
        filter:
          type: string
          title: filter
          maxLength: 1000
          pattern: ^$|^[a-zA-Z-_0-9.,:/=*(){}"' ]+$
          description: |-
            (OPTIONAL) Optional filter to return only item of interest.
             See https://google.aip.dev/160 for details.
        pageSize:
          type: integer
          title: page_size
          maximum: 100
          minimum: 1
          description: |-
            (OPTIONAL) Defines the amount of items to be contained in a single page.
             Default of 20.
        offset:
          type: integer
          title: offset
          maximum: 10000
          description: (OPTIONAL) Index of the first item to return. This allows skipping items.
      title: ListProvidersRequest
      additionalProperties: false
      description: Request message for the ListProviders method.
    ListProvidersResponse:
      type: object
      properties:
        providers:
          type: array
          items:
            $ref: '#/components/schemas/ProviderResource'
          title: providers
          description: Sorted and filtered list of providers.
        totalElements:
          type: integer
          title: total_elements
          format: int32
          description: Count of items in the entire list, regardless of pagination.
        hasNext:
          type: boolean
          title: has_next
          description: Inform if there are more elements
      title: ListProvidersResponse
      required:
        - providers
        - totalElements
        - hasNext
      additionalProperties: false
      description: Response message for the ListProviders method.
    ListRegionsRequest:
      type: object
      properties:
        orderBy:
          type: string
          title: order_by
          maxLength: 1000
          pattern: ^$|^[a-zA-Z-_0-9., ]+$
          description: |-
            (OPTIONAL) Optional comma separated list of fields to specify a sorting order.
             See https://google.aip.dev/132 for details.
        filter:
          type: string
          title: filter
          maxLength: 1000
          pattern: ^$|^[a-zA-Z-_0-9.,:/=*(){}"' ]+$
          description: |-
            (OPTIONAL) Optional filter to return only item of interest.
             See https://google.aip.dev/160 for details.
        pageSize:
          type: integer
          title: page_size
          maximum: 100
          minimum: 1
          description: |-
            (OPTIONAL) Defines the amount of items to be contained in a single page.
             Default of 20.
        offset:
          type: integer
          title: offset
          maximum: 10000
          description: (OPTIONAL) Index of the first item to return. This allows skipping items.
        showTotalSites:
          type: boolean
          title: show_total_sites
          description: (OPTIONAL) Flag to signal if the total amount of site in a region should be returned.
      title: ListRegionsRequest
      additionalProperties: false
      description: Request message for the ListRegions method.
    ListRegionsResponse:
      type: object
      properties:
        regions:
          type: array
          items:
            $ref: '#/components/schemas/RegionResource'
          title: regions
          description: Sorted and filtered list of regions.
        totalElements:
          type: integer
          title: total_elements
          format: int32
          description: Count of items in the entire list, regardless of pagination.
        hasNext:
          type: boolean
          title: has_next
          description: Inform if there are more elements
      title: ListRegionsResponse
      required:
        - regions
        - totalElements
        - hasNext
      additionalProperties: false
      description: Response message for the ListRegions method.
    ListRepeatedSchedulesRequest:
      type: object
      properties:
        pageSize:
          type: integer
          title: page_size
          maximum: 100
          minimum: 1
          description: |-
            (OPTIONAL) Defines the amount of items to be contained in a single page.
             Default of 20.
        offset:
          type: integer
          title: offset
          maximum: 10000
          description: (OPTIONAL) Index of the first item to return. This allows skipping items.
        hostId:
          type: string
          title: host_id
          pattern: ^host-[0-9a-f]{8}$
          description: |-
            (OPTIONAL) The host ID target of the schedules. If not specified, returns all schedules
             (given the other query params). If specified, returns the schedules that have
             the specified host ID applied to them, i.e., target including the inherited ones
             (parent site if not null). If null, returns all the schedules without a host ID as target.
        siteId:
          type: string
          title: site_id
          pattern: ^site-[0-9a-f]{8}$
          description: |-
            (OPTIONAL) The site ID target of the schedules. If not specified, returns all schedules
             (given the other query params). If specified, returns the schedules that have
             the specified site ID applied to them, i.e., target including the inherited ones.
             If null, returns all the schedules without a site ID as target
        regionId:
          type: string
          title: region_id
          pattern: ^region-[0-9a-f]{8}$
          description: |-
            (OPTIONAL) The region ID target of the schedules. If not specified,
             returns all schedules (given the other query params).
             If specified, returns the schedules that have the specified region ID applied to them,
             i.e., target including the inherited ones (parent region if not null).
             If null, returns all the schedules without a region ID as target.
        unixEpoch:
          type: string
          title: unix_epoch
          pattern: ^[0-9]+$
          description: (OPTIONAL) Filter based on the timestamp, expected to be UNIX epoch UTC timestamp in seconds.
      title: ListRepeatedSchedulesRequest
      additionalProperties: false
      description: Request message for the ListRepeatedSchedules method.
    ListRepeatedSchedulesResponse:
      type: object
      properties:
        repeatedSchedules:
          type: array
          items:
            $ref: '#/components/schemas/RepeatedScheduleResource'
          title: repeated_schedules
          description: Sorted and filtered list of repeated_schedules.
        totalElements:
          type: integer
          title: total_elements
          format: int32
          description: Count of items in the entire list, regardless of pagination.
        hasNext:
          type: boolean
          title: has_next
          description: Inform if there are more elements
      title: ListRepeatedSchedulesResponse
      required:
        - repeatedSchedules
        - totalElements
        - hasNext
      additionalProperties: false
      description: Response message for the ListRepeatedSchedules method.
    ListSchedulesRequest:
      type: object
      properties:
        pageSize:
          type: integer
          title: page_size
          maximum: 100
          minimum: 1
          description: |-
            (OPTIONAL) Defines the amount of items to be contained in a single page.
             Default of 20.
        offset:
          type: integer
          title: offset
          maximum: 10000
          description: (OPTIONAL) Index of the first item to return. This allows skipping items.
        hostId:
          type: string
          title: host_id
          pattern: ^host-[0-9a-f]{8}$
          description: |-
            (OPTIONAL) The host ID target of the schedules. If not specified, returns all schedules
             (given the other query params). If specified, returns the schedules that have
             the specified host ID applied to them, i.e., target including the inherited ones
             (parent site if not null). If null, returns all the schedules without a host ID as target.
        siteId:
          type: string
          title: site_id
          pattern: ^site-[0-9a-f]{8}$
          description: |-
            (OPTIONAL) The site ID target of the schedules. If not specified, returns all schedules
             (given the other query params). If specified, returns the schedules that have
             the specified site ID applied to them, i.e., target including the inherited ones.
             If null, returns all the schedules without a site ID as target
        regionId:
          type: string
          title: region_id
          pattern: ^region-[0-9a-f]{8}$
          description: |-
            (OPTIONAL) The region ID target of the schedules. If not specified,
             returns all schedules (given the other query params).
             If specified, returns the schedules that have the specified region ID applied to them,
             i.e., target including the inherited ones (parent region if not null).
             If null, returns all the schedules without a region ID as target.
        unixEpoch:
          type: string
          title: unix_epoch
          pattern: ^[0-9]+$
          description: (OPTIONAL) Filter based on the timestamp, expected to be UNIX epoch UTC timestamp in seconds.
      title: ListSchedulesRequest
      additionalProperties: false
      description: Request message for the ListSchedules method.
    ListSchedulesResponse:
      type: object
      properties:
        singleSchedules:
          type: array
          items:
            $ref: '#/components/schemas/SingleScheduleResource'
          title: single_schedules
          description: Sorted and filtered list of single_schedules.
        repeatedSchedules:
          type: array
          items:
            $ref: '#/components/schemas/RepeatedScheduleResource'
          title: repeated_schedules
          description: Sorted and filtered list of repeated_schedules.
        totalElements:
          type: integer
          title: total_elements
          format: int32
          description: Count of items in the entire list, regardless of pagination.
        hasNext:
          type: boolean
          title: has_next
          description: Inform if there are more elements
      title: ListSchedulesResponse
      required:
        - singleSchedules
        - repeatedSchedules
        - totalElements
        - hasNext
      additionalProperties: false
      description: Response message for the ListSchedulesResponse method.
    ListSingleSchedulesRequest:
      type: object
      properties:
        pageSize:
          type: integer
          title: page_size
          maximum: 100
          minimum: 1
          description: |-
            (OPTIONAL) Defines the amount of items to be contained in a single page.
             Default of 20.
        offset:
          type: integer
          title: offset
          maximum: 10000
          description: (OPTIONAL) Index of the first item to return. This allows skipping items.
        hostId:
          type: string
          title: host_id
          pattern: ^host-[0-9a-f]{8}$
          description: |-
            (OPTIONAL) The host ID target of the schedules. If not specified, returns all schedules
             (given the other query params). If specified, returns the schedules that have
             the specified host ID applied to them, i.e., target including the inherited ones
             (parent site if not null). If null, returns all the schedules without a host ID as target.
        siteId:
          type: string
          title: site_id
          pattern: ^site-[0-9a-f]{8}$
          description: |-
            (OPTIONAL) The site ID target of the schedules. If not specified, returns all schedules
             (given the other query params). If specified, returns the schedules that have
             the specified site ID applied to them, i.e., target including the inherited ones.
             If null, returns all the schedules without a site ID as target
        regionId:
          type: string
          title: region_id
          pattern: ^region-[0-9a-f]{8}$
          description: |-
            (OPTIONAL) The region ID target of the schedules. If not specified,
             returns all schedules (given the other query params).
             If specified, returns the schedules that have the specified region ID applied to them,
             i.e., target including the inherited ones (parent region if not null).
             If null, returns all the schedules without a region ID as target.
        unixEpoch:
          type: string
          title: unix_epoch
          pattern: ^[0-9]+$
          description: (OPTIONAL) Filter based on the timestamp, expected to be UNIX epoch UTC timestamp in seconds.
      title: ListSingleSchedulesRequest
      additionalProperties: false
      description: Request message for the ListSingleSchedules method.
    ListSingleSchedulesResponse:
      type: object
      properties:
        singleSchedules:
          type: array
          items:
            $ref: '#/components/schemas/SingleScheduleResource'
          title: single_schedules
          description: Sorted and filtered list of single_schedules.
        totalElements:
          type: integer
          title: total_elements
          format: int32
          description: Count of items in the entire list, regardless of pagination.
        hasNext:
          type: boolean
          title: has_next
          description: Inform if there are more elements
      title: ListSingleSchedulesResponse
      required:
        - singleSchedules
        - totalElements
        - hasNext
      additionalProperties: false
      description: Response message for the ListSingleSchedules method.
    ListSitesRequest:
      type: object
      properties:
        orderBy:
          type: string
          title: order_by
          maxLength: 1000
          pattern: ^$|^[a-zA-Z-_0-9., ]+$
          description: |-
            (OPTIONAL) Optional comma separated list of fields to specify a sorting order.
             See https://google.aip.dev/132 for details.
        filter:
          type: string
          title: filter
          maxLength: 1000
          pattern: ^$|^[a-zA-Z-_0-9.,:/=*(){}"' ]+$
          description: |-
            (OPTIONAL) Optional filter to return only item of interest.
             See https://google.aip.dev/160 for details.
        pageSize:
          type: integer
          title: page_size
          maximum: 100
          minimum: 1
          description: |-
            (OPTIONAL) Defines the amount of items to be contained in a single page.
             Default of 20.
        offset:
          type: integer
          title: offset
          maximum: 10000
          description: (OPTIONAL) Index of the first item to return. This allows skipping items.
      title: ListSitesRequest
      additionalProperties: false
      description: Request message for the ListSites method.
    ListSitesResponse:
      type: object
      properties:
        sites:
          type: array
          items:
            $ref: '#/components/schemas/SiteResource'
          title: sites
          description: Sorted and filtered list of sites.
        totalElements:
          type: integer
          title: total_elements
          format: int32
          description: Count of items in the entire list, regardless of pagination.
        hasNext:
          type: boolean
          title: has_next
          description: Inform if there are more elements
      title: ListSitesResponse
      required:
        - sites
        - totalElements
        - hasNext
      additionalProperties: false
      description: Response message for the ListSites method.
    ListTelemetryLogsGroupsRequest:
      type: object
      properties:
        pageSize:
          type: integer
          title: page_size
          maximum: 100
          minimum: 1
          description: |-
            (OPTIONAL) Defines the amount of items to be contained in a single page.
             Default of 20.
        offset:
          type: integer
          title: offset
          maximum: 10000
          description: (OPTIONAL) Index of the first item to return. This allows skipping items.
        orderBy:
          type: string
          title: order_by
          maxLength: 1000
          pattern: ^$|^[a-zA-Z-_0-9., ]+$
          description: |-
            (OPTIONAL) Optional comma separated list of fields to specify a sorting order.
             See https://google.aip.dev/132 for details.
      title: ListTelemetryLogsGroupsRequest
      additionalProperties: false
      description: Request message for the ListTelemetryLogsGroups method.
    ListTelemetryLogsGroupsResponse:
      type: object
      properties:
        telemetryLogsGroups:
          type: array
          items:
            $ref: '#/components/schemas/TelemetryLogsGroupResource'
          title: telemetry_logs_groups
          description: Sorted and filtered list of telemetry_logs_groups.
        totalElements:
          type: integer
          title: total_elements
          format: int32
          description: Count of items in the entire list, regardless of pagination.
        hasNext:
          type: boolean
          title: has_next
          description: Inform if there are more elements
      title: ListTelemetryLogsGroupsResponse
      required:
        - telemetryLogsGroups
        - totalElements
        - hasNext
      additionalProperties: false
      description: Response message for the ListTelemetryLogsGroups method.
    ListTelemetryLogsProfilesRequest:
      type: object
      properties:
        pageSize:
          type: integer
          title: page_size
          maximum: 100
          minimum: 1
          description: |-
            (OPTIONAL) Defines the amount of items to be contained in a single page.
             Default of 20.
        offset:
          type: integer
          title: offset
          maximum: 10000
          description: (OPTIONAL) Index of the first item to return. This allows skipping items.
        orderBy:
          type: string
          title: order_by
          maxLength: 1000
          pattern: ^$|^[a-zA-Z-_0-9., ]+$
          description: |-
            (OPTIONAL) Optional comma separated list of fields to specify a sorting order.
             See https://google.aip.dev/132 for details.
        instanceId:
          type: string
          title: instance_id
          pattern: ^inst-[0-9a-f]{8}$
          description: (OPTIONAL) Returns only the telemetry profiles that are assigned with the given instance identifier.
        siteId:
          type: string
          title: site_id
          pattern: ^site-[0-9a-f]{8}$
          description: (OPTIONAL) Returns only the telemetry profiles that are assigned with the given siteID.
        regionId:
          type: string
          title: region_id
          pattern: ^region-[0-9a-f]{8}$
          description: (OPTIONAL) Returns only the telemetry profiles that are assigned with the given regionID.
        showInherited:
          type: boolean
          title: show_inherited
          description: |-
            (OPTIONAL) Indicates if listed telemetry profiles should be extended with telemetry
             profiles rendered from hierarchy. This flag is only used along with one
             of siteId, regionId or instanceId. If siteId, regionId or instanceId are
             not set, this flag is ignored.
      title: ListTelemetryLogsProfilesRequest
      additionalProperties: false
      description: Request message for the ListTelemetryLogsProfiles method.
    ListTelemetryLogsProfilesResponse:
      type: object
      properties:
        telemetryLogsProfiles:
          type: array
          items:
            $ref: '#/components/schemas/TelemetryLogsProfileResource'
          title: telemetry_logs_profiles
          description: Sorted and filtered list of telemetry_logs_profiles.
        totalElements:
          type: integer
          title: total_elements
          format: int32
          description: Count of items in the entire list, regardless of pagination.
        hasNext:
          type: boolean
          title: has_next
          description: Inform if there are more elements
      title: ListTelemetryLogsProfilesResponse
      required:
        - telemetryLogsProfiles
        - totalElements
        - hasNext
      additionalProperties: false
      description: Response message for the ListTelemetryLogsProfiles method.
    ListTelemetryMetricsGroupsRequest:
      type: object
      properties:
        pageSize:
          type: integer
          title: page_size
          maximum: 100
          minimum: 1
          description: |-
            (OPTIONAL) Defines the amount of items to be contained in a single page.
             Default of 20.
        offset:
          type: integer
          title: offset
          maximum: 10000
          description: (OPTIONAL) Index of the first item to return. This allows skipping items.
        orderBy:
          type: string
          title: order_by
          maxLength: 1000
          pattern: ^$|^[a-zA-Z-_0-9., ]+$
          description: |-
            (OPTIONAL) Optional comma separated list of fields to specify a sorting order.
             See https://google.aip.dev/132 for details.
      title: ListTelemetryMetricsGroupsRequest
      additionalProperties: false
      description: Request message for the ListTelemetryMetricsGroups method.
    ListTelemetryMetricsGroupsResponse:
      type: object
      properties:
        telemetryMetricsGroups:
          type: array
          items:
            $ref: '#/components/schemas/TelemetryMetricsGroupResource'
          title: telemetry_metrics_groups
          description: Sorted and filtered list of telemetry_metrics_groups.
        totalElements:
          type: integer
          title: total_elements
          format: int32
          description: Count of items in the entire list, regardless of pagination.
        hasNext:
          type: boolean
          title: has_next
          description: Inform if there are more elements
      title: ListTelemetryMetricsGroupsResponse
      required:
        - telemetryMetricsGroups
        - totalElements
        - hasNext
      additionalProperties: false
      description: Response message for the ListTelemetryMetricsGroups method.
    ListTelemetryMetricsProfilesRequest:
      type: object
      properties:
        pageSize:
          type: integer
          title: page_size
          maximum: 100
          minimum: 1
          description: |-
            (OPTIONAL) Defines the amount of items to be contained in a single page.
             Default of 20.
        offset:
          type: integer
          title: offset
          maximum: 10000
          description: (OPTIONAL) Index of the first item to return. This allows skipping items.
        orderBy:
          type: string
          title: order_by
          maxLength: 1000
          pattern: ^$|^[a-zA-Z-_0-9., ]+$
          description: |-
            (OPTIONAL) Optional comma separated list of fields to specify a sorting order.
             See https://google.aip.dev/132 for details.
        instanceId:
          type: string
          title: instance_id
          pattern: ^inst-[0-9a-f]{8}$
          description: (OPTIONAL) Returns only the telemetry profiles that are assigned with the given instance identifier.
        siteId:
          type: string
          title: site_id
          pattern: ^site-[0-9a-f]{8}$
          description: (OPTIONAL) Returns only the telemetry profiles that are assigned with the given siteID.
        regionId:
          type: string
          title: region_id
          pattern: ^region-[0-9a-f]{8}$
          description: (OPTIONAL) Returns only the telemetry profiles that are assigned with the given regionID.
        showInherited:
          type: boolean
          title: show_inherited
          description: |-
            (OPTIONAL) Indicates if listed telemetry profiles should be extended with telemetry
             profiles rendered from hierarchy. This flag is only used along with one
             of siteId, regionId or instanceId. If siteId, regionId or instanceId are
             not set, this flag is ignored.
      title: ListTelemetryMetricsProfilesRequest
      additionalProperties: false
      description: Request message for the ListTelemetryMetricsProfiles method.
    ListTelemetryMetricsProfilesResponse:
      type: object
      properties:
        telemetryMetricsProfiles:
          type: array
          items:
            $ref: '#/components/schemas/TelemetryMetricsProfileResource'
          title: telemetry_metrics_profiles
          description: Sorted and filtered list of telemetry_metrics_profiles.
        totalElements:
          type: integer
          title: total_elements
          format: int32
          description: Count of items in the entire list, regardless of pagination.
        hasNext:
          type: boolean
          title: has_next
          description: Inform if there are more elements
      title: ListTelemetryMetricsProfilesResponse
      required:
        - telemetryMetricsProfiles
        - totalElements
        - hasNext
      additionalProperties: false
      description: Response message for the ListTelemetryMetricsProfiles method.
    ListWorkloadMembersRequest:
      type: object
      properties:
        orderBy:
          type: string
          title: order_by
          maxLength: 1000
          pattern: ^$|^[a-zA-Z-_0-9., ]+$
          description: |-
            (OPTIONAL) Optional comma separated list of fields to specify a sorting order.
             See https://google.aip.dev/132 for details.
        filter:
          type: string
          title: filter
          maxLength: 1000
          pattern: ^$|^[a-zA-Z-_0-9.,:/=*(){}"' ]+$
          description: |-
            (OPTIONAL) Optional filter to return only item of interest.
             See https://google.aip.dev/160 for details.
        pageSize:
          type: integer
          title: page_size
          maximum: 100
          minimum: 1
          description: |-
            (OPTIONAL) Defines the amount of items to be contained in a single page.
             Default of 20.
        offset:
          type: integer
          title: offset
          maximum: 10000
          description: (OPTIONAL) Index of the first item to return. This allows skipping items.
      title: ListWorkloadMembersRequest
      additionalProperties: false
      description: Request message for the ListWorkloadMembers method.
    ListWorkloadMembersResponse:
      type: object
      properties:
        workloadMembers:
          type: array
          items:
            $ref: '#/components/schemas/WorkloadMember'
          title: workload_members
          description: Sorted and filtered list of workload_members.
        totalElements:
          type: integer
          title: total_elements
          format: int32
          description: Count of items in the entire list, regardless of pagination.
        hasNext:
          type: boolean
          title: has_next
          description: Inform if there are more elements
      title: ListWorkloadMembersResponse
      required:
        - workloadMembers
        - totalElements
        - hasNext
      additionalProperties: false
      description: Response message for the ListWorkloadMembers method.
    ListWorkloadsRequest:
      type: object
      properties:
        orderBy:
          type: string
          title: order_by
          maxLength: 1000
          pattern: ^$|^[a-zA-Z-_0-9., ]+$
          description: |-
            (OPTIONAL) Optional comma separated list of fields to specify a sorting order.
             See https://google.aip.dev/132 for details.
        filter:
          type: string
          title: filter
          maxLength: 1000
          pattern: ^$|^[a-zA-Z-_0-9.,:/=*(){}"' ]+$
          description: |-
            (OPTIONAL) Optional filter to return only item of interest.
             See https://google.aip.dev/160 for details.
        pageSize:
          type: integer
          title: page_size
          maximum: 100
          minimum: 1
          description: |-
            (OPTIONAL) Defines the amount of items to be contained in a single page.
             Default of 20.
        offset:
          type: integer
          title: offset
          maximum: 10000
          description: (OPTIONAL) Index of the first item to return. This allows skipping items.
      title: ListWorkloadsRequest
      additionalProperties: false
      description: Request message for the ListWorkloads method.
    ListWorkloadsResponse:
      type: object
      properties:
        workloads:
          type: array
          items:
            $ref: '#/components/schemas/WorkloadResource'
          title: workloads
          description: Sorted and filtered list of workloads.
        totalElements:
          type: integer
          title: total_elements
          format: int32
          description: Count of items in the entire list, regardless of pagination.
        hasNext:
          type: boolean
          title: has_next
          description: Inform if there are more elements
      title: ListWorkloadsResponse
      required:
        - workloads
        - totalElements
        - hasNext
      additionalProperties: false
      description: Response message for the ListWorkloads method.
    OnboardHostRequest:
      type: object
      properties:
        resourceId:
          type: string
          title: resource_id
          pattern: ^host-[0-9a-f]{8}$
          description: Host resource ID
      title: OnboardHostRequest
      additionalProperties: false
      description: Request to onboard a Host.
    OnboardHostResponse:
      type: object
      title: OnboardHostResponse
      additionalProperties: false
      description: Response of a Host Register request.
    PatchHostRequest:
      type: object
      properties:
        resourceId:
          type: string
          title: resource_id
          description: ID of the resource to be updated.
        host:
          title: host
          description: Updated values for the host.
          $ref: '#/components/schemas/HostResource'
        fieldMask:
          title: field_mask
          description: Field mask to be applied on the patch of host.
          $ref: '#/components/schemas/google.protobuf.FieldMask'
      title: PatchHostRequest
      required:
        - resourceId
        - host
      additionalProperties: false
      description: Request message for the PatchHost method.
    PatchInstanceRequest:
      type: object
      properties:
        resourceId:
          type: string
          title: resource_id
          description: ID of the resource to be updated.
        instance:
          title: instance
          description: Updated values for the instance.
          $ref: '#/components/schemas/InstanceResource'
        fieldMask:
          title: field_mask
          description: Field mask to be applied on the patch of instance.
          $ref: '#/components/schemas/google.protobuf.FieldMask'
      title: PatchInstanceRequest
      required:
        - resourceId
        - instance
      additionalProperties: false
      description: Request message for the PatchInstance method.
    PatchOperatingSystemRequest:
      type: object
      properties:
        resourceId:
          type: string
          title: resource_id
          description: ID of the resource to be updated.
        os:
          title: os
          description: Updated values for the os.
          $ref: '#/components/schemas/OperatingSystemResource'
        fieldMask:
          title: field_mask
          description: Field mask to be applied on the patch of os.
          $ref: '#/components/schemas/google.protobuf.FieldMask'
      title: PatchOperatingSystemRequest
      required:
        - resourceId
        - os
      additionalProperties: false
      description: Request message for the PatchOperatingSystem method.
    PatchRegionRequest:
      type: object
      properties:
        resourceId:
          type: string
          title: resource_id
          description: ID of the resource to be updated.
        region:
          title: region
          description: Updated values for the region.
          $ref: '#/components/schemas/RegionResource'
        fieldMask:
          title: field_mask
          description: Field mask to be applied on the patch of region.
          $ref: '#/components/schemas/google.protobuf.FieldMask'
      title: PatchRegionRequest
      required:
        - resourceId
        - region
      additionalProperties: false
      description: Request message for the PatchRegion method.
    PatchRepeatedScheduleRequest:
      type: object
      properties:
        resourceId:
          type: string
          title: resource_id
          description: ID of the resource to be updated.
        repeatedSchedule:
          title: repeated_schedule
          description: Updated values for the repeated_schedule.
          $ref: '#/components/schemas/RepeatedScheduleResource'
        fieldMask:
          title: field_mask
          description: Field mask to be applied on the patch of repeated_schedule.
          $ref: '#/components/schemas/google.protobuf.FieldMask'
      title: PatchRepeatedScheduleRequest
      required:
        - resourceId
        - repeatedSchedule
      additionalProperties: false
      description: Request message for the PatchRepeatedSchedule method.
    PatchSingleScheduleRequest:
      type: object
      properties:
        resourceId:
          type: string
          title: resource_id
          description: ID of the resource to be updated.
        singleSchedule:
          title: single_schedule
          description: Updated values for the single_schedule.
          $ref: '#/components/schemas/SingleScheduleResource'
        fieldMask:
          title: field_mask
          description: Field mask to be applied on the patch of single_schedule.
          $ref: '#/components/schemas/google.protobuf.FieldMask'
      title: PatchSingleScheduleRequest
      required:
        - resourceId
        - singleSchedule
      additionalProperties: false
      description: Request message for the PatchSingleSchedule method.
    PatchSiteRequest:
      type: object
      properties:
        resourceId:
          type: string
          title: resource_id
          description: ID of the resource to be updated.
        site:
          title: site
          description: Updated values for the site.
          $ref: '#/components/schemas/SiteResource'
        fieldMask:
          title: field_mask
          description: Field mask to be applied on the patch of site.
          $ref: '#/components/schemas/google.protobuf.FieldMask'
      title: PatchSiteRequest
      required:
        - resourceId
        - site
      additionalProperties: false
      description: Request message for the PatchSite method.
    PatchTelemetryLogsProfileRequest:
      type: object
      properties:
        resourceId:
          type: string
          title: resource_id
          description: ID of the resource to be updated.
        telemetryLogsProfile:
          title: telemetry_logs_profile
          description: Updated values for the telemetry_logs_profile.
          $ref: '#/components/schemas/TelemetryLogsProfileResource'
        fieldMask:
          title: field_mask
          description: Field mask to be applied on the patch of telemetry_logs_profile.
          $ref: '#/components/schemas/google.protobuf.FieldMask'
      title: PatchTelemetryLogsProfileRequest
      required:
        - resourceId
        - telemetryLogsProfile
      additionalProperties: false
      description: Request message for the PatchTelemetryLogs method.
    PatchTelemetryMetricsProfileRequest:
      type: object
      properties:
        resourceId:
          type: string
          title: resource_id
          description: ID of the resource to be updated.
        telemetryMetricsProfile:
          title: telemetry_metrics_profile
          description: Updated values for the telemetry_metrics_profile.
          $ref: '#/components/schemas/TelemetryMetricsProfileResource'
        fieldMask:
          title: field_mask
          description: Field mask to be applied on the patch of telemetry_metrics_profile.
          $ref: '#/components/schemas/google.protobuf.FieldMask'
      title: PatchTelemetryMetricsProfileRequest
      required:
        - resourceId
        - telemetryMetricsProfile
      additionalProperties: false
      description: Request message for the PatchTelemetryMetricsProfile method.
    PatchWorkloadRequest:
      type: object
      properties:
        resourceId:
          type: string
          title: resource_id
          description: ID of the resource to be updated.
        workload:
          title: workload
          description: Updated values for the workload.
          $ref: '#/components/schemas/WorkloadResource'
        fieldMask:
          title: field_mask
          description: Field mask to be applied on the patch of workload.
          $ref: '#/components/schemas/google.protobuf.FieldMask'
      title: PatchWorkloadRequest
      required:
        - resourceId
        - workload
      additionalProperties: false
      description: Request message for the PatchWorkload method.
    RegisterHostRequest:
      type: object
      properties:
        resourceId:
          type: string
          title: resource_id
          pattern: ^host-[0-9a-f]{8}$
        host:
          title: host
          $ref: '#/components/schemas/HostRegister'
      title: RegisterHostRequest
      required:
        - host
      additionalProperties: false
      description: Request to register a Host.
    UpdateHostRequest:
      type: object
      properties:
        resourceId:
          type: string
          title: resource_id
          description: Name of the host host to be updated.
        host:
          title: host
          description: Updated values for the host.
          $ref: '#/components/schemas/HostResource'
      title: UpdateHostRequest
      required:
        - resourceId
        - host
      additionalProperties: false
      description: Request message for the UpdateHost method.
    UpdateInstanceRequest:
      type: object
      properties:
        resourceId:
          type: string
          title: resource_id
          description: ID of the resource to be updated.
        instance:
          title: instance
          description: Updated values for the instance.
          $ref: '#/components/schemas/InstanceResource'
      title: UpdateInstanceRequest
      required:
        - resourceId
        - instance
      additionalProperties: false
      description: Request message for the UpdateInstance method.
    UpdateOperatingSystemRequest:
      type: object
      properties:
        resourceId:
          type: string
          title: resource_id
          description: Name of the os os to be updated.
        os:
          title: os
          description: Updated values for the os.
          $ref: '#/components/schemas/OperatingSystemResource'
      title: UpdateOperatingSystemRequest
      required:
        - resourceId
        - os
      additionalProperties: false
      description: Request message for the UpdateOperatingSystem method.
    UpdateRegionRequest:
      type: object
      properties:
        resourceId:
          type: string
          title: resource_id
          description: Name of the region region to be updated.
        region:
          title: region
          description: Updated values for the region.
          $ref: '#/components/schemas/RegionResource'
      title: UpdateRegionRequest
      required:
        - resourceId
        - region
      additionalProperties: false
      description: Request message for the UpdateRegion method.
    UpdateRepeatedScheduleRequest:
      type: object
      properties:
        resourceId:
          type: string
          title: resource_id
          description: Name of the repeated_schedule repeated_schedule to be updated.
        repeatedSchedule:
          title: repeated_schedule
          description: Updated values for the repeated_schedule.
          $ref: '#/components/schemas/RepeatedScheduleResource'
      title: UpdateRepeatedScheduleRequest
      required:
        - resourceId
        - repeatedSchedule
      additionalProperties: false
      description: Request message for the UpdateRepeatedSchedule method.
    UpdateSingleScheduleRequest:
      type: object
      properties:
        resourceId:
          type: string
          title: resource_id
          description: Name of the single_schedule single_schedule to be updated.
        singleSchedule:
          title: single_schedule
          description: Updated values for the single_schedule.
          $ref: '#/components/schemas/SingleScheduleResource'
      title: UpdateSingleScheduleRequest
      required:
        - resourceId
        - singleSchedule
      additionalProperties: false
      description: Request message for the UpdateSingleSchedule method.
    UpdateSiteRequest:
      type: object
      properties:
        resourceId:
          type: string
          title: resource_id
          description: Name of the site site to be updated.
        site:
          title: site
          description: Updated values for the site.
          $ref: '#/components/schemas/SiteResource'
      title: UpdateSiteRequest
      required:
        - resourceId
        - site
      additionalProperties: false
      description: Request message for the UpdateSite method.
    UpdateTelemetryLogsProfileRequest:
      type: object
      properties:
        resourceId:
          type: string
          title: resource_id
          description: Name of the telemetry_logs_profile telemetry_logs_profile to be updated.
        telemetryLogsProfile:
          title: telemetry_logs_profile
          description: Updated values for the telemetry_logs_profile.
          $ref: '#/components/schemas/TelemetryLogsProfileResource'
      title: UpdateTelemetryLogsProfileRequest
      required:
        - resourceId
        - telemetryLogsProfile
      additionalProperties: false
      description: Request message for the UpdateTelemetryLogsProfile method.
    UpdateTelemetryMetricsProfileRequest:
      type: object
      properties:
        resourceId:
          type: string
          title: resource_id
          description: Name of the telemetry_metrics_profile telemetry_metrics_profile to be updated.
        telemetryMetricsProfile:
          title: telemetry_metrics_profile
          description: Updated values for the telemetry_metrics_profile.
          $ref: '#/components/schemas/TelemetryMetricsProfileResource'
      title: UpdateTelemetryMetricsProfileRequest
      required:
        - resourceId
        - telemetryMetricsProfile
      additionalProperties: false
      description: Request message for the UpdateTelemetryMetricsProfile method.
    UpdateWorkloadRequest:
      type: object
      properties:
        resourceId:
          type: string
          title: resource_id
          description: Name of the workload workload to be updated.
        workload:
          title: workload
          description: Updated values for the workload.
          $ref: '#/components/schemas/WorkloadResource'
      title: UpdateWorkloadRequest
      required:
        - resourceId
        - workload
      additionalProperties: false
      description: Request message for the UpdateWorkload method.
    connect-protocol-version:
      type: number
      title: Connect-Protocol-Version
      enum:
        - 1
      description: Define the version of the Connect protocol
      const: 1
    connect-timeout-header:
      type: number
      title: Connect-Timeout-Ms
      description: Define the timeout, in ms
    connect.error:
      type: object
      properties:
        code:
          type: string
          examples:
            - not_found
          enum:
            - canceled
            - unknown
            - invalid_argument
            - deadline_exceeded
            - not_found
            - already_exists
            - permission_denied
            - resource_exhausted
            - failed_precondition
            - aborted
            - out_of_range
            - unimplemented
            - internal
            - unavailable
            - data_loss
            - unauthenticated
          description: The status code, which should be an enum value of [google.rpc.Code][google.rpc.Code].
        message:
          type: string
          description: A developer-facing error message, which should be in English. Any user-facing error message should be localized and sent in the [google.rpc.Status.details][google.rpc.Status.details] field, or localized by the client.
        detail:
          $ref: '#/components/schemas/google.protobuf.Any'
      title: Connect Error
      additionalProperties: true
      description: 'Error type returned by Connect: https://connectrpc.com/docs/go/errors/#http-representation'
    google.protobuf.Any:
      type: object
      properties:
        type:
          type: string
        value:
          type: string
          format: binary
        debug:
          type: object
          additionalProperties: true
      additionalProperties: true
      description: Contains an arbitrary serialized message along with a @type that describes the type of the serialized message.
security: []
tags:
  - name: RegionService
    description: Region.
  - name: SiteService
    description: Site.
  - name: LocationService
    description: Location.
  - name: HostService
    description: Host.
  - name: InstanceService
    description: Instance.
  - name: OperatingSystemService
    description: OperatingSystem.
  - name: ProviderService
    description: Provider.
  - name: WorkloadService
    description: Workload.
  - name: WorkloadMemberService
    description: WorkloadMember.
  - name: ScheduleService
    description: Schedules.
  - name: TelemetryLogsGroupService
    description: TelemetryLogsGroup.
  - name: TelemetryMetricsGroupService
    description: TelemetryMetricsGroup.
  - name: TelemetryLogsProfileService
    description: TelemetryLogsProfile.
  - name: TelemetryMetricsProfileService
    description: TelemetryMetricsProfile.
  - name: LocalAccountService
    description: LocalAccount.
<<<<<<< HEAD
  - name: OSUpdateRun
    description: OS Update Run.
=======
  - name: OSUpdatePolicy
    description: OS Update Policy.
>>>>>>> 679a1f84
<|MERGE_RESOLUTION|>--- conflicted
+++ resolved
@@ -3449,15 +3449,6 @@
             application/json:
               schema:
                 $ref: '#/components/schemas/DeleteLocalAccountResponse'
-<<<<<<< HEAD
-  /edge-infra.orchestrator.apis/v2/os_update_run:
-    get:
-      tags:
-        - OSUpdateRun
-      summary: ListOSUpdateRun
-      description: Get a list of OS Update Policies.
-      operationId: OSUpdateRun_ListOSUpdateRun
-=======
   /edge-infra.orchestrator.apis/v2/os_update_policy:
     get:
       tags:
@@ -3465,7 +3456,6 @@
       summary: ListOSUpdatePolicy
       description: Get a list of OS Update Policies.
       operationId: OSUpdatePolicy_ListOSUpdatePolicy
->>>>>>> 679a1f84
       parameters:
         - name: orderBy
           in: query
@@ -3526,16 +3516,6 @@
           content:
             application/json:
               schema:
-<<<<<<< HEAD
-                $ref: '#/components/schemas/ListOSUpdateRunResponse'
-  /edge-infra.orchestrator.apis/v2/os_update_run/{resource_id}:
-    get:
-      tags:
-        - OSUpdateRun
-      summary: GetOSUpdateRun
-      description: Get a specific OS Update Run.
-      operationId: OSUpdateRun_GetOSUpdateRun
-=======
                 $ref: '#/components/schemas/ListOSUpdatePolicyResponse'
     post:
       tags:
@@ -3571,7 +3551,6 @@
       summary: GetOSUpdatePolicy
       description: Get a specific OS Update Policy.
       operationId: OSUpdatePolicy_GetOSUpdatePolicy
->>>>>>> 679a1f84
       parameters:
         - name: resource_id
           in: path
@@ -3593,7 +3572,131 @@
           content:
             application/json:
               schema:
-<<<<<<< HEAD
+                $ref: '#/components/schemas/OSUpdatePolicy'
+    delete:
+      tags:
+        - OSUpdatePolicy
+      summary: DeleteOSUpdatePolicy
+      description: Delete a OS Update Policy.
+      operationId: OSUpdatePolicy_DeleteOSUpdatePolicy
+      parameters:
+        - name: resource_id
+          in: path
+          description: Name of the OS Update Policy to be deleted.
+          required: true
+          schema:
+            type: string
+            title: resource_id
+            description: Name of the OS Update Policy to be deleted.
+      responses:
+        default:
+          description: Error
+          content:
+            application/json:
+              schema:
+                $ref: '#/components/schemas/connect.error'
+        "200":
+          description: Success
+          content:
+            application/json:
+              schema:
+                $ref: '#/components/schemas/OSUpdatePolicy'
+  /edge-infra.orchestrator.apis/v2/os_update_run:
+    get:
+      tags:
+        - OSUpdateRun
+      summary: ListOSUpdateRun
+      description: Get a list of OS Update Policies.
+      operationId: OSUpdateRun_ListOSUpdateRun
+      parameters:
+        - name: orderBy
+          in: query
+          description: |-
+            Optional comma separated list of fields to specify a sorting order.
+             See https://google.aip.dev/132 for details.
+          schema:
+            type: string
+            title: order_by
+            maxLength: 1000
+            pattern: ^$|^[a-zA-Z-_0-9., ]+$
+            description: |-
+              (OPTIONAL) Optional comma separated list of fields to specify a sorting order.
+               See https://google.aip.dev/132 for details.
+        - name: filter
+          in: query
+          description: |-
+            Optional filter to return only item of interest.
+             See https://google.aip.dev/160 for details.
+          schema:
+            type: string
+            title: filter
+            maxLength: 1000
+            pattern: ^$|^[a-zA-Z-_0-9.,:/=*(){}"' ]+$
+            description: |-
+              (OPTIONAL) Optional filter to return only item of interest.
+               See https://google.aip.dev/160 for details.
+        - name: pageSize
+          in: query
+          description: |-
+            Defines the amount of items to be contained in a single page.
+             Default of 20.
+          schema:
+            type: integer
+            title: page_size
+            maximum: 100
+            minimum: 1
+            description: |-
+              (OPTIONAL) Defines the amount of items to be contained in a single page.
+               Default of 20.
+        - name: offset
+          in: query
+          description: Index of the first item to return. This allows skipping items.
+          schema:
+            type: integer
+            title: offset
+            maximum: 10000
+            description: (OPTIONAL) Index of the first item to return. This allows skipping items.
+      responses:
+        default:
+          description: Error
+          content:
+            application/json:
+              schema:
+                $ref: '#/components/schemas/connect.error'
+        "200":
+          description: Success
+          content:
+            application/json:
+              schema:
+                $ref: '#/components/schemas/ListOSUpdateRunResponse'
+  /edge-infra.orchestrator.apis/v2/os_update_run/{resource_id}:
+    get:
+      tags:
+        - OSUpdateRun
+      summary: GetOSUpdateRun
+      description: Get a specific OS Update Run.
+      operationId: OSUpdateRun_GetOSUpdateRun
+      parameters:
+        - name: resource_id
+          in: path
+          description: Name of the requested os.
+          required: true
+          schema:
+            type: string
+            title: resource_id
+            description: Name of the requested os.
+      responses:
+        default:
+          description: Error
+          content:
+            application/json:
+              schema:
+                $ref: '#/components/schemas/connect.error'
+        "200":
+          description: Success
+          content:
+            application/json:
+              schema:
                 $ref: '#/components/schemas/OSUpdateRun'
     delete:
       tags:
@@ -3605,45 +3708,24 @@
         - name: resource_id
           in: path
           description: Name of the os update run to be deleted.
-=======
-                $ref: '#/components/schemas/OSUpdatePolicy'
-    delete:
-      tags:
-        - OSUpdatePolicy
-      summary: DeleteOSUpdatePolicy
-      description: Delete a OS Update Policy.
-      operationId: OSUpdatePolicy_DeleteOSUpdatePolicy
-      parameters:
-        - name: resource_id
-          in: path
-          description: Name of the OS Update Policy to be deleted.
->>>>>>> 679a1f84
           required: true
           schema:
             type: string
             title: resource_id
-<<<<<<< HEAD
             description: Name of the os update run to be deleted.
-=======
-            description: Name of the OS Update Policy to be deleted.
->>>>>>> 679a1f84
-      responses:
-        default:
-          description: Error
-          content:
-            application/json:
-              schema:
-                $ref: '#/components/schemas/connect.error'
-        "200":
-          description: Success
-          content:
-            application/json:
-              schema:
-<<<<<<< HEAD
+      responses:
+        default:
+          description: Error
+          content:
+            application/json:
+              schema:
+                $ref: '#/components/schemas/connect.error'
+        "200":
+          description: Success
+          content:
+            application/json:
+              schema:
                 $ref: '#/components/schemas/OSUpdateRun'
-=======
-                $ref: '#/components/schemas/OSUpdatePolicy'
->>>>>>> 679a1f84
 components:
   schemas:
     google.protobuf.Timestamp:
@@ -5043,13 +5125,8 @@
         name:
           type: string
           title: name
-<<<<<<< HEAD
-          maxLength: 40
-          pattern: ^$|^[a-zA-Z-_0-9./:;=?@!#,<>*() ]+$
-=======
           maxLength: 50
           pattern: '^$|^[a-zA-Z-_0-9./: ]+$'
->>>>>>> 679a1f84
           description: User-provided, human-readable name.
         description:
           type: string
@@ -5057,80 +5134,6 @@
           maxLength: 200
           pattern: ^$|^[a-zA-Z-_0-9./:;=?@!#,<>*() ]+$
           description: User-provided, human-readable description.
-<<<<<<< HEAD
-      title: OSUpdatePolicy
-      required:
-        - name
-      additionalProperties: false
-      description: |-
-        OSUpdatePolicy message is added temporarily now for OSUpdateRun message addition compilation should go through.
-         It will be deleted later on before merging to main in git repo.
-    OSUpdateRun:
-      type: object
-      properties:
-        resourceId:
-          type: string
-          title: resource_id
-          pattern: ^osupdaterun-[0-9a-f]{8}$
-          description: resource ID, generated by the inventory on Create.
-          readOnly: true
-        name:
-          type: string
-          title: name
-          maxLength: 40
-          pattern: ^$|^[a-zA-Z-_0-9./:;=?@!#,<>*() ]+$
-          description: Human-readable name.
-          readOnly: true
-        description:
-          type: string
-          title: description
-          maxLength: 200
-          pattern: ^$|^[a-zA-Z-_0-9./:;=?@!#,<>*() ]+$
-          description: Human-readable description.
-          readOnly: true
-        appliedPolicy:
-          title: applied_policy
-          description: Update Policy of this Instance
-          readOnly: true
-          $ref: '#/components/schemas/OSUpdatePolicy'
-        instance:
-          title: instance
-          description: The instance resource associated with this OS Update. This OS Update Run is executed for this instance.
-          readOnly: true
-          $ref: '#/components/schemas/InstanceResource'
-        statusIndicator:
-          title: status_indicator
-          description: "Status Indicator for the OS update run. This field is used to determine the status type for the OS update Run.\n STATUS_INDICATION_ERROR: Update failed in error Indicator\n STATUS_INDICATION_IN_PROGRESS: Update in progress Indicator \n STATUS_INDICATION_IDLE: Update completed successfully Indicator"
-          readOnly: true
-          $ref: '#/components/schemas/StatusIndication'
-        status:
-          type: string
-          title: status
-          maxLength: 1024
-          description: Short message that describes what happened during the OS Update.
-          readOnly: true
-        statusDetails:
-          type: string
-          title: status_details
-          maxLength: 100000
-          description: Details about what happened during the OS Update.
-          readOnly: true
-        statusTimestamp:
-          title: status_timestamp
-          description: UTC timestamp of OS Update status reported.
-          readOnly: true
-          $ref: '#/components/schemas/google.protobuf.Timestamp'
-        startTime:
-          title: start_time
-          description: UTC timestamp of OS Update started.
-          readOnly: true
-          $ref: '#/components/schemas/google.protobuf.Timestamp'
-        endTime:
-          title: end_time
-          description: UTC timestamp of OS Update ended.
-          readOnly: true
-          $ref: '#/components/schemas/google.protobuf.Timestamp'
-=======
         installPackages:
           type: string
           title: install_packages
@@ -5174,19 +5177,90 @@
              - for mutable: apply the install_packages, update_sources, kernel_command
              - for immutable: install the version referenced by target_os
           $ref: '#/components/schemas/UpdatePolicy'
->>>>>>> 679a1f84
         timestamps:
           title: timestamps
           description: Timestamps associated to the resource.
           readOnly: true
           $ref: '#/components/schemas/Timestamps'
-<<<<<<< HEAD
+      title: OSUpdatePolicy
+      required:
+        - name
+      additionalProperties: false
+    OSUpdateRun:
+      type: object
+      properties:
+        resourceId:
+          type: string
+          title: resource_id
+          pattern: ^osupdaterun-[0-9a-f]{8}$
+          description: resource ID, generated by the inventory on Create.
+          readOnly: true
+        name:
+          type: string
+          title: name
+          maxLength: 40
+          pattern: ^$|^[a-zA-Z-_0-9./:;=?@!#,<>*() ]+$
+          description: Human-readable name.
+          readOnly: true
+        description:
+          type: string
+          title: description
+          maxLength: 200
+          pattern: ^$|^[a-zA-Z-_0-9./:;=?@!#,<>*() ]+$
+          description: Human-readable description.
+          readOnly: true
+        appliedPolicy:
+          title: applied_policy
+          description: Update Policy of this Instance
+          readOnly: true
+          $ref: '#/components/schemas/OSUpdatePolicy'
+        instance:
+          title: instance
+          description: The instance resource associated with this OS Update. This OS Update Run is executed for this instance.
+          readOnly: true
+          $ref: '#/components/schemas/InstanceResource'
+        statusIndicator:
+          title: status_indicator
+          description: |-
+            Status Indicator for the OS update run. This field is used to determine the status type for the OS update Run.
+             STATUS_INDICATION_ERROR: Update failed in error Indicator
+             STATUS_INDICATION_IN_PROGRESS: Update in progress Indicator
+             STATUS_INDICATION_IDLE: Update completed successfully Indicator
+          readOnly: true
+          $ref: '#/components/schemas/StatusIndication'
+        status:
+          type: string
+          title: status
+          maxLength: 1024
+          description: Short message that describes what happened during the OS Update.
+          readOnly: true
+        statusDetails:
+          type: string
+          title: status_details
+          maxLength: 100000
+          description: Details about what happened during the OS Update.
+          readOnly: true
+        statusTimestamp:
+          title: status_timestamp
+          description: UTC timestamp of OS Update status reported.
+          readOnly: true
+          $ref: '#/components/schemas/google.protobuf.Timestamp'
+        startTime:
+          title: start_time
+          description: UTC timestamp of OS Update started.
+          readOnly: true
+          $ref: '#/components/schemas/google.protobuf.Timestamp'
+        endTime:
+          title: end_time
+          description: UTC timestamp of OS Update ended.
+          readOnly: true
+          $ref: '#/components/schemas/google.protobuf.Timestamp'
+        timestamps:
+          title: timestamps
+          description: Timestamps associated to the resource.
+          readOnly: true
+          $ref: '#/components/schemas/Timestamps'
       title: OSUpdateRun
-=======
-      title: OSUpdatePolicy
-      required:
-        - name
->>>>>>> 679a1f84
       additionalProperties: false
     WorkloadMember:
       type: object
@@ -6080,7 +6154,30 @@
         - localAccount
       additionalProperties: false
       description: Response message for the CreateLocalAccount method.
-<<<<<<< HEAD
+    CreateOSUpdatePolicyRequest:
+      type: object
+      properties:
+        osUpdatePolicy:
+          title: os_update_policy
+          description: The OS Update policy to create.
+          $ref: '#/components/schemas/OSUpdatePolicy'
+      title: CreateOSUpdatePolicyRequest
+      required:
+        - osUpdatePolicy
+      additionalProperties: false
+      description: Request message for the CreateOSUpdatePolicy method.
+    CreateOSUpdatePolicyResponse:
+      type: object
+      properties:
+        osUpdatePolicy:
+          title: os_update_policy
+          description: The created os.
+          $ref: '#/components/schemas/OSUpdatePolicy'
+      title: CreateOSUpdatePolicyResponse
+      required:
+        - osUpdatePolicy
+      additionalProperties: false
+      description: Response message for the CreateOSUpdatePolicy method.
     CreateOSUpdateRunRequest:
       type: object
       properties:
@@ -6105,32 +6202,6 @@
         - osUpdateRun
       additionalProperties: false
       description: Response message for the CreateOSUpdateRun method.
-=======
-    CreateOSUpdatePolicyRequest:
-      type: object
-      properties:
-        osUpdatePolicy:
-          title: os_update_policy
-          description: The OS Update policy to create.
-          $ref: '#/components/schemas/OSUpdatePolicy'
-      title: CreateOSUpdatePolicyRequest
-      required:
-        - osUpdatePolicy
-      additionalProperties: false
-      description: Request message for the CreateOSUpdatePolicy method.
-    CreateOSUpdatePolicyResponse:
-      type: object
-      properties:
-        osUpdatePolicy:
-          title: os_update_policy
-          description: The created os.
-          $ref: '#/components/schemas/OSUpdatePolicy'
-      title: CreateOSUpdatePolicyResponse
-      required:
-        - osUpdatePolicy
-      additionalProperties: false
-      description: Response message for the CreateOSUpdatePolicy method.
->>>>>>> 679a1f84
     CreateOperatingSystemRequest:
       type: object
       properties:
@@ -6470,36 +6541,38 @@
       title: DeleteLocalAccountResponse
       additionalProperties: false
       description: Response message for DeleteLocalAccount.
-<<<<<<< HEAD
+    DeleteOSUpdatePolicyRequest:
+      type: object
+      properties:
+        resourceId:
+          type: string
+          title: resource_id
+          description: Name of the OS Update Policy to be deleted.
+      title: DeleteOSUpdatePolicyRequest
+      required:
+        - resourceId
+      additionalProperties: false
+      description: Request message for DeleteOperatingSystem.
+    DeleteOSUpdatePolicyResponse:
+      type: object
+      title: DeleteOSUpdatePolicyResponse
+      additionalProperties: false
+      description: Response message for DeleteOperatingSystem.
     DeleteOSUpdateRunRequest:
-=======
-    DeleteOSUpdatePolicyRequest:
->>>>>>> 679a1f84
       type: object
       properties:
         resourceId:
           type: string
           title: resource_id
-<<<<<<< HEAD
           description: Name of the os update run to be deleted.
       title: DeleteOSUpdateRunRequest
-=======
-          description: Name of the OS Update Policy to be deleted.
-      title: DeleteOSUpdatePolicyRequest
->>>>>>> 679a1f84
       required:
         - resourceId
       additionalProperties: false
       description: Request message for DeleteOperatingSystem.
-<<<<<<< HEAD
     DeleteOSUpdateRunResponse:
       type: object
       title: DeleteOSUpdateRunResponse
-=======
-    DeleteOSUpdatePolicyResponse:
-      type: object
-      title: DeleteOSUpdatePolicyResponse
->>>>>>> 679a1f84
       additionalProperties: false
       description: Response message for DeleteOperatingSystem.
     DeleteOperatingSystemRequest:
@@ -6818,18 +6891,37 @@
         - localAccount
       additionalProperties: false
       description: Response message for the GetLocalAccount method.
-<<<<<<< HEAD
-    GetOSUpdateRunRequest:
-=======
     GetOSUpdatePolicyRequest:
->>>>>>> 679a1f84
       type: object
       properties:
         resourceId:
           type: string
           title: resource_id
           description: Name of the requested os.
-<<<<<<< HEAD
+      title: GetOSUpdatePolicyRequest
+      required:
+        - resourceId
+      additionalProperties: false
+      description: Request message for the GetOSUpdatePolicy method.
+    GetOSUpdatePolicyResponse:
+      type: object
+      properties:
+        osUpdatePolicy:
+          title: os_update_policy
+          description: The requested os.
+          $ref: '#/components/schemas/OSUpdatePolicy'
+      title: GetOSUpdatePolicyResponse
+      required:
+        - osUpdatePolicy
+      additionalProperties: false
+      description: Response message for the GetOSUpdatePolicy method.
+    GetOSUpdateRunRequest:
+      type: object
+      properties:
+        resourceId:
+          type: string
+          title: resource_id
+          description: Name of the requested os.
       title: GetOSUpdateRunRequest
       required:
         - resourceId
@@ -6847,25 +6939,6 @@
         - osUpdateRun
       additionalProperties: false
       description: Response message for the GetOSUpdateRun method.
-=======
-      title: GetOSUpdatePolicyRequest
-      required:
-        - resourceId
-      additionalProperties: false
-      description: Request message for the GetOSUpdatePolicy method.
-    GetOSUpdatePolicyResponse:
-      type: object
-      properties:
-        osUpdatePolicy:
-          title: os_update_policy
-          description: The requested os.
-          $ref: '#/components/schemas/OSUpdatePolicy'
-      title: GetOSUpdatePolicyResponse
-      required:
-        - osUpdatePolicy
-      additionalProperties: false
-      description: Response message for the GetOSUpdatePolicy method.
->>>>>>> 679a1f84
     GetOperatingSystemRequest:
       type: object
       properties:
@@ -7474,11 +7547,7 @@
         - type
       additionalProperties: false
       description: A node in the location tree.
-<<<<<<< HEAD
-    ListOSUpdateRunRequest:
-=======
     ListOSUpdatePolicyRequest:
->>>>>>> 679a1f84
       type: object
       properties:
         orderBy:
@@ -7510,31 +7579,18 @@
           title: offset
           maximum: 10000
           description: (OPTIONAL) Index of the first item to return. This allows skipping items.
-<<<<<<< HEAD
-      title: ListOSUpdateRunRequest
-      additionalProperties: false
-      description: Request message for the ListOSUpdateRun method.
-    ListOSUpdateRunResponse:
-=======
       title: ListOSUpdatePolicyRequest
       additionalProperties: false
       description: Request message for the ListOSUpdatePolicy method.
     ListOSUpdatePolicyResponse:
->>>>>>> 679a1f84
       type: object
       properties:
         osUpdatePolicies:
           type: array
           items:
-<<<<<<< HEAD
-            $ref: '#/components/schemas/OSUpdateRun'
-          title: os_update_policies
-          description: Sorted and filtered list of os update policies.
-=======
             $ref: '#/components/schemas/OSUpdatePolicy'
           title: os_update_policies
           description: Sorted and filtered list of OS Update Policies.
->>>>>>> 679a1f84
         totalElements:
           type: integer
           title: total_elements
@@ -7544,21 +7600,73 @@
           type: boolean
           title: has_next
           description: Inform if there are more elements
-<<<<<<< HEAD
-      title: ListOSUpdateRunResponse
-=======
       title: ListOSUpdatePolicyResponse
->>>>>>> 679a1f84
       required:
         - osUpdatePolicies
         - totalElements
         - hasNext
       additionalProperties: false
-<<<<<<< HEAD
+      description: Response message for the ListOSUpdatePolicy method.
+    ListOSUpdateRunRequest:
+      type: object
+      properties:
+        orderBy:
+          type: string
+          title: order_by
+          maxLength: 1000
+          pattern: ^$|^[a-zA-Z-_0-9., ]+$
+          description: |-
+            (OPTIONAL) Optional comma separated list of fields to specify a sorting order.
+             See https://google.aip.dev/132 for details.
+        filter:
+          type: string
+          title: filter
+          maxLength: 1000
+          pattern: ^$|^[a-zA-Z-_0-9.,:/=*(){}"' ]+$
+          description: |-
+            (OPTIONAL) Optional filter to return only item of interest.
+             See https://google.aip.dev/160 for details.
+        pageSize:
+          type: integer
+          title: page_size
+          maximum: 100
+          minimum: 1
+          description: |-
+            (OPTIONAL) Defines the amount of items to be contained in a single page.
+             Default of 20.
+        offset:
+          type: integer
+          title: offset
+          maximum: 10000
+          description: (OPTIONAL) Index of the first item to return. This allows skipping items.
+      title: ListOSUpdateRunRequest
+      additionalProperties: false
+      description: Request message for the ListOSUpdateRun method.
+    ListOSUpdateRunResponse:
+      type: object
+      properties:
+        osUpdatePolicies:
+          type: array
+          items:
+            $ref: '#/components/schemas/OSUpdateRun'
+          title: os_update_policies
+          description: Sorted and filtered list of os update policies.
+        totalElements:
+          type: integer
+          title: total_elements
+          format: int32
+          description: Count of items in the entire list, regardless of pagination.
+        hasNext:
+          type: boolean
+          title: has_next
+          description: Inform if there are more elements
+      title: ListOSUpdateRunResponse
+      required:
+        - osUpdatePolicies
+        - totalElements
+        - hasNext
+      additionalProperties: false
       description: Response message for the ListOSUpdateRun method.
-=======
-      description: Response message for the ListOSUpdatePolicy method.
->>>>>>> 679a1f84
     ListOperatingSystemsRequest:
       type: object
       properties:
@@ -8915,10 +9023,7 @@
     description: TelemetryMetricsProfile.
   - name: LocalAccountService
     description: LocalAccount.
-<<<<<<< HEAD
-  - name: OSUpdateRun
-    description: OS Update Run.
-=======
   - name: OSUpdatePolicy
     description: OS Update Policy.
->>>>>>> 679a1f84
+  - name: OSUpdateRun
+    description: OS Update Run.