--- conflicted
+++ resolved
@@ -4106,11 +4106,16 @@
           title: platform_bundle
           description: "Opaque JSON field storing references to custom installation script(s) that\n supplements the base OS with additional OS-level dependencies/configurations. \n If empty, the default OS installation will be used."
           readOnly: true
-<<<<<<< HEAD
+        metadata:
+          type: string
+          title: metadata
+          maxLength: 500
+          pattern: ^$|^[a-z0-9.-_:/"\ \n{}]+$
+          description: Opaque JSON field storing metadata associated to this OS resource.
         existingCvesUrl:
           type: string
           title: existing_cves_url
-          maxLength: 2000
+          maxLength: 500
           pattern: ^$|^[a-zA-Z-_0-9./:;=@?!#,<>*()"\ ]+$
           description: URL of the file containing information about the existing CVEs on the Operating System.
         existingCves:
@@ -4123,7 +4128,7 @@
         fixedCvesUrl:
           type: string
           title: fixed_cves_url
-          maxLength: 2000
+          maxLength: 500
           pattern: ^$|^[a-zA-Z-_0-9./:;=@?!#,<>*()"\ ]+$
           description: URL of the file containing information about the CVEs that have been fixed by this OS Resource version.
         fixedCves:
@@ -4133,14 +4138,6 @@
           pattern: ^$|^[a-zA-Z-_0-9./:;=@?!#,<>*+~()"\ \n{}[]]+$
           description: The CVEs that have been fixed by this OS Resource version, encoded as a JSON list.
           readOnly: true
-=======
-        metadata:
-          type: string
-          title: metadata
-          maxLength: 500
-          pattern: ^$|^[a-z0-9.-_:/"\ \n{}]+$
-          description: Opaque JSON field storing metadata associated to this OS resource.
->>>>>>> 7e77d5ee
         osResourceID:
           type: string
           title: os_resourceID
