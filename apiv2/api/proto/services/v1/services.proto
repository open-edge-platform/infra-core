--- conflicted
+++ resolved
@@ -15,13 +15,9 @@
 import "resources/schedule/v1/schedule.proto";
 import "resources/telemetry/v1/telemetry.proto";
 import "resources/localaccount/v1/localaccount.proto";
-<<<<<<< HEAD
-import "validate/validate.proto";
-import "resources/customconfig/v1/customconfig.proto";
-=======
 import "buf/validate/validate.proto";
 import "gnostic/openapi/v3/annotations.proto";
->>>>>>> 78cc862d
+import "resources/customconfig/v1/customconfig.proto";
 
 option go_package = "github.com/open-edge-platform/infra-core/apiv2/v2/internal/pbapi/services/v1;servicesv1";
 
@@ -583,15 +579,13 @@
   }
   // Get a specific custom configuration.
   rpc GetCustomConfig(GetCustomConfigRequest) returns (resources.customconfig.v1.CustomConfigResource) {
-    option (google.api.http) = {get: "/edge-infra.orchestrator.apis/v2/customConfigs/{resource_id}"};
+    option (google.api.http) = {get: "/edge-infra.orchestrator.apis/v2/customConfigs/{resourceId}"};
   }
   // Delete a custom configuration.
   rpc DeleteCustomConfig(DeleteCustomConfigRequest) returns (DeleteCustomConfigResponse) {
-    option (google.api.http) = {delete: "/edge-infra.orchestrator.apis/v2/customConfigs/{resource_id}"};
-  }
-}
-
-
+    option (google.api.http) = {delete: "/edge-infra.orchestrator.apis/v2/customConfigs/{resourceId}"};
+  }
+}
 /*
    ###################
    Region
@@ -2388,42 +2382,6 @@
 // Response message for DeleteLocalAccount.
 message DeleteLocalAccountResponse {}
 
-<<<<<<< HEAD
-
-
-/*
-   ###################
-   CustomConfig
-   ###################
-*/
-
-// Request message for the CreateCustomConfig method.
-message CreateCustomConfigRequest {
-  // The custom configuration to create.
-  resources.customconfig.v1.CustomConfigResource custom_config = 1 [(google.api.field_behavior) = REQUIRED];
-}
-
-// Response message for the CreateCustomConfig method.
-message CreateCustomConfigResponse {
-  // The created custom configuration.
-  resources.customconfig.v1.CustomConfigResource custom_config = 1 [(google.api.field_behavior) = REQUIRED];
-}
-
-// Request message for the GetCustomConfig method.
-message GetCustomConfigRequest {
-  // Name of the requested custom configuration.
-  string resource_id = 1 [(google.api.field_behavior) = REQUIRED];
-}
-
-// Response message for the GetCustomConfig method.
-message GetCustomConfigResponse {
-  // The requested custom configuration.
-  resources.customconfig.v1.CustomConfigResource custom_config = 1 [(google.api.field_behavior) = REQUIRED];
-}
-
-// Request message for the ListCustomConfigs method.
-message ListCustomConfigsRequest {
-=======
 // OS Update Policy.
 service OSUpdatePolicy {
   // Create an OS Update Policy.
@@ -2479,17 +2437,11 @@
 
 // Request message for the ListOSUpdatePolicy method.
 message ListOSUpdatePolicyRequest {
->>>>>>> 78cc862d
   // Optional comma separated list of fields to specify a sorting order.
   // See https://google.aip.dev/132 for details.
   string order_by = 1 [
     (google.api.field_behavior) = OPTIONAL,
-<<<<<<< HEAD
-    (validate.rules).string = {
-      ignore_empty: true
-=======
-    (buf.validate.field).string = {
->>>>>>> 78cc862d
+    (buf.validate.field).string = {
       max_len: 1000
       pattern: "^$|^[a-zA-Z-_0-9., ]+$"
     }
@@ -2498,77 +2450,40 @@
   // See https://google.aip.dev/160 for details.
   string filter = 2 [
     (google.api.field_behavior) = OPTIONAL,
-<<<<<<< HEAD
-    (validate.rules).string = {
-      ignore_empty: true
-=======
-    (buf.validate.field).string = {
->>>>>>> 78cc862d
+    (buf.validate.field).string = {
       max_len: 1000
       pattern: "^$|^[a-zA-Z-_0-9.,:/=*(){}\"' ]+$"
     }
   ];
   // Defines the amount of items to be contained in a single page.
   // Default of 20.
-<<<<<<< HEAD
-  int32 page_size = 3 [
-    (google.api.field_behavior) = OPTIONAL,
-    (validate.rules).int32 = {
-      ignore_empty: true
-=======
   uint32 page_size = 3 [
     (google.api.field_behavior) = OPTIONAL,
     (buf.validate.field).uint32 = {
->>>>>>> 78cc862d
       gte: 1
       lte: 100
     }
   ];
   // Index of the first item to return. This allows skipping items.
-<<<<<<< HEAD
-  int32 offset = 4 [
-    (google.api.field_behavior) = OPTIONAL,
-    (validate.rules).int32 = {
-      ignore_empty: true
-=======
   uint32 offset = 4 [
     (google.api.field_behavior) = OPTIONAL,
     (buf.validate.field).uint32 = {
->>>>>>> 78cc862d
       gte: 0
       lte: 10000
     }
   ];
 }
 
-<<<<<<< HEAD
-// Response message for the ListCustomConfigs method.
-message ListCustomConfigsResponse {
-  // Sorted and filtered list of customconfigs.
-  repeated resources.customconfig.v1.CustomConfigResource custom_configs = 1 [(google.api.field_behavior) = REQUIRED];
-=======
 // Response message for the ListOSUpdatePolicy method.
 message ListOSUpdatePolicyResponse {
   // Sorted and filtered list of OS Update Policies.
   repeated resources.compute.v1.OSUpdatePolicy os_update_policies = 1 [(google.api.field_behavior) = REQUIRED];
->>>>>>> 78cc862d
   // Count of items in the entire list, regardless of pagination.
   int32 total_elements = 2 [(google.api.field_behavior) = REQUIRED];
   // Inform if there are more elements
   bool has_next = 3 [(google.api.field_behavior) = REQUIRED];
 }
 
-<<<<<<< HEAD
-// Request message for DeleteCustomConfig.
-message DeleteCustomConfigRequest {
-  // Name of the customconfig to be deleted.
-  string resource_id = 1 [(google.api.field_behavior) = REQUIRED];
-}
-
-// Response message for DeleteCustomConfig.
-message DeleteCustomConfigResponse {}
-
-=======
 // Request message for DeleteOperatingSystem.
 message DeleteOSUpdatePolicyRequest {
   // Name of the OS Update Policy to be deleted.
@@ -2682,4 +2597,93 @@
 
 // Response message for DeleteOperatingSystem.
 message DeleteOSUpdateRunResponse {}
->>>>>>> 78cc862d
+
+
+
+/*
+   ###################
+   CustomConfig
+   ###################
+*/
+
+// Request message for the CreateCustomConfig method.
+message CreateCustomConfigRequest {
+  // The custom configuration to create.
+  resources.customconfig.v1.CustomConfigResource custom_config = 1 [(google.api.field_behavior) = REQUIRED];
+}
+
+// Response message for the CreateCustomConfig method.
+message CreateCustomConfigResponse {
+  // The created custom configuration.
+  resources.customconfig.v1.CustomConfigResource custom_config = 1 [(google.api.field_behavior) = REQUIRED];
+}
+
+// Request message for the GetCustomConfig method.
+message GetCustomConfigRequest {
+  // Name of the requested custom configuration.
+  string resourceId = 1 [(google.api.field_behavior) = REQUIRED];
+}
+
+// Response message for the GetCustomConfig method.
+message GetCustomConfigResponse {
+  // The requested custom configuration.
+  resources.customconfig.v1.CustomConfigResource custom_config = 1 [(google.api.field_behavior) = REQUIRED];
+}
+
+// Request message for the ListCustomConfigs method.
+message ListCustomConfigsRequest {
+  // Optional comma separated list of fields to specify a sorting order.
+  // See https://google.aip.dev/132 for details.
+  string order_by = 1 [
+    (google.api.field_behavior) = OPTIONAL,
+    (buf.validate.field).string = {
+      max_len: 1000
+      pattern: "^$|^[a-zA-Z-_0-9., ]+$"
+    }
+  ];
+  // Optional filter to return only item of interest.
+  // See https://google.aip.dev/160 for details.
+  string filter = 2 [
+    (google.api.field_behavior) = OPTIONAL,
+    (buf.validate.field).string = {
+      max_len: 1000
+      pattern: "^$|^[a-zA-Z-_0-9.,:/=*(){}\"' ]+$"
+    }
+  ];
+  // Defines the amount of items to be contained in a single page.
+  // Default of 20.
+  int32 page_size = 3 [
+    (google.api.field_behavior) = OPTIONAL,
+    (buf.validate.field).int32 = {
+      gte: 1
+      lte: 100
+    }
+  ];
+  // Index of the first item to return. This allows skipping items.
+  int32 offset = 4 [
+    (google.api.field_behavior) = OPTIONAL,
+    (buf.validate.field).int32 = {
+      gte: 0
+      lte: 10000
+    }
+  ];
+}
+
+// Response message for the ListCustomConfigs method.
+message ListCustomConfigsResponse {
+  // Sorted and filtered list of customconfigs.
+  repeated resources.customconfig.v1.CustomConfigResource custom_configs = 1 [(google.api.field_behavior) = REQUIRED];
+  // Count of items in the entire list, regardless of pagination.
+  int32 total_elements = 2 [(google.api.field_behavior) = REQUIRED];
+  // Inform if there are more elements
+  bool has_next = 3 [(google.api.field_behavior) = REQUIRED];
+}
+
+// Request message for DeleteCustomConfig.
+message DeleteCustomConfigRequest {
+  // Name of the customconfig to be deleted.
+  string resourceId = 1 [(google.api.field_behavior) = REQUIRED];
+}
+
+// Response message for DeleteCustomConfig.
+message DeleteCustomConfigResponse {}