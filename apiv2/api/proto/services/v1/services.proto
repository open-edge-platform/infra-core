--- conflicted
+++ resolved
@@ -2418,12 +2418,7 @@
   // See https://google.aip.dev/132 for details.
   string order_by = 1 [
     (google.api.field_behavior) = OPTIONAL,
-<<<<<<< HEAD
-    (validate.rules).string = {
-      ignore_empty: true
-=======
-    (buf.validate.field).string = {
->>>>>>> 9ac302ea
+    (buf.validate.field).string = {
       max_len: 1000
       pattern: "^$|^[a-zA-Z-_0-9., ]+$"
     }
@@ -2432,12 +2427,7 @@
   // See https://google.aip.dev/160 for details.
   string filter = 2 [
     (google.api.field_behavior) = OPTIONAL,
-<<<<<<< HEAD
-    (validate.rules).string = {
-      ignore_empty: true
-=======
-    (buf.validate.field).string = {
->>>>>>> 9ac302ea
+    (buf.validate.field).string = {
       max_len: 1000
       pattern: "^$|^[a-zA-Z-_0-9.,:/=*(){}\"' ]+$"
     }
@@ -2446,12 +2436,7 @@
   // Default of 20.
   uint32 page_size = 3 [
     (google.api.field_behavior) = OPTIONAL,
-<<<<<<< HEAD
-    (validate.rules).uint32 = {
-      ignore_empty: true
-=======
-    (buf.validate.field).uint32 = {
->>>>>>> 9ac302ea
+    (buf.validate.field).uint32 = {
       gte: 1
       lte: 100
     }
@@ -2459,12 +2444,7 @@
   // Index of the first item to return. This allows skipping items.
   uint32 offset = 4 [
     (google.api.field_behavior) = OPTIONAL,
-<<<<<<< HEAD
-    (validate.rules).uint32 = {
-      ignore_empty: true
-=======
-    (buf.validate.field).uint32 = {
->>>>>>> 9ac302ea
+    (buf.validate.field).uint32 = {
       gte: 0
       lte: 10000
     }
@@ -2489,8 +2469,6 @@
 
 // Response message for DeleteOperatingSystem.
 message DeleteOSUpdatePolicyResponse {}
-<<<<<<< HEAD
-=======
 
 
 // OS Update Run.
@@ -2595,5 +2573,4 @@
 }
 
 // Response message for DeleteOperatingSystem.
-message DeleteOSUpdateRunResponse {}
->>>>>>> 9ac302ea
+message DeleteOSUpdateRunResponse {}