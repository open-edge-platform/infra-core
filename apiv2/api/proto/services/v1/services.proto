--- conflicted
+++ resolved
@@ -2359,7 +2359,118 @@
 // Response message for DeleteLocalAccount.
 message DeleteLocalAccountResponse {}
 
-<<<<<<< HEAD
+// OS Update Policy.
+service OSUpdatePolicy {
+  // Create an OS Update Policy.
+  rpc CreateOSUpdatePolicy(CreateOSUpdatePolicyRequest) returns (resources.compute.v1.OSUpdatePolicy) {
+    option (google.api.http) = {
+      post: "/edge-infra.orchestrator.apis/v2/os_update_policy"
+      body: "os_update_policy"
+    };
+  }
+  // Get a list of OS Update Policies.
+  rpc ListOSUpdatePolicy(ListOSUpdatePolicyRequest) returns (ListOSUpdatePolicyResponse) {
+    option (google.api.http) = {get: "/edge-infra.orchestrator.apis/v2/os_update_policy"};
+  }
+  // Get a specific OS Update Policy.
+  rpc GetOSUpdatePolicy(GetOSUpdatePolicyRequest) returns (resources.compute.v1.OSUpdatePolicy) {
+    option (google.api.http) = {get: "/edge-infra.orchestrator.apis/v2/os_update_policy/{resource_id}"};
+  }
+  // Delete a OS Update Policy.
+  rpc DeleteOSUpdatePolicy(DeleteOSUpdatePolicyRequest) returns (resources.compute.v1.OSUpdatePolicy) {
+    option (google.api.http) = {delete: "/edge-infra.orchestrator.apis/v2/os_update_policy/{resource_id}"};
+  }
+}
+
+/*
+   ###################
+   OS Update Policy
+   ###################
+*/
+
+// Request message for the CreateOSUpdatePolicy method.
+message CreateOSUpdatePolicyRequest {
+  // The OS Update policy to create.
+  resources.compute.v1.OSUpdatePolicy os_update_policy = 1 [(google.api.field_behavior) = REQUIRED];
+}
+
+// Response message for the CreateOSUpdatePolicy method.
+message CreateOSUpdatePolicyResponse {
+  // The created os.
+  resources.compute.v1.OSUpdatePolicy os_update_policy = 1 [(google.api.field_behavior) = REQUIRED];
+}
+
+// Request message for the GetOSUpdatePolicy method.
+message GetOSUpdatePolicyRequest {
+  // Name of the requested os.
+  string resource_id = 1 [(google.api.field_behavior) = REQUIRED];
+}
+
+// Response message for the GetOSUpdatePolicy method.
+message GetOSUpdatePolicyResponse {
+  // The requested os.
+  resources.compute.v1.OSUpdatePolicy os_update_policy = 1 [(google.api.field_behavior) = REQUIRED];
+}
+
+// Request message for the ListOSUpdatePolicy method.
+message ListOSUpdatePolicyRequest {
+  // Optional comma separated list of fields to specify a sorting order.
+  // See https://google.aip.dev/132 for details.
+  string order_by = 1 [
+    (google.api.field_behavior) = OPTIONAL,
+    (buf.validate.field).string = {
+      max_len: 1000
+      pattern: "^$|^[a-zA-Z-_0-9., ]+$"
+    }
+  ];
+  // Optional filter to return only item of interest.
+  // See https://google.aip.dev/160 for details.
+  string filter = 2 [
+    (google.api.field_behavior) = OPTIONAL,
+    (buf.validate.field).string = {
+      max_len: 1000
+      pattern: "^$|^[a-zA-Z-_0-9.,:/=*(){}\"' ]+$"
+    }
+  ];
+  // Defines the amount of items to be contained in a single page.
+  // Default of 20.
+  uint32 page_size = 3 [
+    (google.api.field_behavior) = OPTIONAL,
+    (buf.validate.field).uint32 = {
+      gte: 1
+      lte: 100
+    }
+  ];
+  // Index of the first item to return. This allows skipping items.
+  uint32 offset = 4 [
+    (google.api.field_behavior) = OPTIONAL,
+    (buf.validate.field).uint32 = {
+      gte: 0
+      lte: 10000
+    }
+  ];
+}
+
+// Response message for the ListOSUpdatePolicy method.
+message ListOSUpdatePolicyResponse {
+  // Sorted and filtered list of OS Update Policies.
+  repeated resources.compute.v1.OSUpdatePolicy os_update_policies = 1 [(google.api.field_behavior) = REQUIRED];
+  // Count of items in the entire list, regardless of pagination.
+  int32 total_elements = 2 [(google.api.field_behavior) = REQUIRED];
+  // Inform if there are more elements
+  bool has_next = 3 [(google.api.field_behavior) = REQUIRED];
+}
+
+// Request message for DeleteOperatingSystem.
+message DeleteOSUpdatePolicyRequest {
+  // Name of the OS Update Policy to be deleted.
+  string resource_id = 1 [(google.api.field_behavior) = REQUIRED];
+}
+
+// Response message for DeleteOperatingSystem.
+message DeleteOSUpdatePolicyResponse {}
+
+
 // OS Update Run.
 service OSUpdateRun {
   // Get a list of OS Update Policies.
@@ -2396,56 +2507,10 @@
 
 // Request message for the GetOSUpdateRun method.
 message GetOSUpdateRunRequest {
-=======
-// OS Update Policy.
-service OSUpdatePolicy {
-  // Create an OS Update Policy.
-  rpc CreateOSUpdatePolicy(CreateOSUpdatePolicyRequest) returns (resources.compute.v1.OSUpdatePolicy) {
-    option (google.api.http) = {
-      post: "/edge-infra.orchestrator.apis/v2/os_update_policy"
-      body: "os_update_policy"
-    };
-  }
-  // Get a list of OS Update Policies.
-  rpc ListOSUpdatePolicy(ListOSUpdatePolicyRequest) returns (ListOSUpdatePolicyResponse) {
-    option (google.api.http) = {get: "/edge-infra.orchestrator.apis/v2/os_update_policy"};
-  }
-  // Get a specific OS Update Policy.
-  rpc GetOSUpdatePolicy(GetOSUpdatePolicyRequest) returns (resources.compute.v1.OSUpdatePolicy) {
-    option (google.api.http) = {get: "/edge-infra.orchestrator.apis/v2/os_update_policy/{resource_id}"};
-  }
-  // Delete a OS Update Policy.
-  rpc DeleteOSUpdatePolicy(DeleteOSUpdatePolicyRequest) returns (resources.compute.v1.OSUpdatePolicy) {
-    option (google.api.http) = {delete: "/edge-infra.orchestrator.apis/v2/os_update_policy/{resource_id}"};
-  }
-}
-
-/*
-   ###################
-   OS Update Policy
-   ###################
-*/
-
-// Request message for the CreateOSUpdatePolicy method.
-message CreateOSUpdatePolicyRequest {
-  // The OS Update policy to create.
-  resources.compute.v1.OSUpdatePolicy os_update_policy = 1 [(google.api.field_behavior) = REQUIRED];
-}
-
-// Response message for the CreateOSUpdatePolicy method.
-message CreateOSUpdatePolicyResponse {
-  // The created os.
-  resources.compute.v1.OSUpdatePolicy os_update_policy = 1 [(google.api.field_behavior) = REQUIRED];
-}
-
-// Request message for the GetOSUpdatePolicy method.
-message GetOSUpdatePolicyRequest {
->>>>>>> 679a1f84
   // Name of the requested os.
   string resource_id = 1 [(google.api.field_behavior) = REQUIRED];
 }
 
-<<<<<<< HEAD
 // Response message for the GetOSUpdateRun method.
 message GetOSUpdateRunResponse {
   // The requested os.
@@ -2454,16 +2519,6 @@
 
 // Request message for the ListOSUpdateRun method.
 message ListOSUpdateRunRequest {
-=======
-// Response message for the GetOSUpdatePolicy method.
-message GetOSUpdatePolicyResponse {
-  // The requested os.
-  resources.compute.v1.OSUpdatePolicy os_update_policy = 1 [(google.api.field_behavior) = REQUIRED];
-}
-
-// Request message for the ListOSUpdatePolicy method.
-message ListOSUpdatePolicyRequest {
->>>>>>> 679a1f84
   // Optional comma separated list of fields to specify a sorting order.
   // See https://google.aip.dev/132 for details.
   string order_by = 1 [
@@ -2501,17 +2556,10 @@
   ];
 }
 
-<<<<<<< HEAD
 // Response message for the ListOSUpdateRun method.
 message ListOSUpdateRunResponse {
   // Sorted and filtered list of os update policies.
   repeated resources.compute.v1.OSUpdateRun os_update_policies = 1 [(google.api.field_behavior) = REQUIRED];
-=======
-// Response message for the ListOSUpdatePolicy method.
-message ListOSUpdatePolicyResponse {
-  // Sorted and filtered list of OS Update Policies.
-  repeated resources.compute.v1.OSUpdatePolicy os_update_policies = 1 [(google.api.field_behavior) = REQUIRED];
->>>>>>> 679a1f84
   // Count of items in the entire list, regardless of pagination.
   int32 total_elements = 2 [(google.api.field_behavior) = REQUIRED];
   // Inform if there are more elements
@@ -2519,19 +2567,10 @@
 }
 
 // Request message for DeleteOperatingSystem.
-<<<<<<< HEAD
 message DeleteOSUpdateRunRequest {
   // Name of the os update run to be deleted.
-=======
-message DeleteOSUpdatePolicyRequest {
-  // Name of the OS Update Policy to be deleted.
->>>>>>> 679a1f84
   string resource_id = 1 [(google.api.field_behavior) = REQUIRED];
 }
 
 // Response message for DeleteOperatingSystem.
-<<<<<<< HEAD
-message DeleteOSUpdateRunResponse {}
-=======
-message DeleteOSUpdatePolicyResponse {}
->>>>>>> 679a1f84
+message DeleteOSUpdateRunResponse {}