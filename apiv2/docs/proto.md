# Protocol Documentation
<a name="top"></a>

## Table of Contents

- [resources/common/v1/common.proto](#resources_common_v1_common-proto)
    - [MetadataItem](#resources-common-v1-MetadataItem)
    - [Timestamps](#resources-common-v1-Timestamps)
  
- [resources/provider/v1/provider.proto](#resources_provider_v1_provider-proto)
    - [ProviderResource](#resources-provider-v1-ProviderResource)
  
    - [ProviderKind](#resources-provider-v1-ProviderKind)
    - [ProviderVendor](#resources-provider-v1-ProviderVendor)
  
- [resources/location/v1/location.proto](#resources_location_v1_location-proto)
    - [RegionResource](#resources-location-v1-RegionResource)
    - [SiteResource](#resources-location-v1-SiteResource)
  
- [resources/os/v1/os.proto](#resources_os_v1_os-proto)
    - [OperatingSystemResource](#resources-os-v1-OperatingSystemResource)
  
    - [OsProviderKind](#resources-os-v1-OsProviderKind)
    - [OsType](#resources-os-v1-OsType)
    - [SecurityFeature](#resources-os-v1-SecurityFeature)
  
- [resources/localaccount/v1/localaccount.proto](#resources_localaccount_v1_localaccount-proto)
    - [LocalAccountResource](#resources-localaccount-v1-LocalAccountResource)
  
- [resources/network/v1/network.proto](#resources_network_v1_network-proto)
    - [IPAddressResource](#resources-network-v1-IPAddressResource)
  
    - [IPAddressConfigMethod](#resources-network-v1-IPAddressConfigMethod)
    - [IPAddressState](#resources-network-v1-IPAddressState)
    - [IPAddressStatus](#resources-network-v1-IPAddressStatus)
  
- [resources/status/v1/status.proto](#resources_status_v1_status-proto)
    - [StatusIndication](#resources-status-v1-StatusIndication)
  
- [resources/compute/v1/compute.proto](#resources_compute_v1_compute-proto)
    - [HostResource](#resources-compute-v1-HostResource)
    - [HostgpuResource](#resources-compute-v1-HostgpuResource)
    - [HostnicResource](#resources-compute-v1-HostnicResource)
    - [HoststorageResource](#resources-compute-v1-HoststorageResource)
    - [HostusbResource](#resources-compute-v1-HostusbResource)
    - [InstanceResource](#resources-compute-v1-InstanceResource)
    - [NetworkInterfaceLinkState](#resources-compute-v1-NetworkInterfaceLinkState)
    - [OSUpdatePolicy](#resources-compute-v1-OSUpdatePolicy)
<<<<<<< HEAD
=======
    - [OSUpdateRun](#resources-compute-v1-OSUpdateRun)
>>>>>>> 9ac302ea
    - [WorkloadMember](#resources-compute-v1-WorkloadMember)
    - [WorkloadResource](#resources-compute-v1-WorkloadResource)
  
    - [BaremetalControllerKind](#resources-compute-v1-BaremetalControllerKind)
    - [HostComponentState](#resources-compute-v1-HostComponentState)
    - [HostState](#resources-compute-v1-HostState)
    - [InstanceKind](#resources-compute-v1-InstanceKind)
    - [InstanceState](#resources-compute-v1-InstanceState)
    - [LinkState](#resources-compute-v1-LinkState)
    - [PowerState](#resources-compute-v1-PowerState)
    - [UpdatePolicy](#resources-compute-v1-UpdatePolicy)
    - [WorkloadKind](#resources-compute-v1-WorkloadKind)
    - [WorkloadMemberKind](#resources-compute-v1-WorkloadMemberKind)
    - [WorkloadState](#resources-compute-v1-WorkloadState)
  
- [resources/schedule/v1/schedule.proto](#resources_schedule_v1_schedule-proto)
    - [RepeatedScheduleResource](#resources-schedule-v1-RepeatedScheduleResource)
    - [SingleScheduleResource](#resources-schedule-v1-SingleScheduleResource)
  
    - [ScheduleStatus](#resources-schedule-v1-ScheduleStatus)
  
- [resources/telemetry/v1/telemetry.proto](#resources_telemetry_v1_telemetry-proto)
    - [TelemetryLogsGroupResource](#resources-telemetry-v1-TelemetryLogsGroupResource)
    - [TelemetryLogsProfileResource](#resources-telemetry-v1-TelemetryLogsProfileResource)
    - [TelemetryMetricsGroupResource](#resources-telemetry-v1-TelemetryMetricsGroupResource)
    - [TelemetryMetricsProfileResource](#resources-telemetry-v1-TelemetryMetricsProfileResource)
  
    - [SeverityLevel](#resources-telemetry-v1-SeverityLevel)
    - [TelemetryCollectorKind](#resources-telemetry-v1-TelemetryCollectorKind)
    - [TelemetryResourceKind](#resources-telemetry-v1-TelemetryResourceKind)
  
- [services/v1/services.proto](#services_v1_services-proto)
    - [CreateHostRequest](#services-v1-CreateHostRequest)
    - [CreateHostResponse](#services-v1-CreateHostResponse)
    - [CreateInstanceRequest](#services-v1-CreateInstanceRequest)
    - [CreateInstanceResponse](#services-v1-CreateInstanceResponse)
    - [CreateLocalAccountRequest](#services-v1-CreateLocalAccountRequest)
    - [CreateLocalAccountResponse](#services-v1-CreateLocalAccountResponse)
    - [CreateOSUpdatePolicyRequest](#services-v1-CreateOSUpdatePolicyRequest)
    - [CreateOSUpdatePolicyResponse](#services-v1-CreateOSUpdatePolicyResponse)
<<<<<<< HEAD
=======
    - [CreateOSUpdateRunRequest](#services-v1-CreateOSUpdateRunRequest)
    - [CreateOSUpdateRunResponse](#services-v1-CreateOSUpdateRunResponse)
>>>>>>> 9ac302ea
    - [CreateOperatingSystemRequest](#services-v1-CreateOperatingSystemRequest)
    - [CreateOperatingSystemResponse](#services-v1-CreateOperatingSystemResponse)
    - [CreateProviderRequest](#services-v1-CreateProviderRequest)
    - [CreateProviderResponse](#services-v1-CreateProviderResponse)
    - [CreateRegionRequest](#services-v1-CreateRegionRequest)
    - [CreateRegionResponse](#services-v1-CreateRegionResponse)
    - [CreateRepeatedScheduleRequest](#services-v1-CreateRepeatedScheduleRequest)
    - [CreateRepeatedScheduleResponse](#services-v1-CreateRepeatedScheduleResponse)
    - [CreateSingleScheduleRequest](#services-v1-CreateSingleScheduleRequest)
    - [CreateSingleScheduleResponse](#services-v1-CreateSingleScheduleResponse)
    - [CreateSiteRequest](#services-v1-CreateSiteRequest)
    - [CreateSiteResponse](#services-v1-CreateSiteResponse)
    - [CreateTelemetryLogsGroupRequest](#services-v1-CreateTelemetryLogsGroupRequest)
    - [CreateTelemetryLogsGroupResponse](#services-v1-CreateTelemetryLogsGroupResponse)
    - [CreateTelemetryLogsProfileRequest](#services-v1-CreateTelemetryLogsProfileRequest)
    - [CreateTelemetryLogsProfileResponse](#services-v1-CreateTelemetryLogsProfileResponse)
    - [CreateTelemetryMetricsGroupRequest](#services-v1-CreateTelemetryMetricsGroupRequest)
    - [CreateTelemetryMetricsGroupResponse](#services-v1-CreateTelemetryMetricsGroupResponse)
    - [CreateTelemetryMetricsProfileRequest](#services-v1-CreateTelemetryMetricsProfileRequest)
    - [CreateTelemetryMetricsProfileResponse](#services-v1-CreateTelemetryMetricsProfileResponse)
    - [CreateWorkloadMemberRequest](#services-v1-CreateWorkloadMemberRequest)
    - [CreateWorkloadMemberResponse](#services-v1-CreateWorkloadMemberResponse)
    - [CreateWorkloadRequest](#services-v1-CreateWorkloadRequest)
    - [CreateWorkloadResponse](#services-v1-CreateWorkloadResponse)
    - [DeleteHostRequest](#services-v1-DeleteHostRequest)
    - [DeleteHostResponse](#services-v1-DeleteHostResponse)
    - [DeleteInstanceRequest](#services-v1-DeleteInstanceRequest)
    - [DeleteInstanceResponse](#services-v1-DeleteInstanceResponse)
    - [DeleteLocalAccountRequest](#services-v1-DeleteLocalAccountRequest)
    - [DeleteLocalAccountResponse](#services-v1-DeleteLocalAccountResponse)
    - [DeleteOSUpdatePolicyRequest](#services-v1-DeleteOSUpdatePolicyRequest)
    - [DeleteOSUpdatePolicyResponse](#services-v1-DeleteOSUpdatePolicyResponse)
<<<<<<< HEAD
=======
    - [DeleteOSUpdateRunRequest](#services-v1-DeleteOSUpdateRunRequest)
    - [DeleteOSUpdateRunResponse](#services-v1-DeleteOSUpdateRunResponse)
>>>>>>> 9ac302ea
    - [DeleteOperatingSystemRequest](#services-v1-DeleteOperatingSystemRequest)
    - [DeleteOperatingSystemResponse](#services-v1-DeleteOperatingSystemResponse)
    - [DeleteProviderRequest](#services-v1-DeleteProviderRequest)
    - [DeleteProviderResponse](#services-v1-DeleteProviderResponse)
    - [DeleteRegionRequest](#services-v1-DeleteRegionRequest)
    - [DeleteRegionResponse](#services-v1-DeleteRegionResponse)
    - [DeleteRepeatedScheduleRequest](#services-v1-DeleteRepeatedScheduleRequest)
    - [DeleteRepeatedScheduleResponse](#services-v1-DeleteRepeatedScheduleResponse)
    - [DeleteSingleScheduleRequest](#services-v1-DeleteSingleScheduleRequest)
    - [DeleteSingleScheduleResponse](#services-v1-DeleteSingleScheduleResponse)
    - [DeleteSiteRequest](#services-v1-DeleteSiteRequest)
    - [DeleteSiteResponse](#services-v1-DeleteSiteResponse)
    - [DeleteTelemetryLogsGroupRequest](#services-v1-DeleteTelemetryLogsGroupRequest)
    - [DeleteTelemetryLogsGroupResponse](#services-v1-DeleteTelemetryLogsGroupResponse)
    - [DeleteTelemetryLogsProfileRequest](#services-v1-DeleteTelemetryLogsProfileRequest)
    - [DeleteTelemetryLogsProfileResponse](#services-v1-DeleteTelemetryLogsProfileResponse)
    - [DeleteTelemetryMetricsGroupRequest](#services-v1-DeleteTelemetryMetricsGroupRequest)
    - [DeleteTelemetryMetricsGroupResponse](#services-v1-DeleteTelemetryMetricsGroupResponse)
    - [DeleteTelemetryMetricsProfileRequest](#services-v1-DeleteTelemetryMetricsProfileRequest)
    - [DeleteTelemetryMetricsProfileResponse](#services-v1-DeleteTelemetryMetricsProfileResponse)
    - [DeleteWorkloadMemberRequest](#services-v1-DeleteWorkloadMemberRequest)
    - [DeleteWorkloadMemberResponse](#services-v1-DeleteWorkloadMemberResponse)
    - [DeleteWorkloadRequest](#services-v1-DeleteWorkloadRequest)
    - [DeleteWorkloadResponse](#services-v1-DeleteWorkloadResponse)
    - [GetHostRequest](#services-v1-GetHostRequest)
    - [GetHostResponse](#services-v1-GetHostResponse)
    - [GetHostSummaryRequest](#services-v1-GetHostSummaryRequest)
    - [GetHostSummaryResponse](#services-v1-GetHostSummaryResponse)
    - [GetInstanceRequest](#services-v1-GetInstanceRequest)
    - [GetInstanceResponse](#services-v1-GetInstanceResponse)
    - [GetLocalAccountRequest](#services-v1-GetLocalAccountRequest)
    - [GetLocalAccountResponse](#services-v1-GetLocalAccountResponse)
    - [GetOSUpdatePolicyRequest](#services-v1-GetOSUpdatePolicyRequest)
    - [GetOSUpdatePolicyResponse](#services-v1-GetOSUpdatePolicyResponse)
<<<<<<< HEAD
=======
    - [GetOSUpdateRunRequest](#services-v1-GetOSUpdateRunRequest)
    - [GetOSUpdateRunResponse](#services-v1-GetOSUpdateRunResponse)
>>>>>>> 9ac302ea
    - [GetOperatingSystemRequest](#services-v1-GetOperatingSystemRequest)
    - [GetOperatingSystemResponse](#services-v1-GetOperatingSystemResponse)
    - [GetProviderRequest](#services-v1-GetProviderRequest)
    - [GetProviderResponse](#services-v1-GetProviderResponse)
    - [GetRegionRequest](#services-v1-GetRegionRequest)
    - [GetRegionResponse](#services-v1-GetRegionResponse)
    - [GetRepeatedScheduleRequest](#services-v1-GetRepeatedScheduleRequest)
    - [GetRepeatedScheduleResponse](#services-v1-GetRepeatedScheduleResponse)
    - [GetSingleScheduleRequest](#services-v1-GetSingleScheduleRequest)
    - [GetSingleScheduleResponse](#services-v1-GetSingleScheduleResponse)
    - [GetSiteRequest](#services-v1-GetSiteRequest)
    - [GetSiteResponse](#services-v1-GetSiteResponse)
    - [GetTelemetryLogsGroupRequest](#services-v1-GetTelemetryLogsGroupRequest)
    - [GetTelemetryLogsGroupResponse](#services-v1-GetTelemetryLogsGroupResponse)
    - [GetTelemetryLogsProfileRequest](#services-v1-GetTelemetryLogsProfileRequest)
    - [GetTelemetryLogsProfileResponse](#services-v1-GetTelemetryLogsProfileResponse)
    - [GetTelemetryMetricsGroupRequest](#services-v1-GetTelemetryMetricsGroupRequest)
    - [GetTelemetryMetricsGroupResponse](#services-v1-GetTelemetryMetricsGroupResponse)
    - [GetTelemetryMetricsProfileRequest](#services-v1-GetTelemetryMetricsProfileRequest)
    - [GetTelemetryMetricsProfileResponse](#services-v1-GetTelemetryMetricsProfileResponse)
    - [GetWorkloadMemberRequest](#services-v1-GetWorkloadMemberRequest)
    - [GetWorkloadMemberResponse](#services-v1-GetWorkloadMemberResponse)
    - [GetWorkloadRequest](#services-v1-GetWorkloadRequest)
    - [GetWorkloadResponse](#services-v1-GetWorkloadResponse)
    - [HostRegister](#services-v1-HostRegister)
    - [InvalidateHostRequest](#services-v1-InvalidateHostRequest)
    - [InvalidateHostResponse](#services-v1-InvalidateHostResponse)
    - [InvalidateInstanceRequest](#services-v1-InvalidateInstanceRequest)
    - [InvalidateInstanceResponse](#services-v1-InvalidateInstanceResponse)
    - [ListHostsRequest](#services-v1-ListHostsRequest)
    - [ListHostsResponse](#services-v1-ListHostsResponse)
    - [ListInstancesRequest](#services-v1-ListInstancesRequest)
    - [ListInstancesResponse](#services-v1-ListInstancesResponse)
    - [ListLocalAccountsRequest](#services-v1-ListLocalAccountsRequest)
    - [ListLocalAccountsResponse](#services-v1-ListLocalAccountsResponse)
    - [ListLocationsRequest](#services-v1-ListLocationsRequest)
    - [ListLocationsResponse](#services-v1-ListLocationsResponse)
    - [ListLocationsResponse.LocationNode](#services-v1-ListLocationsResponse-LocationNode)
    - [ListOSUpdatePolicyRequest](#services-v1-ListOSUpdatePolicyRequest)
    - [ListOSUpdatePolicyResponse](#services-v1-ListOSUpdatePolicyResponse)
<<<<<<< HEAD
=======
    - [ListOSUpdateRunRequest](#services-v1-ListOSUpdateRunRequest)
    - [ListOSUpdateRunResponse](#services-v1-ListOSUpdateRunResponse)
>>>>>>> 9ac302ea
    - [ListOperatingSystemsRequest](#services-v1-ListOperatingSystemsRequest)
    - [ListOperatingSystemsResponse](#services-v1-ListOperatingSystemsResponse)
    - [ListProvidersRequest](#services-v1-ListProvidersRequest)
    - [ListProvidersResponse](#services-v1-ListProvidersResponse)
    - [ListRegionsRequest](#services-v1-ListRegionsRequest)
    - [ListRegionsResponse](#services-v1-ListRegionsResponse)
    - [ListRepeatedSchedulesRequest](#services-v1-ListRepeatedSchedulesRequest)
    - [ListRepeatedSchedulesResponse](#services-v1-ListRepeatedSchedulesResponse)
    - [ListSchedulesRequest](#services-v1-ListSchedulesRequest)
    - [ListSchedulesResponse](#services-v1-ListSchedulesResponse)
    - [ListSingleSchedulesRequest](#services-v1-ListSingleSchedulesRequest)
    - [ListSingleSchedulesResponse](#services-v1-ListSingleSchedulesResponse)
    - [ListSitesRequest](#services-v1-ListSitesRequest)
    - [ListSitesResponse](#services-v1-ListSitesResponse)
    - [ListTelemetryLogsGroupsRequest](#services-v1-ListTelemetryLogsGroupsRequest)
    - [ListTelemetryLogsGroupsResponse](#services-v1-ListTelemetryLogsGroupsResponse)
    - [ListTelemetryLogsProfilesRequest](#services-v1-ListTelemetryLogsProfilesRequest)
    - [ListTelemetryLogsProfilesResponse](#services-v1-ListTelemetryLogsProfilesResponse)
    - [ListTelemetryMetricsGroupsRequest](#services-v1-ListTelemetryMetricsGroupsRequest)
    - [ListTelemetryMetricsGroupsResponse](#services-v1-ListTelemetryMetricsGroupsResponse)
    - [ListTelemetryMetricsProfilesRequest](#services-v1-ListTelemetryMetricsProfilesRequest)
    - [ListTelemetryMetricsProfilesResponse](#services-v1-ListTelemetryMetricsProfilesResponse)
    - [ListWorkloadMembersRequest](#services-v1-ListWorkloadMembersRequest)
    - [ListWorkloadMembersResponse](#services-v1-ListWorkloadMembersResponse)
    - [ListWorkloadsRequest](#services-v1-ListWorkloadsRequest)
    - [ListWorkloadsResponse](#services-v1-ListWorkloadsResponse)
    - [OnboardHostRequest](#services-v1-OnboardHostRequest)
    - [OnboardHostResponse](#services-v1-OnboardHostResponse)
    - [PatchHostRequest](#services-v1-PatchHostRequest)
    - [PatchInstanceRequest](#services-v1-PatchInstanceRequest)
    - [PatchOperatingSystemRequest](#services-v1-PatchOperatingSystemRequest)
    - [PatchRegionRequest](#services-v1-PatchRegionRequest)
    - [PatchRepeatedScheduleRequest](#services-v1-PatchRepeatedScheduleRequest)
    - [PatchSingleScheduleRequest](#services-v1-PatchSingleScheduleRequest)
    - [PatchSiteRequest](#services-v1-PatchSiteRequest)
    - [PatchTelemetryLogsProfileRequest](#services-v1-PatchTelemetryLogsProfileRequest)
    - [PatchTelemetryMetricsProfileRequest](#services-v1-PatchTelemetryMetricsProfileRequest)
    - [PatchWorkloadRequest](#services-v1-PatchWorkloadRequest)
    - [RegisterHostRequest](#services-v1-RegisterHostRequest)
    - [UpdateHostRequest](#services-v1-UpdateHostRequest)
    - [UpdateInstanceRequest](#services-v1-UpdateInstanceRequest)
    - [UpdateOperatingSystemRequest](#services-v1-UpdateOperatingSystemRequest)
    - [UpdateRegionRequest](#services-v1-UpdateRegionRequest)
    - [UpdateRepeatedScheduleRequest](#services-v1-UpdateRepeatedScheduleRequest)
    - [UpdateSingleScheduleRequest](#services-v1-UpdateSingleScheduleRequest)
    - [UpdateSiteRequest](#services-v1-UpdateSiteRequest)
    - [UpdateTelemetryLogsProfileRequest](#services-v1-UpdateTelemetryLogsProfileRequest)
    - [UpdateTelemetryMetricsProfileRequest](#services-v1-UpdateTelemetryMetricsProfileRequest)
    - [UpdateWorkloadRequest](#services-v1-UpdateWorkloadRequest)
  
    - [ListLocationsResponse.ResourceKind](#services-v1-ListLocationsResponse-ResourceKind)
  
    - [HostService](#services-v1-HostService)
    - [InstanceService](#services-v1-InstanceService)
    - [LocalAccountService](#services-v1-LocalAccountService)
    - [LocationService](#services-v1-LocationService)
    - [OSUpdatePolicy](#services-v1-OSUpdatePolicy)
<<<<<<< HEAD
=======
    - [OSUpdateRun](#services-v1-OSUpdateRun)
>>>>>>> 9ac302ea
    - [OperatingSystemService](#services-v1-OperatingSystemService)
    - [ProviderService](#services-v1-ProviderService)
    - [RegionService](#services-v1-RegionService)
    - [ScheduleService](#services-v1-ScheduleService)
    - [SiteService](#services-v1-SiteService)
    - [TelemetryLogsGroupService](#services-v1-TelemetryLogsGroupService)
    - [TelemetryLogsProfileService](#services-v1-TelemetryLogsProfileService)
    - [TelemetryMetricsGroupService](#services-v1-TelemetryMetricsGroupService)
    - [TelemetryMetricsProfileService](#services-v1-TelemetryMetricsProfileService)
    - [WorkloadMemberService](#services-v1-WorkloadMemberService)
    - [WorkloadService](#services-v1-WorkloadService)
  
- [Scalar Value Types](#scalar-value-types)



<a name="resources_common_v1_common-proto"></a>
<p align="right"><a href="#top">Top</a></p>

## resources/common/v1/common.proto



<a name="resources-common-v1-MetadataItem"></a>

### MetadataItem
A metadata item, represented by a key:value pair.


| Field | Type | Label | Description |
| ----- | ---- | ----- | ----------- |
| key | [string](#string) |  | The metadata key. |
| value | [string](#string) |  | The metadata value. |






<a name="resources-common-v1-Timestamps"></a>

### Timestamps



| Field | Type | Label | Description |
| ----- | ---- | ----- | ----------- |
| created_at | [google.protobuf.Timestamp](#google-protobuf-Timestamp) |  | The time when the resource was created. |
| updated_at | [google.protobuf.Timestamp](#google-protobuf-Timestamp) |  | The time when the resource was last updated. |





 

 

 

 



<a name="resources_provider_v1_provider-proto"></a>
<p align="right"><a href="#top">Top</a></p>

## resources/provider/v1/provider.proto



<a name="resources-provider-v1-ProviderResource"></a>

### ProviderResource
A provider resource.


| Field | Type | Label | Description |
| ----- | ---- | ----- | ----------- |
| resource_id | [string](#string) |  | Resource ID, generated by the inventory on Create. |
| provider_kind | [ProviderKind](#resources-provider-v1-ProviderKind) |  | The provider kind. |
| provider_vendor | [ProviderVendor](#resources-provider-v1-ProviderVendor) |  | The provider vendor. |
| name | [string](#string) |  | The provider resource&#39;s name. |
| api_endpoint | [string](#string) |  | The provider resource&#39;s API endpoint. |
| api_credentials | [string](#string) | repeated | The provider resource&#39;s list of credentials. |
| config | [string](#string) |  | Opaque provider configuration. |
| providerID | [string](#string) |  | Deprecated, The provider resource&#39;s unique identifier. Alias of resourceId. |
| timestamps | [resources.common.v1.Timestamps](#resources-common-v1-Timestamps) |  | Timestamps associated to the resource. |





 


<a name="resources-provider-v1-ProviderKind"></a>

### ProviderKind
Kind of provider.

| Name | Number | Description |
| ---- | ------ | ----------- |
| PROVIDER_KIND_UNSPECIFIED | 0 |  |
| PROVIDER_KIND_BAREMETAL | 1 |  |



<a name="resources-provider-v1-ProviderVendor"></a>

### ProviderVendor
Vendor of the provider.

| Name | Number | Description |
| ---- | ------ | ----------- |
| PROVIDER_VENDOR_UNSPECIFIED | 0 |  |
| PROVIDER_VENDOR_LENOVO_LXCA | 1 |  |
| PROVIDER_VENDOR_LENOVO_LOCA | 2 |  |


 

 

 



<a name="resources_location_v1_location-proto"></a>
<p align="right"><a href="#top">Top</a></p>

## resources/location/v1/location.proto



<a name="resources-location-v1-RegionResource"></a>

### RegionResource
A region resource.


| Field | Type | Label | Description |
| ----- | ---- | ----- | ----------- |
| resource_id | [string](#string) |  | resource ID, generated by the inventory on Create. |
| name | [string](#string) |  | The user-provided, human-readable name of region |
| parent_region | [RegionResource](#resources-location-v1-RegionResource) |  | The parent Region associated to the Region, when existent. |
| regionID | [string](#string) |  | Deprecated, The Region unique identifier. Alias of resourceId. |
| metadata | [resources.common.v1.MetadataItem](#resources-common-v1-MetadataItem) | repeated | The metadata associated to the Region, represented by a list of key:value pairs. |
| inherited_metadata | [resources.common.v1.MetadataItem](#resources-common-v1-MetadataItem) | repeated | The rendered metadata from the Region parent(s) that can be inherited by the Region, represented by a list of key:value pairs. This field can not be used in filter. |
| total_sites | [int32](#int32) |  | The total number of sites in the region. |
| parent_id | [string](#string) |  | The parent Region unique identifier that the region is associated to, when existent. This field can not be used in filter. |
| timestamps | [resources.common.v1.Timestamps](#resources-common-v1-Timestamps) |  | Timestamps associated to the resource. |






<a name="resources-location-v1-SiteResource"></a>

### SiteResource
A site resource.


| Field | Type | Label | Description |
| ----- | ---- | ----- | ----------- |
| resource_id | [string](#string) |  | resource ID, generated by the inventory on Create. |
| name | [string](#string) |  | The site&#39;s human-readable name. |
| region | [RegionResource](#resources-location-v1-RegionResource) |  | Region this site is located in |
| site_lat | [int32](#int32) |  | The geolocation latitude of the site. Points are represented as latitude-longitude pairs in the E7 representation (degrees are multiplied by 10**7 and rounded to the nearest integer). siteLat must be in the range of &#43;/- 90 degrees. |
| site_lng | [int32](#int32) |  | The geolocation longitude of the site. Points are represented as latitude-longitude pairs in the E7 representation (degrees are multiplied by 10**7 and rounded to the nearest integer). siteLng must be in the range of &#43;/- 180 degrees (inclusive). |
| provider | [resources.provider.v1.ProviderResource](#resources-provider-v1-ProviderResource) |  | Provider this Site is managed by |
| siteID | [string](#string) |  | Deprecated, The site unique identifier. Alias of resourceId. |
| metadata | [resources.common.v1.MetadataItem](#resources-common-v1-MetadataItem) | repeated | The metadata associated to the Region, represented by a list of key:value pairs. |
| inherited_metadata | [resources.common.v1.MetadataItem](#resources-common-v1-MetadataItem) | repeated | The rendered metadata from the Region parent(s) that can be inherited by the Region, represented by a list of key:value pairs. This field can not be used in filter. |
| region_id | [string](#string) |  | The region&#39;s unique identifier that the site is associated to. This field cannot be used in filter. |
| timestamps | [resources.common.v1.Timestamps](#resources-common-v1-Timestamps) |  | Timestamps associated to the resource. |





 

 

 

 



<a name="resources_os_v1_os-proto"></a>
<p align="right"><a href="#top">Top</a></p>

## resources/os/v1/os.proto



<a name="resources-os-v1-OperatingSystemResource"></a>

### OperatingSystemResource
An OS resource.


| Field | Type | Label | Description |
| ----- | ---- | ----- | ----------- |
| resource_id | [string](#string) |  | Resource ID, generated by inventory on Create. |
| name | [string](#string) |  | The OS resource&#39;s name. |
| architecture | [string](#string) |  | The OS resource&#39;s CPU architecture. |
| kernel_command | [string](#string) |  | Deprecated, will be removed in EMF v3.2.0, this has been moved to new resource OSUpdatePolicy. The OS resource&#39;s kernel Command Line Options. |
| update_sources | [string](#string) | repeated | Deprecated, will be removed in EMF v3.2.0, this has been moved to new resource OSUpdatePolicy. The list of OS resource update sources. Should be in &#39;DEB822 Source Format&#39; for Debian style OSs |
| image_url | [string](#string) |  | The URL repository of the OS image. |
| image_id | [string](#string) |  | A unique identifier of the OS image that can be retrieved from the running OS. |
| description | [string](#string) |  |  |
| sha256 | [string](#string) |  | SHA256 checksum of the OS resource in hexadecimal representation. |
| profile_name | [string](#string) |  | Name of an OS profile that the OS resource belongs to. Uniquely identifies a family of OS resources. |
| profile_version | [string](#string) |  | Version of OS profile that the OS resource belongs to. |
| installed_packages | [string](#string) |  | List of installed packages, encoded as a JSON list. |
| installed_packages_url | [string](#string) |  | The URL of the OS manifest which contains install packages details. This will be used to fill the installed_packages field for the advance use case to allow manual creation of OSProfiles when supported from backend. |
| security_feature | [SecurityFeature](#resources-os-v1-SecurityFeature) |  | Indicating if this OS is capable of supporting features like Secure Boot (SB) and Full Disk Encryption (FDE). Immutable after creation. |
| os_type | [OsType](#resources-os-v1-OsType) |  | Indicating the type of OS (for example, mutable or immutable). |
| os_provider | [OsProviderKind](#resources-os-v1-OsProviderKind) |  | Indicating the provider of OS (e.g., Infra or Lenovo). |
| platform_bundle | [string](#string) |  | Opaque JSON field storing references to custom installation script(s) that supplements the base OS with additional OS-level dependencies/configurations. If empty, the default OS installation will be used. |
| metadata | [string](#string) |  | Opaque JSON field storing metadata associated to this OS resource. |
| existing_cves_url | [string](#string) |  | URL of the file containing information about the existing CVEs on the Operating System. |
| existing_cves | [string](#string) |  | The CVEs that are currently present on the Operating System, encoded as a JSON list. |
| fixed_cves_url | [string](#string) |  | URL of the file containing information about the CVEs that have been fixed by this OS Resource version. |
| fixed_cves | [string](#string) |  | The CVEs that have been fixed by this OS Resource version, encoded as a JSON list. |
| os_resourceID | [string](#string) |  | Deprecated, The OS resource&#39;s unique identifier. Alias of resourceId. |
| repo_url | [string](#string) |  | Deprecated. OS image URL. URL of the original installation source. |
| timestamps | [resources.common.v1.Timestamps](#resources-common-v1-Timestamps) |  | Timestamps associated to the resource. |





 


<a name="resources-os-v1-OsProviderKind"></a>

### OsProviderKind
OsProviderKind describes &#34;owner&#34; of the OS, that will drive OS provisioning.

| Name | Number | Description |
| ---- | ------ | ----------- |
| OS_PROVIDER_KIND_UNSPECIFIED | 0 |  |
| OS_PROVIDER_KIND_INFRA | 1 |  |
| OS_PROVIDER_KIND_LENOVO | 2 |  |



<a name="resources-os-v1-OsType"></a>

### OsType
OsType describes type of operating system.

| Name | Number | Description |
| ---- | ------ | ----------- |
| OS_TYPE_UNSPECIFIED | 0 |  |
| OS_TYPE_MUTABLE | 1 |  |
| OS_TYPE_IMMUTABLE | 2 |  |



<a name="resources-os-v1-SecurityFeature"></a>

### SecurityFeature
SecurityFeature describes the security capabilities of a resource.

| Name | Number | Description |
| ---- | ------ | ----------- |
| SECURITY_FEATURE_UNSPECIFIED | 0 |  |
| SECURITY_FEATURE_NONE | 1 |  |
| SECURITY_FEATURE_SECURE_BOOT_AND_FULL_DISK_ENCRYPTION | 2 |  |


 

 

 



<a name="resources_localaccount_v1_localaccount-proto"></a>
<p align="right"><a href="#top">Top</a></p>

## resources/localaccount/v1/localaccount.proto



<a name="resources-localaccount-v1-LocalAccountResource"></a>

### LocalAccountResource



| Field | Type | Label | Description |
| ----- | ---- | ----- | ----------- |
| resource_id | [string](#string) |  | resource identifier |
| username | [string](#string) |  | Username provided by admin |
| ssh_key | [string](#string) |  | SSH Public Key of EN |
| local_accountID | [string](#string) |  | Deprecated, The local account resource&#39;s unique identifier. Alias of resourceId. |
| timestamps | [resources.common.v1.Timestamps](#resources-common-v1-Timestamps) |  | Timestamps associated to the resource. |





 

 

 

 



<a name="resources_network_v1_network-proto"></a>
<p align="right"><a href="#top">Top</a></p>

## resources/network/v1/network.proto



<a name="resources-network-v1-IPAddressResource"></a>

### IPAddressResource



| Field | Type | Label | Description |
| ----- | ---- | ----- | ----------- |
| resource_id | [string](#string) |  | Resource ID, generated by Inventory on Create |
| address | [string](#string) |  | CIDR representation of the IP address. |
| status | [IPAddressStatus](#resources-network-v1-IPAddressStatus) |  | The status of the IP address. |
| status_detail | [string](#string) |  | User-friendly status to provide details about the resource state |
| config_method | [IPAddressConfigMethod](#resources-network-v1-IPAddressConfigMethod) |  | Specifies how the IP address is configured. |
| timestamps | [resources.common.v1.Timestamps](#resources-common-v1-Timestamps) |  | Timestamps associated to the resource. |





 


<a name="resources-network-v1-IPAddressConfigMethod"></a>

### IPAddressConfigMethod


| Name | Number | Description |
| ---- | ------ | ----------- |
| IP_ADDRESS_CONFIG_METHOD_UNSPECIFIED | 0 |  |
| IP_ADDRESS_CONFIG_METHOD_STATIC | 1 |  |
| IP_ADDRESS_CONFIG_METHOD_DYNAMIC | 2 |  |



<a name="resources-network-v1-IPAddressState"></a>

### IPAddressState


| Name | Number | Description |
| ---- | ------ | ----------- |
| IP_ADDRESS_STATE_UNSPECIFIED | 0 |  |
| IP_ADDRESS_STATE_ERROR | 1 |  |
| IP_ADDRESS_STATE_ASSIGNED | 2 |  |
| IP_ADDRESS_STATE_CONFIGURED | 3 |  |
| IP_ADDRESS_STATE_RELEASED | 4 |  |
| IP_ADDRESS_STATE_DELETED | 5 |  |



<a name="resources-network-v1-IPAddressStatus"></a>

### IPAddressStatus


| Name | Number | Description |
| ---- | ------ | ----------- |
| IP_ADDRESS_STATUS_UNSPECIFIED | 0 |  |
| IP_ADDRESS_STATUS_ASSIGNMENT_ERROR | 1 |  |
| IP_ADDRESS_STATUS_ASSIGNED | 2 |  |
| IP_ADDRESS_STATUS_CONFIGURATION_ERROR | 3 |  |
| IP_ADDRESS_STATUS_CONFIGURED | 4 |  |
| IP_ADDRESS_STATUS_RELEASED | 5 |  |
| IP_ADDRESS_STATUS_ERROR | 6 |  |


 

 

 



<a name="resources_status_v1_status-proto"></a>
<p align="right"><a href="#top">Top</a></p>

## resources/status/v1/status.proto


 


<a name="resources-status-v1-StatusIndication"></a>

### StatusIndication
The status indicator.

| Name | Number | Description |
| ---- | ------ | ----------- |
| STATUS_INDICATION_UNSPECIFIED | 0 |  |
| STATUS_INDICATION_ERROR | 1 |  |
| STATUS_INDICATION_IN_PROGRESS | 2 |  |
| STATUS_INDICATION_IDLE | 3 |  |


 

 

 



<a name="resources_compute_v1_compute-proto"></a>
<p align="right"><a href="#top">Top</a></p>

## resources/compute/v1/compute.proto



<a name="resources-compute-v1-HostResource"></a>

### HostResource
A Host resource.


| Field | Type | Label | Description |
| ----- | ---- | ----- | ----------- |
| resource_id | [string](#string) |  | Resource ID, generated on Create. |
| name | [string](#string) |  | The host name. |
| desired_state | [HostState](#resources-compute-v1-HostState) |  | The desired state of the Host. |
| current_state | [HostState](#resources-compute-v1-HostState) |  | The current state of the Host. |
| site | [resources.location.v1.SiteResource](#resources-location-v1-SiteResource) |  | The site resource associated with the host. |
| provider | [resources.provider.v1.ProviderResource](#resources-provider-v1-ProviderResource) |  | The provider associated with the host. |
| note | [string](#string) |  | The note associated with the host. |
| serial_number | [string](#string) |  | SMBIOS device serial number. |
| uuid | [string](#string) |  | The host UUID identifier; UUID is unique and immutable. |
| memory_bytes | [string](#string) |  | Quantity of memory (RAM) in the system in bytes. |
| cpu_model | [string](#string) |  | CPU model of the Host. |
| cpu_sockets | [uint32](#uint32) |  | Number of physical CPU sockets. |
| cpu_cores | [uint32](#uint32) |  | Number of CPU cores. |
| cpu_capabilities | [string](#string) |  | String list of all CPU capabilities (possibly JSON). |
| cpu_architecture | [string](#string) |  | Architecture of the CPU model, e.g. x86_64. |
| cpu_threads | [uint32](#uint32) |  | Total Number of threads supported by the CPU. |
| cpu_topology | [string](#string) |  | JSON field storing the CPU topology, refer to HDA/HRM docs for the JSON schema. |
| bmc_kind | [BaremetalControllerKind](#resources-compute-v1-BaremetalControllerKind) |  | Kind of BMC. |
| bmc_ip | [string](#string) |  | BMC IP address, such as &#34;192.0.0.1&#34;. |
| hostname | [string](#string) |  | Hostname. |
| product_name | [string](#string) |  | System Product Name. |
| bios_version | [string](#string) |  | BIOS Version. |
| bios_release_date | [string](#string) |  | BIOS Release Date. |
| bios_vendor | [string](#string) |  | BIOS Vendor. |
| current_power_state | [PowerState](#resources-compute-v1-PowerState) |  | Current power state of the host |
| desired_power_state | [PowerState](#resources-compute-v1-PowerState) |  | Desired power state of the host |
| host_status | [string](#string) |  | textual message that describes the runtime status of Host. Set by RMs only. |
| host_status_indicator | [resources.status.v1.StatusIndication](#resources-status-v1-StatusIndication) |  | Indicates interpretation of host_status. Set by RMs only. |
| host_status_timestamp | [uint32](#uint32) |  | UTC timestamp when host_status was last changed. Set by RMs only. |
| onboarding_status | [string](#string) |  | textual message that describes the onboarding status of Host. Set by RMs only. |
| onboarding_status_indicator | [resources.status.v1.StatusIndication](#resources-status-v1-StatusIndication) |  | Indicates interpretation of onboarding_status. Set by RMs only. |
| onboarding_status_timestamp | [uint32](#uint32) |  | UTC timestamp when onboarding_status was last changed. Set by RMs only. |
| registration_status | [string](#string) |  | textual message that describes the onboarding status of Host. Set by RMs only. |
| registration_status_indicator | [resources.status.v1.StatusIndication](#resources-status-v1-StatusIndication) |  | Indicates interpretation of registration_status. Set by RMs only. |
| registration_status_timestamp | [uint32](#uint32) |  | UTC timestamp when registration_status was last changed. Set by RMs only. |
| host_storages | [HoststorageResource](#resources-compute-v1-HoststorageResource) | repeated | Back-reference to attached host storage resources. |
| host_nics | [HostnicResource](#resources-compute-v1-HostnicResource) | repeated | Back-reference to attached host NIC resources. |
| host_usbs | [HostusbResource](#resources-compute-v1-HostusbResource) | repeated | Back-reference to attached host USB resources. |
| host_gpus | [HostgpuResource](#resources-compute-v1-HostgpuResource) | repeated | Back-reference to attached host GPU resources. |
| instance | [InstanceResource](#resources-compute-v1-InstanceResource) |  | The instance associated with the host. |
| site_id | [string](#string) |  | The site where the host is located. |
| metadata | [resources.common.v1.MetadataItem](#resources-common-v1-MetadataItem) | repeated | The metadata associated with the host, represented by a list of key:value pairs. |
| inherited_metadata | [resources.common.v1.MetadataItem](#resources-common-v1-MetadataItem) | repeated | The metadata inherited by the host, represented by a list of key:value pairs, rendered by location and logical structures. |
| timestamps | [resources.common.v1.Timestamps](#resources-common-v1-Timestamps) |  | Timestamps associated to the resource. |






<a name="resources-compute-v1-HostgpuResource"></a>

### HostgpuResource
The set of available host GPU cards.


| Field | Type | Label | Description |
| ----- | ---- | ----- | ----------- |
| pci_id | [string](#string) |  | The GPU device PCI identifier. |
| product | [string](#string) |  | The GPU device model. |
| vendor | [string](#string) |  | The GPU device vendor. |
| description | [string](#string) |  | The human-readable GPU device description. |
| device_name | [string](#string) |  | GPU name as reported by OS. |
| capabilities | [string](#string) | repeated | The features of this GPU device, comma separated. |
| timestamps | [resources.common.v1.Timestamps](#resources-common-v1-Timestamps) |  | Timestamps associated to the resource. |






<a name="resources-compute-v1-HostnicResource"></a>

### HostnicResource
The set of available host interfaces.


| Field | Type | Label | Description |
| ----- | ---- | ----- | ----------- |
| device_name | [string](#string) |  | The device name (OS provided, like eth0, enp1s0, etc.). |
| pci_identifier | [string](#string) |  | PCI identifier string for this network interface. |
| mac_addr | [string](#string) |  | The interface MAC address. |
| sriov_enabled | [bool](#bool) |  | If the interface has SRIOV enabled. |
| sriov_vfs_num | [uint32](#uint32) |  | The number of VFs currently provisioned on the interface, if SR-IOV is supported. |
| sriov_vfs_total | [uint32](#uint32) |  | The maximum number of VFs the interface supports, if SR-IOV is supported. |
| mtu | [uint32](#uint32) |  | Maximum transmission unit of the interface. |
| link_state | [NetworkInterfaceLinkState](#resources-compute-v1-NetworkInterfaceLinkState) |  | Link state of this interface. |
| bmc_interface | [bool](#bool) |  | Whether this is a bmc interface or not. |
| ipaddresses | [resources.network.v1.IPAddressResource](#resources-network-v1-IPAddressResource) | repeated | The interface&#39;s IP address list. |
| timestamps | [resources.common.v1.Timestamps](#resources-common-v1-Timestamps) |  | Timestamps associated to the resource. |






<a name="resources-compute-v1-HoststorageResource"></a>

### HoststorageResource
The set of available host storage capabilities.


| Field | Type | Label | Description |
| ----- | ---- | ----- | ----------- |
| wwid | [string](#string) |  | The storage device unique identifier. |
| serial | [string](#string) |  | The storage device unique serial number. |
| vendor | [string](#string) |  | The Storage device vendor. |
| model | [string](#string) |  | The storage device model. |
| capacity_bytes | [string](#string) |  | The storage device Capacity (size) in bytes. |
| device_name | [string](#string) |  | The storage device device name (OS provided, like sda, sdb, etc.) |
| timestamps | [resources.common.v1.Timestamps](#resources-common-v1-Timestamps) |  | Timestamps associated to the resource. |






<a name="resources-compute-v1-HostusbResource"></a>

### HostusbResource
The set of host USB resources.


| Field | Type | Label | Description |
| ----- | ---- | ----- | ----------- |
| id_vendor | [string](#string) |  | Hexadecimal number representing ID of the USB device vendor. |
| id_product | [string](#string) |  | Hexadecimal number representing ID of the USB device product. |
| bus | [uint32](#uint32) |  | Bus number of device connected with. |
| addr | [uint32](#uint32) |  | USB Device number assigned by OS. |
| class | [string](#string) |  | class defined by USB-IF. |
| serial | [string](#string) |  | Serial number of device. |
| device_name | [string](#string) |  | the OS-provided device name. |
| timestamps | [resources.common.v1.Timestamps](#resources-common-v1-Timestamps) |  | Timestamps associated to the resource. |






<a name="resources-compute-v1-InstanceResource"></a>

### InstanceResource
InstanceResource describes an instantiated OS install, running on either a
host or hypervisor.


| Field | Type | Label | Description |
| ----- | ---- | ----- | ----------- |
| resource_id | [string](#string) |  | Resource ID, generated on Create. |
| kind | [InstanceKind](#resources-compute-v1-InstanceKind) |  | Kind of resource. Frequently tied to Provider. |
| name | [string](#string) |  | The instance&#39;s human-readable name. |
| desired_state | [InstanceState](#resources-compute-v1-InstanceState) |  | The Instance desired state. |
| current_state | [InstanceState](#resources-compute-v1-InstanceState) |  | The Instance current state. |
| host | [HostResource](#resources-compute-v1-HostResource) |  | Host this Instance is placed on. Only applicable to baremetal instances. |
| os | [resources.os.v1.OperatingSystemResource](#resources-os-v1-OperatingSystemResource) |  | OS resource that should be installed to this Instance. |
| desired_os | [resources.os.v1.OperatingSystemResource](#resources-os-v1-OperatingSystemResource) |  | Deprecated, will be removed in EMF v3.2.0, use OSUpdatePolicy for driving day2, and os for day0 operations instead. OS resource that should be installed to this Instance. |
| current_os | [resources.os.v1.OperatingSystemResource](#resources-os-v1-OperatingSystemResource) |  | Deprecated, will be removed in EMF v3.2.0, use os field instead. OS resource that is currently installed for this Instance. |
| security_feature | [resources.os.v1.SecurityFeature](#resources-os-v1-SecurityFeature) |  | Select to enable security features such as Secure Boot (SB) and Full Disk Encryption (FDE). |
| instance_status | [string](#string) |  | textual message that describes the current instance status. Set by RMs only. |
| instance_status_indicator | [resources.status.v1.StatusIndication](#resources-status-v1-StatusIndication) |  | Indicates interpretation of instance_status. Set by RMs only. |
| instance_status_timestamp | [uint32](#uint32) |  | UTC timestamp when instance_status was last changed. Set by RMs only. |
| provisioning_status | [string](#string) |  | textual message that describes the provisioning status of Instance. Set by RMs only. |
| provisioning_status_indicator | [resources.status.v1.StatusIndication](#resources-status-v1-StatusIndication) |  | Indicates interpretation of provisioning_status. Set by RMs only. |
| provisioning_status_timestamp | [uint32](#uint32) |  | UTC timestamp when provisioning_status was last changed. Set by RMs only. |
| update_status | [string](#string) |  | textual message that describes the update status of Instance. Set by RMs only. |
| update_status_indicator | [resources.status.v1.StatusIndication](#resources-status-v1-StatusIndication) |  | Indicates interpretation of update_status. Set by RMs only. |
| update_status_timestamp | [uint32](#uint32) |  | UTC timestamp when update_status was last changed. Set by RMs only. |
| update_status_detail | [string](#string) |  | Deprecated, will be removed in EMF v3.2.0, use OSUpdateRun instead. JSON field storing details of Instance update status. Set by RMs only. Beta, subject to change. |
| trusted_attestation_status | [string](#string) |  | textual message that describes the trusted_attestation status of Instance. Set by RMs only. |
| trusted_attestation_status_indicator | [resources.status.v1.StatusIndication](#resources-status-v1-StatusIndication) |  | Indicates interpretation of trusted_attestation_status. Set by RMs only. |
| trusted_attestation_status_timestamp | [uint32](#uint32) |  | UTC timestamp when trusted_attestation_status was last changed. Set by RMs only. |
| workload_members | [WorkloadMember](#resources-compute-v1-WorkloadMember) | repeated | The workload members associated with the instance.

back-reference to the Workload Members associated to this Instance |
| localaccount | [resources.localaccount.v1.LocalAccountResource](#resources-localaccount-v1-LocalAccountResource) |  | Local Account associated with this Instance |
| update_policy | [OSUpdatePolicy](#resources-compute-v1-OSUpdatePolicy) |  | Update Policy of this Instance |
<<<<<<< HEAD
| runtime_packages | [string](#string) |  | The packages available on the Instance at runtime, represented as a JSON list. |
| os_update_available | [string](#string) |  | Details about OS Updates available for this Instance. If empty, there are no updates available. |
=======
| instance_status_detail | [string](#string) |  | Textual message that gives detailed status of the instance&#39;s software components. |
| existing_cves | [string](#string) |  | The CVEs that are currently present on the Instance, encoded as a JSON list. |
>>>>>>> 9ac302ea
| instanceID | [string](#string) |  | Deprecated, The instance&#39;s unique identifier. Alias of resourceID. |
| hostID | [string](#string) |  | The host&#39;s unique identifier associated with the instance. |
| osID | [string](#string) |  | The unique identifier of OS resource that must be installed on the instance. The field is used to drive the day0 operations, and immutable once set the first time. |
| local_accountID | [string](#string) |  | The unique identifier of local account will be associated with the instance. |
| os_update_policyID | [string](#string) |  |  |
| timestamps | [resources.common.v1.Timestamps](#resources-common-v1-Timestamps) |  | Timestamps associated to the resource. |






<a name="resources-compute-v1-NetworkInterfaceLinkState"></a>

### NetworkInterfaceLinkState



| Field | Type | Label | Description |
| ----- | ---- | ----- | ----------- |
| type | [LinkState](#resources-compute-v1-LinkState) |  | The interface link state. |
| timestamps | [resources.common.v1.Timestamps](#resources-common-v1-Timestamps) |  | Timestamps associated to the resource. |






<a name="resources-compute-v1-OSUpdatePolicy"></a>

### OSUpdatePolicy



| Field | Type | Label | Description |
| ----- | ---- | ----- | ----------- |
| resource_id | [string](#string) |  | resource ID, generated by the inventory on Create. |
| name | [string](#string) |  | User-provided, human-readable name. |
| description | [string](#string) |  | User-provided, human-readable description. |
| install_packages | [string](#string) |  | Freeform text, OS-dependent. A list of package names, one per line (newline separated). Must not contain version information. Applies only to Mutable OSes. |
| update_sources | [string](#string) | repeated | The list of OS resource update sources. Should be in &#39;DEB822 Source Format&#39; for Debian style OSs. Applies only to Mutable OSes. |
| kernel_command | [string](#string) |  | The OS resource&#39;s kernel Command Line Options. Applies only to Mutable OSes. |
| target_os | [resources.os.v1.OperatingSystemResource](#resources-os-v1-OperatingSystemResource) |  | The target OS for the update. Applies only to Immutable OSes for A/B upgrades. |
| update_policy | [UpdatePolicy](#resources-compute-v1-UpdatePolicy) |  | Update Policy for the OS update. This field is used to determine the update policy for the OS update. UPDATE_POLICY_LATEST: - for mutable: unsupported - for immutable: latest version of the OS Resource UPDATE_POLICY_TARGET: - for mutable: apply the install_packages, update_sources, kernel_command - for immutable: install the version referenced by target_os |
<<<<<<< HEAD
=======
| timestamps | [resources.common.v1.Timestamps](#resources-common-v1-Timestamps) |  | Timestamps associated to the resource. |






<a name="resources-compute-v1-OSUpdateRun"></a>

### OSUpdateRun



| Field | Type | Label | Description |
| ----- | ---- | ----- | ----------- |
| resource_id | [string](#string) |  | resource ID, generated by the inventory on Create. |
| name | [string](#string) |  | Human-readable name. |
| description | [string](#string) |  | Human-readable description. |
| applied_policy | [OSUpdatePolicy](#resources-compute-v1-OSUpdatePolicy) |  | Update Policy of this Instance |
| instance | [InstanceResource](#resources-compute-v1-InstanceResource) |  | The instance resource associated with this OS Update. This OS Update Run is executed for this instance. |
| status_indicator | [resources.status.v1.StatusIndication](#resources-status-v1-StatusIndication) |  | Status Indicator for the OS update run. This field is used to determine the status type for the OS update Run. STATUS_INDICATION_ERROR: Update failed in error Indicator STATUS_INDICATION_IN_PROGRESS: Update in progress Indicator STATUS_INDICATION_IDLE: Update completed successfully Indicator |
| status | [string](#string) |  | Short message that describes what happened during the OS Update. |
| status_details | [string](#string) |  | Details about what happened during the OS Update. |
| status_timestamp | [google.protobuf.Timestamp](#google-protobuf-Timestamp) |  | UTC timestamp of OS Update status reported. |
| start_time | [google.protobuf.Timestamp](#google-protobuf-Timestamp) |  | UTC timestamp of OS Update started. |
| end_time | [google.protobuf.Timestamp](#google-protobuf-Timestamp) |  | UTC timestamp of OS Update ended. |
| timestamps | [resources.common.v1.Timestamps](#resources-common-v1-Timestamps) |  | Timestamps associated to the resource. |
>>>>>>> 9ac302ea






<a name="resources-compute-v1-WorkloadMember"></a>

### WorkloadMember
Intermediate resource to represent a relation between a workload and a compute resource (i.e., instance).


| Field | Type | Label | Description |
| ----- | ---- | ----- | ----------- |
| resource_id | [string](#string) |  | Resource ID, generated by the inventory on Create. |
| kind | [WorkloadMemberKind](#resources-compute-v1-WorkloadMemberKind) |  | The kind of the workload member. |
| workload | [WorkloadResource](#resources-compute-v1-WorkloadResource) |  | The workload resource associated with the workload member. |
| instance | [InstanceResource](#resources-compute-v1-InstanceResource) |  | The instance resource associated with the workload member. |
| workload_member_id | [string](#string) |  | Deprecated, The workload unique identifier. Alias of resourceId. |
| member | [InstanceResource](#resources-compute-v1-InstanceResource) |  | The reference of the Instance member of the workload. |
| workload_id | [string](#string) |  | The workload unique identifier. |
| instance_id | [string](#string) |  | The unique identifier of the instance. |
| timestamps | [resources.common.v1.Timestamps](#resources-common-v1-Timestamps) |  | Timestamps associated to the resource. |






<a name="resources-compute-v1-WorkloadResource"></a>

### WorkloadResource
A generic way to group compute resources to obtain a workload.


| Field | Type | Label | Description |
| ----- | ---- | ----- | ----------- |
| resource_id | [string](#string) |  | resource ID, generated by the inventory on Create. |
| kind | [WorkloadKind](#resources-compute-v1-WorkloadKind) |  | Type of workload. |
| name | [string](#string) |  | Human-readable name for the workload. |
| external_id | [string](#string) |  | The ID of the external resource, used to link to resources outside the realm of Edge Infrastructure Manager. |
| status | [string](#string) |  | Human-readable status of the workload. |
| members | [WorkloadMember](#resources-compute-v1-WorkloadMember) | repeated | The members of the workload. |
| workload_id | [string](#string) |  | Deprecated, The workload unique identifier. Alias of resourceId. |
| timestamps | [resources.common.v1.Timestamps](#resources-common-v1-Timestamps) |  | Timestamps associated to the resource. |





 


<a name="resources-compute-v1-BaremetalControllerKind"></a>

### BaremetalControllerKind
The type of BMC.

| Name | Number | Description |
| ---- | ------ | ----------- |
| BAREMETAL_CONTROLLER_KIND_UNSPECIFIED | 0 |  |
| BAREMETAL_CONTROLLER_KIND_NONE | 1 |  |
| BAREMETAL_CONTROLLER_KIND_IPMI | 2 |  |
| BAREMETAL_CONTROLLER_KIND_VPRO | 3 |  |
| BAREMETAL_CONTROLLER_KIND_PDU | 4 |  |



<a name="resources-compute-v1-HostComponentState"></a>

### HostComponentState
The state of the Host component.

| Name | Number | Description |
| ---- | ------ | ----------- |
| HOST_COMPONENT_STATE_UNSPECIFIED | 0 |  |
| HOST_COMPONENT_STATE_ERROR | 1 |  |
| HOST_COMPONENT_STATE_DELETED | 2 |  |
| HOST_COMPONENT_STATE_EXISTS | 3 |  |



<a name="resources-compute-v1-HostState"></a>

### HostState
States of the host.

| Name | Number | Description |
| ---- | ------ | ----------- |
| HOST_STATE_UNSPECIFIED | 0 |  |
| HOST_STATE_DELETED | 2 |  |
| HOST_STATE_ONBOARDED | 3 |  |
| HOST_STATE_UNTRUSTED | 4 |  |
| HOST_STATE_REGISTERED | 5 |  |



<a name="resources-compute-v1-InstanceKind"></a>

### InstanceKind
The Instance kind.

| Name | Number | Description |
| ---- | ------ | ----------- |
| INSTANCE_KIND_UNSPECIFIED | 0 |  |
| INSTANCE_KIND_METAL | 2 | INSTANCE_KIND_VM = 1; |



<a name="resources-compute-v1-InstanceState"></a>

### InstanceState
The Instance States.

| Name | Number | Description |
| ---- | ------ | ----------- |
| INSTANCE_STATE_UNSPECIFIED | 0 | unconfigured |
| INSTANCE_STATE_RUNNING | 1 | OS is Running |
| INSTANCE_STATE_DELETED | 2 | OS should be Deleted |
| INSTANCE_STATE_UNTRUSTED | 3 | OS should not be trusted anymore |



<a name="resources-compute-v1-LinkState"></a>

### LinkState
The state of the network interface.

| Name | Number | Description |
| ---- | ------ | ----------- |
| NETWORK_INTERFACE_LINK_STATE_UNSPECIFIED | 0 |  |
| NETWORK_INTERFACE_LINK_STATE_UP | 1 |  |
| NETWORK_INTERFACE_LINK_STATE_DOWN | 2 |  |



<a name="resources-compute-v1-PowerState"></a>

### PowerState
The host power state.

| Name | Number | Description |
| ---- | ------ | ----------- |
| POWER_STATE_UNSPECIFIED | 0 |  |
| POWER_STATE_ERROR | 1 |  |
| POWER_STATE_ON | 2 |  |
| POWER_STATE_OFF | 3 |  |



<a name="resources-compute-v1-UpdatePolicy"></a>

### UpdatePolicy
States of the host.

| Name | Number | Description |
| ---- | ------ | ----------- |
| UPDATE_POLICY_UNSPECIFIED | 0 | Should never be used |
| UPDATE_POLICY_LATEST | 1 | Upgrade to latest version |
| UPDATE_POLICY_TARGET | 2 | Upgrade to the target version |



<a name="resources-compute-v1-WorkloadKind"></a>

### WorkloadKind
Represents the type of workload.

| Name | Number | Description |
| ---- | ------ | ----------- |
| WORKLOAD_KIND_UNSPECIFIED | 0 | Should never be used. |
| WORKLOAD_KIND_CLUSTER | 1 | Cluster workload. |



<a name="resources-compute-v1-WorkloadMemberKind"></a>

### WorkloadMemberKind
Represents the type of the workload member.

| Name | Number | Description |
| ---- | ------ | ----------- |
| WORKLOAD_MEMBER_KIND_UNSPECIFIED | 0 | Should never be used. |
| WORKLOAD_MEMBER_KIND_CLUSTER_NODE | 1 | Node of a cluster workload. |



<a name="resources-compute-v1-WorkloadState"></a>

### WorkloadState
Represents the Workload state, used for both current and desired state.

| Name | Number | Description |
| ---- | ------ | ----------- |
| WORKLOAD_STATE_UNSPECIFIED | 0 |  |
| WORKLOAD_STATE_ERROR | 1 |  |
| WORKLOAD_STATE_DELETING | 2 |  |
| WORKLOAD_STATE_DELETED | 3 |  |
| WORKLOAD_STATE_PROVISIONED | 4 |  |


 

 

 



<a name="resources_schedule_v1_schedule-proto"></a>
<p align="right"><a href="#top">Top</a></p>

## resources/schedule/v1/schedule.proto



<a name="resources-schedule-v1-RepeatedScheduleResource"></a>

### RepeatedScheduleResource
A repeated-schedule resource.


| Field | Type | Label | Description |
| ----- | ---- | ----- | ----------- |
| resource_id | [string](#string) |  | Resource ID, generated by the inventory on Create. |
| schedule_status | [ScheduleStatus](#resources-schedule-v1-ScheduleStatus) |  | The schedule status. |
| name | [string](#string) |  | The schedule&#39;s name. |
| target_site | [resources.location.v1.SiteResource](#resources-location-v1-SiteResource) |  | Resource ID of Site this applies to. |
| target_host | [resources.compute.v1.HostResource](#resources-compute-v1-HostResource) |  | Resource ID of Host this applies to. |
| target_region | [resources.location.v1.RegionResource](#resources-location-v1-RegionResource) |  | Resource ID of Region this applies to. |
| duration_seconds | [int32](#int32) |  | The duration in seconds of the repeated schedule, per schedule. |
| cron_minutes | [string](#string) |  | cron style minutes (0-59), it can be empty only when used in a Filter. |
| cron_hours | [string](#string) |  | cron style hours (0-23), it can be empty only when used in a Filter |
| cron_day_month | [string](#string) |  | cron style day of month (1-31), it can be empty only when used in a Filter |
| cron_month | [string](#string) |  | cron style month (1-12), it can be empty only when used in a Filter |
| cron_day_week | [string](#string) |  | cron style day of week (0-6), it can be empty only when used in a Filter |
| repeated_scheduleID | [string](#string) |  | Deprecated, The repeated schedule&#39;s unique identifier. Alias of resourceId. |
| target_host_id | [string](#string) |  | The target region ID of the schedule. Only one target can be provided per schedule. This field cannot be used as filter. |
| target_site_id | [string](#string) |  | The target site ID of the schedule. Only one target can be provided per schedule. This field cannot be used as filter. |
| target_region_id | [string](#string) |  | The target region ID of the schedule. Only one target can be provided per schedule. This field cannot be used as filter. |
| timestamps | [resources.common.v1.Timestamps](#resources-common-v1-Timestamps) |  | Timestamps associated to the resource. |






<a name="resources-schedule-v1-SingleScheduleResource"></a>

### SingleScheduleResource
A single schedule resource.


| Field | Type | Label | Description |
| ----- | ---- | ----- | ----------- |
| resource_id | [string](#string) |  | Resource ID, generated by the inventory on Create. |
| schedule_status | [ScheduleStatus](#resources-schedule-v1-ScheduleStatus) |  | The schedule status.

status of one-time-schedule |
| name | [string](#string) |  | The schedule&#39;s name. |
| target_site | [resources.location.v1.SiteResource](#resources-location-v1-SiteResource) |  | Resource ID of Site this applies to. |
| target_host | [resources.compute.v1.HostResource](#resources-compute-v1-HostResource) |  | Resource ID of Host this applies to. |
| target_region | [resources.location.v1.RegionResource](#resources-location-v1-RegionResource) |  | Resource ID of Region this applies to. |
| start_seconds | [uint32](#uint32) |  | The start time in seconds, of the single schedule. |
| end_seconds | [uint32](#uint32) |  | The end time in seconds, of the single schedule. The value of endSeconds must be equal to or bigger than the value of startSeconds. |
| single_scheduleID | [string](#string) |  | Deprecated, The single schedule resource&#39;s unique identifier. Alias of resourceId. |
| target_host_id | [string](#string) |  | The target host ID of the schedule. Only one target can be provided per schedule. This field cannot be used as filter. |
| target_site_id | [string](#string) |  | The target site ID of the schedule. Only one target can be provided per schedule. This field cannot be used as filter. |
| target_region_id | [string](#string) |  | The target region ID of the schedule. Only one target can be provided per schedule. This field cannot be used as filter. |
| timestamps | [resources.common.v1.Timestamps](#resources-common-v1-Timestamps) |  | Timestamps associated to the resource. |





 


<a name="resources-schedule-v1-ScheduleStatus"></a>

### ScheduleStatus
The representation of a schedule&#39;s status.

| Name | Number | Description |
| ---- | ------ | ----------- |
| SCHEDULE_STATUS_UNSPECIFIED | 0 |  |
| SCHEDULE_STATUS_MAINTENANCE | 1 | Generic maintenance.

SCHEDULE_STATUS_SHIPPING = 2; // being shipped/in transit |
| SCHEDULE_STATUS_OS_UPDATE | 3 | for performing OS updates.

SCHEDULE_STATUS_FIRMWARE_UPDATE = 4; // for peforming firmware updates SCHEDULE_STATUS_CLUSTER_UPDATE = 5; // for peforming cluster updates |


 

 

 



<a name="resources_telemetry_v1_telemetry-proto"></a>
<p align="right"><a href="#top">Top</a></p>

## resources/telemetry/v1/telemetry.proto



<a name="resources-telemetry-v1-TelemetryLogsGroupResource"></a>

### TelemetryLogsGroupResource
TelemetryLogsGroupResource.


| Field | Type | Label | Description |
| ----- | ---- | ----- | ----------- |
| resource_id | [string](#string) |  | Unique ID of the telemetry group. |
| telemetry_logs_group_id | [string](#string) |  | Deprecated, Unique ID of the telemetry group. Alias of resource_id. |
| name | [string](#string) |  | Human-readable name for the log group. |
| collector_kind | [TelemetryCollectorKind](#resources-telemetry-v1-TelemetryCollectorKind) |  | The collector kind. |
| groups | [string](#string) | repeated | A list of log groups to collect. |
| timestamps | [resources.common.v1.Timestamps](#resources-common-v1-Timestamps) |  | Timestamps associated to the resource. |






<a name="resources-telemetry-v1-TelemetryLogsProfileResource"></a>

### TelemetryLogsProfileResource
A telemetry log profile for a hierarchy object.


| Field | Type | Label | Description |
| ----- | ---- | ----- | ----------- |
| resource_id | [string](#string) |  | The ID of the telemetry profile. |
| profile_id | [string](#string) |  | Deprecated, The ID of the telemetry profile. |
| target_instance | [string](#string) |  | The ID of the instance that the telemetry profile is assigned to. Can only be one of targetInstance, targetSite, or targetRegion. |
| target_site | [string](#string) |  | The ID of the site where the telemetry profile is assigned to. Can only be one of targetInstance, targetSite, or targetRegion. |
| target_region | [string](#string) |  | The ID of the region where the telemetry profile is assigned to. Can only be one of targetInstance, targetSite, or targetRegion. |
| log_level | [SeverityLevel](#resources-telemetry-v1-SeverityLevel) |  | The log level og the telemetry profile. |
| logs_group_id | [string](#string) |  | The unique identifier of the telemetry log group. |
| logs_group | [TelemetryLogsGroupResource](#resources-telemetry-v1-TelemetryLogsGroupResource) |  | The log group associated with the telemetry profile. |
| timestamps | [resources.common.v1.Timestamps](#resources-common-v1-Timestamps) |  | Timestamps associated to the resource. |






<a name="resources-telemetry-v1-TelemetryMetricsGroupResource"></a>

### TelemetryMetricsGroupResource
TelemetryMetricsGroupResource.


| Field | Type | Label | Description |
| ----- | ---- | ----- | ----------- |
| resource_id | [string](#string) |  | Unique ID of the telemetry group. |
| telemetry_metrics_group_id | [string](#string) |  | Deprecated, Unique ID of the telemetry group. Alias of resource_id. |
| name | [string](#string) |  | Human-readable name for the log group. |
| collector_kind | [TelemetryCollectorKind](#resources-telemetry-v1-TelemetryCollectorKind) |  | The collector kind. |
| groups | [string](#string) | repeated | A list of log groups to collect. |
| timestamps | [resources.common.v1.Timestamps](#resources-common-v1-Timestamps) |  | Timestamps associated to the resource. |






<a name="resources-telemetry-v1-TelemetryMetricsProfileResource"></a>

### TelemetryMetricsProfileResource
A telemetry metric profile for a hierarchy object.


| Field | Type | Label | Description |
| ----- | ---- | ----- | ----------- |
| resource_id | [string](#string) |  | The ID of the telemetry profile. |
| profile_id | [string](#string) |  | Deprecated, The ID of the telemetry profile. |
| target_instance | [string](#string) |  | The ID of the instance that the telemetry profile is assigned to. Can only be one of targetInstance, targetSite, or targetRegion. |
| target_site | [string](#string) |  | The ID of the site where the telemetry profile is assigned to. Can only be one of targetInstance, targetSite, or targetRegion. |
| target_region | [string](#string) |  | The ID of the region where the telemetry profile is assigned to. Can only be one of targetInstance, targetSite, or targetRegion. |
| metrics_interval | [int32](#int32) |  | Metric interval (in seconds) for the telemetry profile. This field must only be defined if the type equals to TELEMETRY_CONFIG_KIND_METRICS. |
| metrics_group_id | [string](#string) |  | The unique identifier of the telemetry metric group. |
| metrics_group | [TelemetryMetricsGroupResource](#resources-telemetry-v1-TelemetryMetricsGroupResource) |  | The metric group associated with the telemetry profile. |
| timestamps | [resources.common.v1.Timestamps](#resources-common-v1-Timestamps) |  | Timestamps associated to the resource. |





 


<a name="resources-telemetry-v1-SeverityLevel"></a>

### SeverityLevel
Log level used for the telemetry config.
This field must only be defined if kind equals to TELEMETRY_CONFIG_KIND_LOGS.

| Name | Number | Description |
| ---- | ------ | ----------- |
| SEVERITY_LEVEL_UNSPECIFIED | 0 |  |
| SEVERITY_LEVEL_CRITICAL | 1 |  |
| SEVERITY_LEVEL_ERROR | 2 |  |
| SEVERITY_LEVEL_WARN | 3 |  |
| SEVERITY_LEVEL_INFO | 4 |  |
| SEVERITY_LEVEL_DEBUG | 5 |  |



<a name="resources-telemetry-v1-TelemetryCollectorKind"></a>

### TelemetryCollectorKind
The collector kind.

| Name | Number | Description |
| ---- | ------ | ----------- |
| TELEMETRY_COLLECTOR_KIND_UNSPECIFIED | 0 |  |
| TELEMETRY_COLLECTOR_KIND_HOST | 1 | telemetry data collected from bare-metal host. |
| TELEMETRY_COLLECTOR_KIND_CLUSTER | 2 | telemetry data collected from Kubernetes cluster. |



<a name="resources-telemetry-v1-TelemetryResourceKind"></a>

### TelemetryResourceKind
Kind of telemetry collector.

| Name | Number | Description |
| ---- | ------ | ----------- |
| TELEMETRY_RESOURCE_KIND_UNSPECIFIED | 0 |  |
| TELEMETRY_RESOURCE_KIND_METRICS | 1 |  |
| TELEMETRY_RESOURCE_KIND_LOGS | 2 |  |


 

 

 



<a name="services_v1_services-proto"></a>
<p align="right"><a href="#top">Top</a></p>

## services/v1/services.proto



<a name="services-v1-CreateHostRequest"></a>

### CreateHostRequest
Request message for the CreateHost method.


| Field | Type | Label | Description |
| ----- | ---- | ----- | ----------- |
| host | [resources.compute.v1.HostResource](#resources-compute-v1-HostResource) |  | The host to create. |






<a name="services-v1-CreateHostResponse"></a>

### CreateHostResponse
Response message for the CreateHost method.


| Field | Type | Label | Description |
| ----- | ---- | ----- | ----------- |
| host | [resources.compute.v1.HostResource](#resources-compute-v1-HostResource) |  | The created host. |






<a name="services-v1-CreateInstanceRequest"></a>

### CreateInstanceRequest
Request message for the CreateInstance method.


| Field | Type | Label | Description |
| ----- | ---- | ----- | ----------- |
| instance | [resources.compute.v1.InstanceResource](#resources-compute-v1-InstanceResource) |  | The instance to create. |






<a name="services-v1-CreateInstanceResponse"></a>

### CreateInstanceResponse
Response message for the CreateInstance method.


| Field | Type | Label | Description |
| ----- | ---- | ----- | ----------- |
| instance | [resources.compute.v1.InstanceResource](#resources-compute-v1-InstanceResource) |  | The created instance. |






<a name="services-v1-CreateLocalAccountRequest"></a>

### CreateLocalAccountRequest
Request message for the CreateLocalAccount method.


| Field | Type | Label | Description |
| ----- | ---- | ----- | ----------- |
| local_account | [resources.localaccount.v1.LocalAccountResource](#resources-localaccount-v1-LocalAccountResource) |  | The localaccount to create. |






<a name="services-v1-CreateLocalAccountResponse"></a>

### CreateLocalAccountResponse
Response message for the CreateLocalAccount method.


| Field | Type | Label | Description |
| ----- | ---- | ----- | ----------- |
| local_account | [resources.localaccount.v1.LocalAccountResource](#resources-localaccount-v1-LocalAccountResource) |  | The created localaccount. |






<a name="services-v1-CreateOSUpdatePolicyRequest"></a>

### CreateOSUpdatePolicyRequest
Request message for the CreateOSUpdatePolicy method.


| Field | Type | Label | Description |
| ----- | ---- | ----- | ----------- |
| os_update_policy | [resources.compute.v1.OSUpdatePolicy](#resources-compute-v1-OSUpdatePolicy) |  | The OS Update policy to create. |






<a name="services-v1-CreateOSUpdatePolicyResponse"></a>

### CreateOSUpdatePolicyResponse
Response message for the CreateOSUpdatePolicy method.


| Field | Type | Label | Description |
| ----- | ---- | ----- | ----------- |
| os_update_policy | [resources.compute.v1.OSUpdatePolicy](#resources-compute-v1-OSUpdatePolicy) |  | The created os. |






<<<<<<< HEAD
=======
<a name="services-v1-CreateOSUpdateRunRequest"></a>

### CreateOSUpdateRunRequest
Request message for the CreateOSUpdateRun method.


| Field | Type | Label | Description |
| ----- | ---- | ----- | ----------- |
| os_update_run | [resources.compute.v1.OSUpdateRun](#resources-compute-v1-OSUpdateRun) |  | The os update run to create. |






<a name="services-v1-CreateOSUpdateRunResponse"></a>

### CreateOSUpdateRunResponse
Response message for the CreateOSUpdateRun method.


| Field | Type | Label | Description |
| ----- | ---- | ----- | ----------- |
| os_update_run | [resources.compute.v1.OSUpdateRun](#resources-compute-v1-OSUpdateRun) |  | The created os. |






>>>>>>> 9ac302ea
<a name="services-v1-CreateOperatingSystemRequest"></a>

### CreateOperatingSystemRequest
Request message for the CreateOperatingSystem method.


| Field | Type | Label | Description |
| ----- | ---- | ----- | ----------- |
| os | [resources.os.v1.OperatingSystemResource](#resources-os-v1-OperatingSystemResource) |  | The os to create. |






<a name="services-v1-CreateOperatingSystemResponse"></a>

### CreateOperatingSystemResponse
Response message for the CreateOperatingSystem method.


| Field | Type | Label | Description |
| ----- | ---- | ----- | ----------- |
| os | [resources.os.v1.OperatingSystemResource](#resources-os-v1-OperatingSystemResource) |  | The created os. |






<a name="services-v1-CreateProviderRequest"></a>

### CreateProviderRequest
Request message for the CreateProvider method.


| Field | Type | Label | Description |
| ----- | ---- | ----- | ----------- |
| provider | [resources.provider.v1.ProviderResource](#resources-provider-v1-ProviderResource) |  | The provider to create. |






<a name="services-v1-CreateProviderResponse"></a>

### CreateProviderResponse
Response message for the CreateProvider method.


| Field | Type | Label | Description |
| ----- | ---- | ----- | ----------- |
| provider | [resources.provider.v1.ProviderResource](#resources-provider-v1-ProviderResource) |  | The created provider. |






<a name="services-v1-CreateRegionRequest"></a>

### CreateRegionRequest
Request message for the CreateRegion method.


| Field | Type | Label | Description |
| ----- | ---- | ----- | ----------- |
| region | [resources.location.v1.RegionResource](#resources-location-v1-RegionResource) |  | The region to create. |






<a name="services-v1-CreateRegionResponse"></a>

### CreateRegionResponse
Response message for the CreateRegion method.


| Field | Type | Label | Description |
| ----- | ---- | ----- | ----------- |
| region | [resources.location.v1.RegionResource](#resources-location-v1-RegionResource) |  | The created region. |






<a name="services-v1-CreateRepeatedScheduleRequest"></a>

### CreateRepeatedScheduleRequest
Request message for the CreateRepeatedSchedule method.


| Field | Type | Label | Description |
| ----- | ---- | ----- | ----------- |
| repeated_schedule | [resources.schedule.v1.RepeatedScheduleResource](#resources-schedule-v1-RepeatedScheduleResource) |  | The repeated_schedule to create. |






<a name="services-v1-CreateRepeatedScheduleResponse"></a>

### CreateRepeatedScheduleResponse
Response message for the CreateRepeatedSchedule method.


| Field | Type | Label | Description |
| ----- | ---- | ----- | ----------- |
| repeated_schedule | [resources.schedule.v1.RepeatedScheduleResource](#resources-schedule-v1-RepeatedScheduleResource) |  | The created repeated_schedule. |






<a name="services-v1-CreateSingleScheduleRequest"></a>

### CreateSingleScheduleRequest
Request message for the CreateSingleSchedule method.


| Field | Type | Label | Description |
| ----- | ---- | ----- | ----------- |
| single_schedule | [resources.schedule.v1.SingleScheduleResource](#resources-schedule-v1-SingleScheduleResource) |  | The single_schedule to create. |






<a name="services-v1-CreateSingleScheduleResponse"></a>

### CreateSingleScheduleResponse
Response message for the CreateSingleSchedule method.


| Field | Type | Label | Description |
| ----- | ---- | ----- | ----------- |
| single_schedule | [resources.schedule.v1.SingleScheduleResource](#resources-schedule-v1-SingleScheduleResource) |  | The created single_schedule. |






<a name="services-v1-CreateSiteRequest"></a>

### CreateSiteRequest
Request message for the CreateSite method.


| Field | Type | Label | Description |
| ----- | ---- | ----- | ----------- |
| site | [resources.location.v1.SiteResource](#resources-location-v1-SiteResource) |  | The site to create. |






<a name="services-v1-CreateSiteResponse"></a>

### CreateSiteResponse
Response message for the CreateSite method.


| Field | Type | Label | Description |
| ----- | ---- | ----- | ----------- |
| site | [resources.location.v1.SiteResource](#resources-location-v1-SiteResource) |  | The created site. |






<a name="services-v1-CreateTelemetryLogsGroupRequest"></a>

### CreateTelemetryLogsGroupRequest
Request message for the CreateTelemetryLogsGroup method.


| Field | Type | Label | Description |
| ----- | ---- | ----- | ----------- |
| telemetry_logs_group | [resources.telemetry.v1.TelemetryLogsGroupResource](#resources-telemetry-v1-TelemetryLogsGroupResource) |  | The telemetry_logs_group to create. |






<a name="services-v1-CreateTelemetryLogsGroupResponse"></a>

### CreateTelemetryLogsGroupResponse
Response message for the CreateTelemetryLogsGroup method.


| Field | Type | Label | Description |
| ----- | ---- | ----- | ----------- |
| telemetry_logs_group | [resources.telemetry.v1.TelemetryLogsGroupResource](#resources-telemetry-v1-TelemetryLogsGroupResource) |  | The created telemetry_logs_group. |






<a name="services-v1-CreateTelemetryLogsProfileRequest"></a>

### CreateTelemetryLogsProfileRequest
Request message for the CreateTelemetryLogsProfile method.


| Field | Type | Label | Description |
| ----- | ---- | ----- | ----------- |
| telemetry_logs_profile | [resources.telemetry.v1.TelemetryLogsProfileResource](#resources-telemetry-v1-TelemetryLogsProfileResource) |  | The telemetry_logs_profile to create. |






<a name="services-v1-CreateTelemetryLogsProfileResponse"></a>

### CreateTelemetryLogsProfileResponse
Response message for the CreateTelemetryLogsProfile method.


| Field | Type | Label | Description |
| ----- | ---- | ----- | ----------- |
| telemetry_logs_profile | [resources.telemetry.v1.TelemetryLogsProfileResource](#resources-telemetry-v1-TelemetryLogsProfileResource) |  | The created telemetry_logs_profile. |






<a name="services-v1-CreateTelemetryMetricsGroupRequest"></a>

### CreateTelemetryMetricsGroupRequest
Request message for the CreateTelemetryMetricsGroup method.


| Field | Type | Label | Description |
| ----- | ---- | ----- | ----------- |
| telemetry_metrics_group | [resources.telemetry.v1.TelemetryMetricsGroupResource](#resources-telemetry-v1-TelemetryMetricsGroupResource) |  | The telemetry_metrics_group to create. |






<a name="services-v1-CreateTelemetryMetricsGroupResponse"></a>

### CreateTelemetryMetricsGroupResponse
Response message for the CreateTelemetryMetricsGroup method.


| Field | Type | Label | Description |
| ----- | ---- | ----- | ----------- |
| telemetry_metrics_group | [resources.telemetry.v1.TelemetryMetricsGroupResource](#resources-telemetry-v1-TelemetryMetricsGroupResource) |  | The created telemetry_metrics_group. |






<a name="services-v1-CreateTelemetryMetricsProfileRequest"></a>

### CreateTelemetryMetricsProfileRequest
Request message for the CreateTelemetryMetricsProfile method.


| Field | Type | Label | Description |
| ----- | ---- | ----- | ----------- |
| telemetry_metrics_profile | [resources.telemetry.v1.TelemetryMetricsProfileResource](#resources-telemetry-v1-TelemetryMetricsProfileResource) |  | The telemetry_metrics_profile to create. |






<a name="services-v1-CreateTelemetryMetricsProfileResponse"></a>

### CreateTelemetryMetricsProfileResponse
Response message for the CreateTelemetryMetricsProfile method.


| Field | Type | Label | Description |
| ----- | ---- | ----- | ----------- |
| telemetry_metrics_profile | [resources.telemetry.v1.TelemetryMetricsProfileResource](#resources-telemetry-v1-TelemetryMetricsProfileResource) |  | The created telemetry_metrics_profile. |






<a name="services-v1-CreateWorkloadMemberRequest"></a>

### CreateWorkloadMemberRequest
Request message for the CreateWorkloadMember method.


| Field | Type | Label | Description |
| ----- | ---- | ----- | ----------- |
| workload_member | [resources.compute.v1.WorkloadMember](#resources-compute-v1-WorkloadMember) |  | The workload_member to create. |






<a name="services-v1-CreateWorkloadMemberResponse"></a>

### CreateWorkloadMemberResponse
Response message for the CreateWorkloadMember method.


| Field | Type | Label | Description |
| ----- | ---- | ----- | ----------- |
| workload_member | [resources.compute.v1.WorkloadMember](#resources-compute-v1-WorkloadMember) |  | The created workload_member. |






<a name="services-v1-CreateWorkloadRequest"></a>

### CreateWorkloadRequest
Request message for the CreateWorkload method.


| Field | Type | Label | Description |
| ----- | ---- | ----- | ----------- |
| workload | [resources.compute.v1.WorkloadResource](#resources-compute-v1-WorkloadResource) |  | The workload to create. |






<a name="services-v1-CreateWorkloadResponse"></a>

### CreateWorkloadResponse
Response message for the CreateWorkload method.


| Field | Type | Label | Description |
| ----- | ---- | ----- | ----------- |
| workload | [resources.compute.v1.WorkloadResource](#resources-compute-v1-WorkloadResource) |  | The created workload. |






<a name="services-v1-DeleteHostRequest"></a>

### DeleteHostRequest
Request message for DeleteHost.


| Field | Type | Label | Description |
| ----- | ---- | ----- | ----------- |
| resource_id | [string](#string) |  | Name of the host host to be deleted. |






<a name="services-v1-DeleteHostResponse"></a>

### DeleteHostResponse
Reponse message for DeleteHost.






<a name="services-v1-DeleteInstanceRequest"></a>

### DeleteInstanceRequest
Request message for DeleteInstance.


| Field | Type | Label | Description |
| ----- | ---- | ----- | ----------- |
| resource_id | [string](#string) |  | Name of the instance instance to be deleted. |






<a name="services-v1-DeleteInstanceResponse"></a>

### DeleteInstanceResponse
Response message for DeleteInstance.






<a name="services-v1-DeleteLocalAccountRequest"></a>

### DeleteLocalAccountRequest
Request message for DeleteLocalAccount.


| Field | Type | Label | Description |
| ----- | ---- | ----- | ----------- |
| resource_id | [string](#string) |  | Name of the localaccount to be deleted. |






<a name="services-v1-DeleteLocalAccountResponse"></a>

### DeleteLocalAccountResponse
Response message for DeleteLocalAccount.






<a name="services-v1-DeleteOSUpdatePolicyRequest"></a>

### DeleteOSUpdatePolicyRequest
Request message for DeleteOperatingSystem.


| Field | Type | Label | Description |
| ----- | ---- | ----- | ----------- |
| resource_id | [string](#string) |  | Name of the OS Update Policy to be deleted. |






<a name="services-v1-DeleteOSUpdatePolicyResponse"></a>

### DeleteOSUpdatePolicyResponse
Response message for DeleteOperatingSystem.






<<<<<<< HEAD
=======
<a name="services-v1-DeleteOSUpdateRunRequest"></a>

### DeleteOSUpdateRunRequest
Request message for DeleteOperatingSystem.


| Field | Type | Label | Description |
| ----- | ---- | ----- | ----------- |
| resource_id | [string](#string) |  | Name of the os update run to be deleted. |






<a name="services-v1-DeleteOSUpdateRunResponse"></a>

### DeleteOSUpdateRunResponse
Response message for DeleteOperatingSystem.






>>>>>>> 9ac302ea
<a name="services-v1-DeleteOperatingSystemRequest"></a>

### DeleteOperatingSystemRequest
Request message for DeleteOperatingSystem.


| Field | Type | Label | Description |
| ----- | ---- | ----- | ----------- |
| resource_id | [string](#string) |  | Name of the os os to be deleted. |






<a name="services-v1-DeleteOperatingSystemResponse"></a>

### DeleteOperatingSystemResponse
Response message for DeleteOperatingSystem.






<a name="services-v1-DeleteProviderRequest"></a>

### DeleteProviderRequest
Request message for DeleteProvider.


| Field | Type | Label | Description |
| ----- | ---- | ----- | ----------- |
| resource_id | [string](#string) |  | Name of the provider provider to be deleted. |






<a name="services-v1-DeleteProviderResponse"></a>

### DeleteProviderResponse
Response message for DeleteProvider.






<a name="services-v1-DeleteRegionRequest"></a>

### DeleteRegionRequest
Request message for DeleteRegion.


| Field | Type | Label | Description |
| ----- | ---- | ----- | ----------- |
| resource_id | [string](#string) |  | Name of the region region to be deleted. |






<a name="services-v1-DeleteRegionResponse"></a>

### DeleteRegionResponse
Response message for DeleteRegion.






<a name="services-v1-DeleteRepeatedScheduleRequest"></a>

### DeleteRepeatedScheduleRequest
Request message for DeleteRepeatedSchedule.


| Field | Type | Label | Description |
| ----- | ---- | ----- | ----------- |
| resource_id | [string](#string) |  | Name of the repeated_schedule repeated_schedule to be deleted. |






<a name="services-v1-DeleteRepeatedScheduleResponse"></a>

### DeleteRepeatedScheduleResponse
Response message for DeleteRepeatedSchedule.






<a name="services-v1-DeleteSingleScheduleRequest"></a>

### DeleteSingleScheduleRequest
Request message for DeleteSingleSchedule.


| Field | Type | Label | Description |
| ----- | ---- | ----- | ----------- |
| resource_id | [string](#string) |  | Name of the single_schedule single_schedule to be deleted. |






<a name="services-v1-DeleteSingleScheduleResponse"></a>

### DeleteSingleScheduleResponse
Response message for DeleteSingleSchedule.






<a name="services-v1-DeleteSiteRequest"></a>

### DeleteSiteRequest
Request message for DeleteSite.


| Field | Type | Label | Description |
| ----- | ---- | ----- | ----------- |
| resource_id | [string](#string) |  | Name of the site site to be deleted. |






<a name="services-v1-DeleteSiteResponse"></a>

### DeleteSiteResponse
Response message for DeleteSite.






<a name="services-v1-DeleteTelemetryLogsGroupRequest"></a>

### DeleteTelemetryLogsGroupRequest
Request message for DeleteTelemetryLogsGroup.


| Field | Type | Label | Description |
| ----- | ---- | ----- | ----------- |
| resource_id | [string](#string) |  | Name of the telemetry_logs_group telemetry_logs_group to be deleted. |






<a name="services-v1-DeleteTelemetryLogsGroupResponse"></a>

### DeleteTelemetryLogsGroupResponse
Response message for DeleteTelemetryLogsGroup.






<a name="services-v1-DeleteTelemetryLogsProfileRequest"></a>

### DeleteTelemetryLogsProfileRequest
Request message for DeleteTelemetryLogsProfile.


| Field | Type | Label | Description |
| ----- | ---- | ----- | ----------- |
| resource_id | [string](#string) |  | Name of the telemetry_logs_profile telemetry_logs_profile to be deleted. |






<a name="services-v1-DeleteTelemetryLogsProfileResponse"></a>

### DeleteTelemetryLogsProfileResponse
Response message for DeleteTelemetryLogsProfile.






<a name="services-v1-DeleteTelemetryMetricsGroupRequest"></a>

### DeleteTelemetryMetricsGroupRequest
Request message for DeleteTelemetryMetricsGroup.


| Field | Type | Label | Description |
| ----- | ---- | ----- | ----------- |
| resource_id | [string](#string) |  | Name of the telemetry_metrics_group telemetry_metrics_group to be deleted. |






<a name="services-v1-DeleteTelemetryMetricsGroupResponse"></a>

### DeleteTelemetryMetricsGroupResponse
Response message for DeleteTelemetryMetricsGroup.






<a name="services-v1-DeleteTelemetryMetricsProfileRequest"></a>

### DeleteTelemetryMetricsProfileRequest
Request message for DeleteTelemetryMetricsProfile.


| Field | Type | Label | Description |
| ----- | ---- | ----- | ----------- |
| resource_id | [string](#string) |  | Name of the telemetry_metrics_profile telemetry_metrics_profile to be deleted. |






<a name="services-v1-DeleteTelemetryMetricsProfileResponse"></a>

### DeleteTelemetryMetricsProfileResponse
Response message for DeleteTelemetryMetricsProfile.






<a name="services-v1-DeleteWorkloadMemberRequest"></a>

### DeleteWorkloadMemberRequest
Request message for DeleteWorkloadMember.


| Field | Type | Label | Description |
| ----- | ---- | ----- | ----------- |
| resource_id | [string](#string) |  | Name of the workload_member workload_member to be deleted. |






<a name="services-v1-DeleteWorkloadMemberResponse"></a>

### DeleteWorkloadMemberResponse
Response message for DeleteWorkloadMember.






<a name="services-v1-DeleteWorkloadRequest"></a>

### DeleteWorkloadRequest
Request message for DeleteWorkload.


| Field | Type | Label | Description |
| ----- | ---- | ----- | ----------- |
| resource_id | [string](#string) |  | Name of the workload workload to be deleted. |






<a name="services-v1-DeleteWorkloadResponse"></a>

### DeleteWorkloadResponse
Response message for DeleteWorkload.






<a name="services-v1-GetHostRequest"></a>

### GetHostRequest
Request message for the GetHost method.


| Field | Type | Label | Description |
| ----- | ---- | ----- | ----------- |
| resource_id | [string](#string) |  | Name of the requested host. |






<a name="services-v1-GetHostResponse"></a>

### GetHostResponse
Response message for the GetHost method.


| Field | Type | Label | Description |
| ----- | ---- | ----- | ----------- |
| host | [resources.compute.v1.HostResource](#resources-compute-v1-HostResource) |  | The requested host. |






<a name="services-v1-GetHostSummaryRequest"></a>

### GetHostSummaryRequest
Request the summary of Hosts resources.


| Field | Type | Label | Description |
| ----- | ---- | ----- | ----------- |
| filter | [string](#string) |  | Optional filter to return only item of interest. See https://google.aip.dev/160 for details. |






<a name="services-v1-GetHostSummaryResponse"></a>

### GetHostSummaryResponse
Summary of the hosts status.


| Field | Type | Label | Description |
| ----- | ---- | ----- | ----------- |
| total | [uint32](#uint32) |  | The total number of hosts. |
| error | [uint32](#uint32) |  | The total number of hosts presenting an Error. |
| running | [uint32](#uint32) |  | The total number of hosts in Running state. |
| unallocated | [uint32](#uint32) |  | The total number of hosts without a site. |






<a name="services-v1-GetInstanceRequest"></a>

### GetInstanceRequest
Request message for the GetInstance method.


| Field | Type | Label | Description |
| ----- | ---- | ----- | ----------- |
| resource_id | [string](#string) |  | Name of the requested instance. |






<a name="services-v1-GetInstanceResponse"></a>

### GetInstanceResponse
Response message for the GetInstance method.


| Field | Type | Label | Description |
| ----- | ---- | ----- | ----------- |
| instance | [resources.compute.v1.InstanceResource](#resources-compute-v1-InstanceResource) |  | The requested instance. |






<a name="services-v1-GetLocalAccountRequest"></a>

### GetLocalAccountRequest
Request message for the GetLocalAccount method.


| Field | Type | Label | Description |
| ----- | ---- | ----- | ----------- |
| resource_id | [string](#string) |  | Name of the requested localaccount. |






<a name="services-v1-GetLocalAccountResponse"></a>

### GetLocalAccountResponse
Response message for the GetLocalAccount method.


| Field | Type | Label | Description |
| ----- | ---- | ----- | ----------- |
| local_account | [resources.localaccount.v1.LocalAccountResource](#resources-localaccount-v1-LocalAccountResource) |  | The requested localaccount. |






<a name="services-v1-GetOSUpdatePolicyRequest"></a>

### GetOSUpdatePolicyRequest
Request message for the GetOSUpdatePolicy method.


| Field | Type | Label | Description |
| ----- | ---- | ----- | ----------- |
| resource_id | [string](#string) |  | Name of the requested os. |






<a name="services-v1-GetOSUpdatePolicyResponse"></a>

### GetOSUpdatePolicyResponse
Response message for the GetOSUpdatePolicy method.


| Field | Type | Label | Description |
| ----- | ---- | ----- | ----------- |
| os_update_policy | [resources.compute.v1.OSUpdatePolicy](#resources-compute-v1-OSUpdatePolicy) |  | The requested os. |






<<<<<<< HEAD
=======
<a name="services-v1-GetOSUpdateRunRequest"></a>

### GetOSUpdateRunRequest
Request message for the GetOSUpdateRun method.


| Field | Type | Label | Description |
| ----- | ---- | ----- | ----------- |
| resource_id | [string](#string) |  | Name of the requested os. |






<a name="services-v1-GetOSUpdateRunResponse"></a>

### GetOSUpdateRunResponse
Response message for the GetOSUpdateRun method.


| Field | Type | Label | Description |
| ----- | ---- | ----- | ----------- |
| os_update_run | [resources.compute.v1.OSUpdateRun](#resources-compute-v1-OSUpdateRun) |  | The requested os. |






>>>>>>> 9ac302ea
<a name="services-v1-GetOperatingSystemRequest"></a>

### GetOperatingSystemRequest
Request message for the GetOperatingSystem method.


| Field | Type | Label | Description |
| ----- | ---- | ----- | ----------- |
| resource_id | [string](#string) |  | Name of the requested os. |






<a name="services-v1-GetOperatingSystemResponse"></a>

### GetOperatingSystemResponse
Response message for the GetOperatingSystem method.


| Field | Type | Label | Description |
| ----- | ---- | ----- | ----------- |
| os | [resources.os.v1.OperatingSystemResource](#resources-os-v1-OperatingSystemResource) |  | The requested os. |






<a name="services-v1-GetProviderRequest"></a>

### GetProviderRequest
Request message for the GetProvider method.


| Field | Type | Label | Description |
| ----- | ---- | ----- | ----------- |
| resource_id | [string](#string) |  | Name of the requested provider. |






<a name="services-v1-GetProviderResponse"></a>

### GetProviderResponse
Response message for the GetProvider method.


| Field | Type | Label | Description |
| ----- | ---- | ----- | ----------- |
| provider | [resources.provider.v1.ProviderResource](#resources-provider-v1-ProviderResource) |  | The requested provider. |






<a name="services-v1-GetRegionRequest"></a>

### GetRegionRequest
Request message for the GetRegion method.


| Field | Type | Label | Description |
| ----- | ---- | ----- | ----------- |
| resource_id | [string](#string) |  | Name of the requested region. |






<a name="services-v1-GetRegionResponse"></a>

### GetRegionResponse
Response message for the GetRegion method.


| Field | Type | Label | Description |
| ----- | ---- | ----- | ----------- |
| region | [resources.location.v1.RegionResource](#resources-location-v1-RegionResource) |  | The requested region. |






<a name="services-v1-GetRepeatedScheduleRequest"></a>

### GetRepeatedScheduleRequest
Request message for the GetRepeatedSchedule method.


| Field | Type | Label | Description |
| ----- | ---- | ----- | ----------- |
| resource_id | [string](#string) |  | Name of the requested repeated_schedule. |






<a name="services-v1-GetRepeatedScheduleResponse"></a>

### GetRepeatedScheduleResponse
Response message for the GetRepeatedSchedule method.


| Field | Type | Label | Description |
| ----- | ---- | ----- | ----------- |
| repeated_schedule | [resources.schedule.v1.RepeatedScheduleResource](#resources-schedule-v1-RepeatedScheduleResource) |  | The requested repeated_schedule. |






<a name="services-v1-GetSingleScheduleRequest"></a>

### GetSingleScheduleRequest
Request message for the GetSingleSchedule method.


| Field | Type | Label | Description |
| ----- | ---- | ----- | ----------- |
| resource_id | [string](#string) |  | Name of the requested single_schedule. |






<a name="services-v1-GetSingleScheduleResponse"></a>

### GetSingleScheduleResponse
Response message for the GetSingleSchedule method.


| Field | Type | Label | Description |
| ----- | ---- | ----- | ----------- |
| single_schedule | [resources.schedule.v1.SingleScheduleResource](#resources-schedule-v1-SingleScheduleResource) |  | The requested single_schedule. |






<a name="services-v1-GetSiteRequest"></a>

### GetSiteRequest
Request message for the GetSite method.


| Field | Type | Label | Description |
| ----- | ---- | ----- | ----------- |
| resource_id | [string](#string) |  | Name of the requested site. |






<a name="services-v1-GetSiteResponse"></a>

### GetSiteResponse
Response message for the GetSite method.


| Field | Type | Label | Description |
| ----- | ---- | ----- | ----------- |
| site | [resources.location.v1.SiteResource](#resources-location-v1-SiteResource) |  | The requested site. |






<a name="services-v1-GetTelemetryLogsGroupRequest"></a>

### GetTelemetryLogsGroupRequest
Request message for the GetTelemetryLogsGroup method.


| Field | Type | Label | Description |
| ----- | ---- | ----- | ----------- |
| resource_id | [string](#string) |  | Name of the requested telemetry_logs_group. |






<a name="services-v1-GetTelemetryLogsGroupResponse"></a>

### GetTelemetryLogsGroupResponse
Response message for the GetTelemetryLogsGroup method.


| Field | Type | Label | Description |
| ----- | ---- | ----- | ----------- |
| telemetry_logs_group | [resources.telemetry.v1.TelemetryLogsGroupResource](#resources-telemetry-v1-TelemetryLogsGroupResource) |  | The requested telemetry_logs_group. |






<a name="services-v1-GetTelemetryLogsProfileRequest"></a>

### GetTelemetryLogsProfileRequest
Request message for the GetTelemetryLogsProfile method.


| Field | Type | Label | Description |
| ----- | ---- | ----- | ----------- |
| resource_id | [string](#string) |  | Name of the requested telemetry_logs_profile. |






<a name="services-v1-GetTelemetryLogsProfileResponse"></a>

### GetTelemetryLogsProfileResponse
Response message for the GetTelemetryLogsProfile method.


| Field | Type | Label | Description |
| ----- | ---- | ----- | ----------- |
| telemetry_logs_profile | [resources.telemetry.v1.TelemetryLogsProfileResource](#resources-telemetry-v1-TelemetryLogsProfileResource) |  | The requested telemetry_logs_profile. |






<a name="services-v1-GetTelemetryMetricsGroupRequest"></a>

### GetTelemetryMetricsGroupRequest
Request message for the GetTelemetryMetricsGroup method.


| Field | Type | Label | Description |
| ----- | ---- | ----- | ----------- |
| resource_id | [string](#string) |  | Name of the requested telemetry_metrics_group. |






<a name="services-v1-GetTelemetryMetricsGroupResponse"></a>

### GetTelemetryMetricsGroupResponse
Response message for the GetTelemetryMetricsGroup method.


| Field | Type | Label | Description |
| ----- | ---- | ----- | ----------- |
| telemetry_metrics_group | [resources.telemetry.v1.TelemetryMetricsGroupResource](#resources-telemetry-v1-TelemetryMetricsGroupResource) |  | The requested telemetry_metrics_group. |






<a name="services-v1-GetTelemetryMetricsProfileRequest"></a>

### GetTelemetryMetricsProfileRequest
Request message for the GetTelemetryMetricsProfile method.


| Field | Type | Label | Description |
| ----- | ---- | ----- | ----------- |
| resource_id | [string](#string) |  | Name of the requested telemetry_metrics_profile. |






<a name="services-v1-GetTelemetryMetricsProfileResponse"></a>

### GetTelemetryMetricsProfileResponse
Response message for the GetTelemetryMetricsProfile method.


| Field | Type | Label | Description |
| ----- | ---- | ----- | ----------- |
| telemetry_metrics_profile | [resources.telemetry.v1.TelemetryMetricsProfileResource](#resources-telemetry-v1-TelemetryMetricsProfileResource) |  | The requested telemetry_metrics_profile. |






<a name="services-v1-GetWorkloadMemberRequest"></a>

### GetWorkloadMemberRequest
Request message for the GetWorkloadMember method.


| Field | Type | Label | Description |
| ----- | ---- | ----- | ----------- |
| resource_id | [string](#string) |  | Name of the requested workload_member. |






<a name="services-v1-GetWorkloadMemberResponse"></a>

### GetWorkloadMemberResponse
Response message for the GetWorkloadMember method.


| Field | Type | Label | Description |
| ----- | ---- | ----- | ----------- |
| workload_member | [resources.compute.v1.WorkloadMember](#resources-compute-v1-WorkloadMember) |  | The requested workload_member. |






<a name="services-v1-GetWorkloadRequest"></a>

### GetWorkloadRequest
Request message for the GetWorkload method.


| Field | Type | Label | Description |
| ----- | ---- | ----- | ----------- |
| resource_id | [string](#string) |  | Name of the requested workload. |






<a name="services-v1-GetWorkloadResponse"></a>

### GetWorkloadResponse
Response message for the GetWorkload method.


| Field | Type | Label | Description |
| ----- | ---- | ----- | ----------- |
| workload | [resources.compute.v1.WorkloadResource](#resources-compute-v1-WorkloadResource) |  | The requested workload. |






<a name="services-v1-HostRegister"></a>

### HostRegister
Message to register a Host.


| Field | Type | Label | Description |
| ----- | ---- | ----- | ----------- |
| name | [string](#string) |  | The host name. |
| serial_number | [string](#string) |  | The host serial number. |
| uuid | [string](#string) |  | The host UUID. |
| auto_onboard | [bool](#bool) |  | Flag ot signal to automatically onboard the host. |






<a name="services-v1-InvalidateHostRequest"></a>

### InvalidateHostRequest
Request to invalidate/untrust a Host.


| Field | Type | Label | Description |
| ----- | ---- | ----- | ----------- |
| resource_id | [string](#string) |  | Host resource ID |
| note | [string](#string) |  | user-provided reason for change or a freeform field |






<a name="services-v1-InvalidateHostResponse"></a>

### InvalidateHostResponse
Response message for InvalidateHost.






<a name="services-v1-InvalidateInstanceRequest"></a>

### InvalidateInstanceRequest
Request message for Invalidate Instance.


| Field | Type | Label | Description |
| ----- | ---- | ----- | ----------- |
| resource_id | [string](#string) |  | Instance resource ID |






<a name="services-v1-InvalidateInstanceResponse"></a>

### InvalidateInstanceResponse
Response message for Invalidate Instance.






<a name="services-v1-ListHostsRequest"></a>

### ListHostsRequest
Request message for the ListHosts method.


| Field | Type | Label | Description |
| ----- | ---- | ----- | ----------- |
| order_by | [string](#string) |  | Optional comma separated list of fields to specify a sorting order. See https://google.aip.dev/132 for details. |
| filter | [string](#string) |  | Optional filter to return only item of interest. See https://google.aip.dev/160 for details. |
| page_size | [uint32](#uint32) |  | Defines the amount of items to be contained in a single page. Default of 20. |
| offset | [uint32](#uint32) |  | Index of the first item to return. This allows skipping items. |






<a name="services-v1-ListHostsResponse"></a>

### ListHostsResponse
Response message for the ListHosts method.


| Field | Type | Label | Description |
| ----- | ---- | ----- | ----------- |
| hosts | [resources.compute.v1.HostResource](#resources-compute-v1-HostResource) | repeated | Sorted and filtered list of hosts. |
| total_elements | [int32](#int32) |  | Count of items in the entire list, regardless of pagination. |
| has_next | [bool](#bool) |  | Inform if there are more elements |






<a name="services-v1-ListInstancesRequest"></a>

### ListInstancesRequest
Request message for the ListInstances method.


| Field | Type | Label | Description |
| ----- | ---- | ----- | ----------- |
| order_by | [string](#string) |  | Optional comma separated list of fields to specify a sorting order. See https://google.aip.dev/132 for details. |
| filter | [string](#string) |  | Optional filter to return only item of interest. See https://google.aip.dev/160 for details. |
| page_size | [uint32](#uint32) |  | Defines the amount of items to be contained in a single page. Default of 20. |
| offset | [uint32](#uint32) |  | Index of the first item to return. This allows skipping items. |






<a name="services-v1-ListInstancesResponse"></a>

### ListInstancesResponse
Response message for the ListInstances method.


| Field | Type | Label | Description |
| ----- | ---- | ----- | ----------- |
| instances | [resources.compute.v1.InstanceResource](#resources-compute-v1-InstanceResource) | repeated | Sorted and filtered list of instances. |
| total_elements | [int32](#int32) |  | Count of items in the entire list, regardless of pagination. |
| has_next | [bool](#bool) |  | Inform if there are more elements |






<a name="services-v1-ListLocalAccountsRequest"></a>

### ListLocalAccountsRequest
Request message for the ListLocalAccounts method.


| Field | Type | Label | Description |
| ----- | ---- | ----- | ----------- |
| order_by | [string](#string) |  | Optional comma separated list of fields to specify a sorting order. See https://google.aip.dev/132 for details. |
| filter | [string](#string) |  | Optional filter to return only item of interest. See https://google.aip.dev/160 for details. |
| page_size | [uint32](#uint32) |  | Defines the amount of items to be contained in a single page. Default of 20. |
| offset | [uint32](#uint32) |  | Index of the first item to return. This allows skipping items. |






<a name="services-v1-ListLocalAccountsResponse"></a>

### ListLocalAccountsResponse
Response message for the ListLocalAccounts method.


| Field | Type | Label | Description |
| ----- | ---- | ----- | ----------- |
| local_accounts | [resources.localaccount.v1.LocalAccountResource](#resources-localaccount-v1-LocalAccountResource) | repeated | Sorted and filtered list of localaccounts. |
| total_elements | [int32](#int32) |  | Count of items in the entire list, regardless of pagination. |
| has_next | [bool](#bool) |  | Inform if there are more elements |






<a name="services-v1-ListLocationsRequest"></a>

### ListLocationsRequest
Request message for the ListLocations method.


| Field | Type | Label | Description |
| ----- | ---- | ----- | ----------- |
| name | [string](#string) |  | Filter locations by name |
| show_sites | [bool](#bool) |  | Return site locations |
| show_regions | [bool](#bool) |  | Return region locations |






<a name="services-v1-ListLocationsResponse"></a>

### ListLocationsResponse
Response message for the ListLocations method.


| Field | Type | Label | Description |
| ----- | ---- | ----- | ----------- |
| nodes | [ListLocationsResponse.LocationNode](#services-v1-ListLocationsResponse-LocationNode) | repeated | Sorted and filtered list of regions. |
| total_elements | [int32](#int32) |  | Count of items in the entire list, regardless of pagination. |
| output_elements | [int32](#int32) |  | Amount of items in the returned list. |






<a name="services-v1-ListLocationsResponse-LocationNode"></a>

### ListLocationsResponse.LocationNode
A node in the location tree.


| Field | Type | Label | Description |
| ----- | ---- | ----- | ----------- |
| resource_id | [string](#string) |  | The associated node resource ID, generated by inventory on Create. |
| parent_id | [string](#string) |  | The associated resource ID, of the parent resource of this Location node. In the case of a region, it could be empty or a regionId. In the case of a site, it could be empty or a regionId. |
| name | [string](#string) |  | The node human readable name. |
| type | [ListLocationsResponse.ResourceKind](#services-v1-ListLocationsResponse-ResourceKind) |  | The node type |






<a name="services-v1-ListOSUpdatePolicyRequest"></a>

### ListOSUpdatePolicyRequest
Request message for the ListOSUpdatePolicy method.


| Field | Type | Label | Description |
| ----- | ---- | ----- | ----------- |
| order_by | [string](#string) |  | Optional comma separated list of fields to specify a sorting order. See https://google.aip.dev/132 for details. |
| filter | [string](#string) |  | Optional filter to return only item of interest. See https://google.aip.dev/160 for details. |
| page_size | [uint32](#uint32) |  | Defines the amount of items to be contained in a single page. Default of 20. |
| offset | [uint32](#uint32) |  | Index of the first item to return. This allows skipping items. |






<a name="services-v1-ListOSUpdatePolicyResponse"></a>

### ListOSUpdatePolicyResponse
Response message for the ListOSUpdatePolicy method.


| Field | Type | Label | Description |
| ----- | ---- | ----- | ----------- |
| os_update_policies | [resources.compute.v1.OSUpdatePolicy](#resources-compute-v1-OSUpdatePolicy) | repeated | Sorted and filtered list of OS Update Policies. |
| total_elements | [int32](#int32) |  | Count of items in the entire list, regardless of pagination. |
| has_next | [bool](#bool) |  | Inform if there are more elements |






<<<<<<< HEAD
=======
<a name="services-v1-ListOSUpdateRunRequest"></a>

### ListOSUpdateRunRequest
Request message for the ListOSUpdateRun method.


| Field | Type | Label | Description |
| ----- | ---- | ----- | ----------- |
| order_by | [string](#string) |  | Optional comma separated list of fields to specify a sorting order. See https://google.aip.dev/132 for details. |
| filter | [string](#string) |  | Optional filter to return only item of interest. See https://google.aip.dev/160 for details. |
| page_size | [uint32](#uint32) |  | Defines the amount of items to be contained in a single page. Default of 20. |
| offset | [uint32](#uint32) |  | Index of the first item to return. This allows skipping items. |






<a name="services-v1-ListOSUpdateRunResponse"></a>

### ListOSUpdateRunResponse
Response message for the ListOSUpdateRun method.


| Field | Type | Label | Description |
| ----- | ---- | ----- | ----------- |
| os_update_policies | [resources.compute.v1.OSUpdateRun](#resources-compute-v1-OSUpdateRun) | repeated | Sorted and filtered list of os update policies. |
| total_elements | [int32](#int32) |  | Count of items in the entire list, regardless of pagination. |
| has_next | [bool](#bool) |  | Inform if there are more elements |






>>>>>>> 9ac302ea
<a name="services-v1-ListOperatingSystemsRequest"></a>

### ListOperatingSystemsRequest
Request message for the ListOperatingSystems method.


| Field | Type | Label | Description |
| ----- | ---- | ----- | ----------- |
| order_by | [string](#string) |  | Optional comma separated list of fields to specify a sorting order. See https://google.aip.dev/132 for details. |
| filter | [string](#string) |  | Optional filter to return only item of interest. See https://google.aip.dev/160 for details. |
| page_size | [uint32](#uint32) |  | Defines the amount of items to be contained in a single page. Default of 20. |
| offset | [uint32](#uint32) |  | Index of the first item to return. This allows skipping items. |






<a name="services-v1-ListOperatingSystemsResponse"></a>

### ListOperatingSystemsResponse
Response message for the ListOperatingSystems method.


| Field | Type | Label | Description |
| ----- | ---- | ----- | ----------- |
| Operating_system_resources | [resources.os.v1.OperatingSystemResource](#resources-os-v1-OperatingSystemResource) | repeated | Sorted and filtered list of oss. |
| total_elements | [int32](#int32) |  | Count of items in the entire list, regardless of pagination. |
| has_next | [bool](#bool) |  | Inform if there are more elements |






<a name="services-v1-ListProvidersRequest"></a>

### ListProvidersRequest
Request message for the ListProviders method.


| Field | Type | Label | Description |
| ----- | ---- | ----- | ----------- |
| order_by | [string](#string) |  | Optional comma separated list of fields to specify a sorting order. See https://google.aip.dev/132 for details. |
| filter | [string](#string) |  | Optional filter to return only item of interest. See https://google.aip.dev/160 for details. |
| page_size | [uint32](#uint32) |  | Defines the amount of items to be contained in a single page. Default of 20. |
| offset | [uint32](#uint32) |  | Index of the first item to return. This allows skipping items. |






<a name="services-v1-ListProvidersResponse"></a>

### ListProvidersResponse
Response message for the ListProviders method.


| Field | Type | Label | Description |
| ----- | ---- | ----- | ----------- |
| providers | [resources.provider.v1.ProviderResource](#resources-provider-v1-ProviderResource) | repeated | Sorted and filtered list of providers. |
| total_elements | [int32](#int32) |  | Count of items in the entire list, regardless of pagination. |
| has_next | [bool](#bool) |  | Inform if there are more elements |






<a name="services-v1-ListRegionsRequest"></a>

### ListRegionsRequest
Request message for the ListRegions method.


| Field | Type | Label | Description |
| ----- | ---- | ----- | ----------- |
| order_by | [string](#string) |  | Optional comma separated list of fields to specify a sorting order. See https://google.aip.dev/132 for details. |
| filter | [string](#string) |  | Optional filter to return only item of interest. See https://google.aip.dev/160 for details. |
| page_size | [uint32](#uint32) |  | Defines the amount of items to be contained in a single page. Default of 20. |
| offset | [uint32](#uint32) |  | Index of the first item to return. This allows skipping items. |
| show_total_sites | [bool](#bool) |  | Flag to signal if the total amount of site in a region should be returned. |






<a name="services-v1-ListRegionsResponse"></a>

### ListRegionsResponse
Response message for the ListRegions method.


| Field | Type | Label | Description |
| ----- | ---- | ----- | ----------- |
| regions | [resources.location.v1.RegionResource](#resources-location-v1-RegionResource) | repeated | Sorted and filtered list of regions. |
| total_elements | [int32](#int32) |  | Count of items in the entire list, regardless of pagination. |
| has_next | [bool](#bool) |  | Inform if there are more elements |






<a name="services-v1-ListRepeatedSchedulesRequest"></a>

### ListRepeatedSchedulesRequest
Request message for the ListRepeatedSchedules method.


| Field | Type | Label | Description |
| ----- | ---- | ----- | ----------- |
| page_size | [uint32](#uint32) |  | Defines the amount of items to be contained in a single page. Default of 20. |
| offset | [uint32](#uint32) |  | Index of the first item to return. This allows skipping items. |
| host_id | [string](#string) |  | The host ID target of the schedules. If not specified, returns all schedules (given the other query params). If specified, returns the schedules that have the specified host ID applied to them, i.e., target including the inherited ones (parent site if not null). If null, returns all the schedules without a host ID as target. |
| site_id | [string](#string) |  | The site ID target of the schedules. If not specified, returns all schedules (given the other query params). If specified, returns the schedules that have the specified site ID applied to them, i.e., target including the inherited ones. If null, returns all the schedules without a site ID as target |
| region_id | [string](#string) |  | The region ID target of the schedules. If not specified, returns all schedules (given the other query params). If specified, returns the schedules that have the specified region ID applied to them, i.e., target including the inherited ones (parent region if not null). If null, returns all the schedules without a region ID as target. |
| unix_epoch | [string](#string) |  | Filter based on the timestamp, expected to be UNIX epoch UTC timestamp in seconds. |






<a name="services-v1-ListRepeatedSchedulesResponse"></a>

### ListRepeatedSchedulesResponse
Response message for the ListRepeatedSchedules method.


| Field | Type | Label | Description |
| ----- | ---- | ----- | ----------- |
| repeated_schedules | [resources.schedule.v1.RepeatedScheduleResource](#resources-schedule-v1-RepeatedScheduleResource) | repeated | Sorted and filtered list of repeated_schedules. |
| total_elements | [int32](#int32) |  | Count of items in the entire list, regardless of pagination. |
| has_next | [bool](#bool) |  | Inform if there are more elements |






<a name="services-v1-ListSchedulesRequest"></a>

### ListSchedulesRequest
Request message for the ListSchedules method.


| Field | Type | Label | Description |
| ----- | ---- | ----- | ----------- |
| page_size | [uint32](#uint32) |  | Defines the amount of items to be contained in a single page. Default of 20. |
| offset | [uint32](#uint32) |  | Index of the first item to return. This allows skipping items. |
| host_id | [string](#string) |  | The host ID target of the schedules. If not specified, returns all schedules (given the other query params). If specified, returns the schedules that have the specified host ID applied to them, i.e., target including the inherited ones (parent site if not null). If null, returns all the schedules without a host ID as target. |
| site_id | [string](#string) |  | The site ID target of the schedules. If not specified, returns all schedules (given the other query params). If specified, returns the schedules that have the specified site ID applied to them, i.e., target including the inherited ones. If null, returns all the schedules without a site ID as target |
| region_id | [string](#string) |  | The region ID target of the schedules. If not specified, returns all schedules (given the other query params). If specified, returns the schedules that have the specified region ID applied to them, i.e., target including the inherited ones (parent region if not null). If null, returns all the schedules without a region ID as target. |
| unix_epoch | [string](#string) |  | Filter based on the timestamp, expected to be UNIX epoch UTC timestamp in seconds. |






<a name="services-v1-ListSchedulesResponse"></a>

### ListSchedulesResponse
Response message for the ListSchedulesResponse method.


| Field | Type | Label | Description |
| ----- | ---- | ----- | ----------- |
| single_schedules | [resources.schedule.v1.SingleScheduleResource](#resources-schedule-v1-SingleScheduleResource) | repeated | Sorted and filtered list of single_schedules. |
| repeated_schedules | [resources.schedule.v1.RepeatedScheduleResource](#resources-schedule-v1-RepeatedScheduleResource) | repeated | Sorted and filtered list of repeated_schedules. |
| total_elements | [int32](#int32) |  | Count of items in the entire list, regardless of pagination. |
| has_next | [bool](#bool) |  | Inform if there are more elements |






<a name="services-v1-ListSingleSchedulesRequest"></a>

### ListSingleSchedulesRequest
Request message for the ListSingleSchedules method.


| Field | Type | Label | Description |
| ----- | ---- | ----- | ----------- |
| page_size | [uint32](#uint32) |  | Defines the amount of items to be contained in a single page. Default of 20. |
| offset | [uint32](#uint32) |  | Index of the first item to return. This allows skipping items. |
| host_id | [string](#string) |  | The host ID target of the schedules. If not specified, returns all schedules (given the other query params). If specified, returns the schedules that have the specified host ID applied to them, i.e., target including the inherited ones (parent site if not null). If null, returns all the schedules without a host ID as target. |
| site_id | [string](#string) |  | The site ID target of the schedules. If not specified, returns all schedules (given the other query params). If specified, returns the schedules that have the specified site ID applied to them, i.e., target including the inherited ones. If null, returns all the schedules without a site ID as target |
| region_id | [string](#string) |  | The region ID target of the schedules. If not specified, returns all schedules (given the other query params). If specified, returns the schedules that have the specified region ID applied to them, i.e., target including the inherited ones (parent region if not null). If null, returns all the schedules without a region ID as target. |
| unix_epoch | [string](#string) |  | Filter based on the timestamp, expected to be UNIX epoch UTC timestamp in seconds. |






<a name="services-v1-ListSingleSchedulesResponse"></a>

### ListSingleSchedulesResponse
Response message for the ListSingleSchedules method.


| Field | Type | Label | Description |
| ----- | ---- | ----- | ----------- |
| single_schedules | [resources.schedule.v1.SingleScheduleResource](#resources-schedule-v1-SingleScheduleResource) | repeated | Sorted and filtered list of single_schedules. |
| total_elements | [int32](#int32) |  | Count of items in the entire list, regardless of pagination. |
| has_next | [bool](#bool) |  | Inform if there are more elements |






<a name="services-v1-ListSitesRequest"></a>

### ListSitesRequest
Request message for the ListSites method.


| Field | Type | Label | Description |
| ----- | ---- | ----- | ----------- |
| order_by | [string](#string) |  | Optional comma separated list of fields to specify a sorting order. See https://google.aip.dev/132 for details. |
| filter | [string](#string) |  | Optional filter to return only item of interest. See https://google.aip.dev/160 for details. |
| page_size | [uint32](#uint32) |  | Defines the amount of items to be contained in a single page. Default of 20. |
| offset | [uint32](#uint32) |  | Index of the first item to return. This allows skipping items. |






<a name="services-v1-ListSitesResponse"></a>

### ListSitesResponse
Response message for the ListSites method.


| Field | Type | Label | Description |
| ----- | ---- | ----- | ----------- |
| sites | [resources.location.v1.SiteResource](#resources-location-v1-SiteResource) | repeated | Sorted and filtered list of sites. |
| total_elements | [int32](#int32) |  | Count of items in the entire list, regardless of pagination. |
| has_next | [bool](#bool) |  | Inform if there are more elements |






<a name="services-v1-ListTelemetryLogsGroupsRequest"></a>

### ListTelemetryLogsGroupsRequest
Request message for the ListTelemetryLogsGroups method.


| Field | Type | Label | Description |
| ----- | ---- | ----- | ----------- |
| page_size | [uint32](#uint32) |  | Defines the amount of items to be contained in a single page. Default of 20. |
| offset | [uint32](#uint32) |  | Index of the first item to return. This allows skipping items. |
| order_by | [string](#string) |  | Optional comma separated list of fields to specify a sorting order. See https://google.aip.dev/132 for details. |






<a name="services-v1-ListTelemetryLogsGroupsResponse"></a>

### ListTelemetryLogsGroupsResponse
Response message for the ListTelemetryLogsGroups method.


| Field | Type | Label | Description |
| ----- | ---- | ----- | ----------- |
| telemetry_logs_groups | [resources.telemetry.v1.TelemetryLogsGroupResource](#resources-telemetry-v1-TelemetryLogsGroupResource) | repeated | Sorted and filtered list of telemetry_logs_groups. |
| total_elements | [int32](#int32) |  | Count of items in the entire list, regardless of pagination. |
| has_next | [bool](#bool) |  | Inform if there are more elements |






<a name="services-v1-ListTelemetryLogsProfilesRequest"></a>

### ListTelemetryLogsProfilesRequest
Request message for the ListTelemetryLogsProfiles method.


| Field | Type | Label | Description |
| ----- | ---- | ----- | ----------- |
| page_size | [uint32](#uint32) |  | Defines the amount of items to be contained in a single page. Default of 20. |
| offset | [uint32](#uint32) |  | Index of the first item to return. This allows skipping items. |
| order_by | [string](#string) |  | Optional comma separated list of fields to specify a sorting order. See https://google.aip.dev/132 for details. |
| instance_id | [string](#string) |  | Returns only the telemetry profiles that are assigned with the given instance identifier. |
| site_id | [string](#string) |  | Returns only the telemetry profiles that are assigned with the given siteID. |
| region_id | [string](#string) |  | Returns only the telemetry profiles that are assigned with the given regionID. |
| show_inherited | [bool](#bool) |  | Indicates if listed telemetry profiles should be extended with telemetry profiles rendered from hierarchy. This flag is only used along with one of siteId, regionId or instanceId. If siteId, regionId or instanceId are not set, this flag is ignored. |






<a name="services-v1-ListTelemetryLogsProfilesResponse"></a>

### ListTelemetryLogsProfilesResponse
Response message for the ListTelemetryLogsProfiles method.


| Field | Type | Label | Description |
| ----- | ---- | ----- | ----------- |
| telemetry_logs_profiles | [resources.telemetry.v1.TelemetryLogsProfileResource](#resources-telemetry-v1-TelemetryLogsProfileResource) | repeated | Sorted and filtered list of telemetry_logs_profiles. |
| total_elements | [int32](#int32) |  | Count of items in the entire list, regardless of pagination. |
| has_next | [bool](#bool) |  | Inform if there are more elements |






<a name="services-v1-ListTelemetryMetricsGroupsRequest"></a>

### ListTelemetryMetricsGroupsRequest
Request message for the ListTelemetryMetricsGroups method.


| Field | Type | Label | Description |
| ----- | ---- | ----- | ----------- |
| page_size | [uint32](#uint32) |  | Defines the amount of items to be contained in a single page. Default of 20. |
| offset | [uint32](#uint32) |  | Index of the first item to return. This allows skipping items. |
| order_by | [string](#string) |  | Optional comma separated list of fields to specify a sorting order. See https://google.aip.dev/132 for details. |






<a name="services-v1-ListTelemetryMetricsGroupsResponse"></a>

### ListTelemetryMetricsGroupsResponse
Response message for the ListTelemetryMetricsGroups method.


| Field | Type | Label | Description |
| ----- | ---- | ----- | ----------- |
| telemetry_metrics_groups | [resources.telemetry.v1.TelemetryMetricsGroupResource](#resources-telemetry-v1-TelemetryMetricsGroupResource) | repeated | Sorted and filtered list of telemetry_metrics_groups. |
| total_elements | [int32](#int32) |  | Count of items in the entire list, regardless of pagination. |
| has_next | [bool](#bool) |  | Inform if there are more elements |






<a name="services-v1-ListTelemetryMetricsProfilesRequest"></a>

### ListTelemetryMetricsProfilesRequest
Request message for the ListTelemetryMetricsProfiles method.


| Field | Type | Label | Description |
| ----- | ---- | ----- | ----------- |
| page_size | [uint32](#uint32) |  | Defines the amount of items to be contained in a single page. Default of 20. |
| offset | [uint32](#uint32) |  | Index of the first item to return. This allows skipping items. |
| order_by | [string](#string) |  | Optional comma separated list of fields to specify a sorting order. See https://google.aip.dev/132 for details. |
| instance_id | [string](#string) |  | Returns only the telemetry profiles that are assigned with the given instance identifier. |
| site_id | [string](#string) |  | Returns only the telemetry profiles that are assigned with the given siteID. |
| region_id | [string](#string) |  | Returns only the telemetry profiles that are assigned with the given regionID. |
| show_inherited | [bool](#bool) |  | Indicates if listed telemetry profiles should be extended with telemetry profiles rendered from hierarchy. This flag is only used along with one of siteId, regionId or instanceId. If siteId, regionId or instanceId are not set, this flag is ignored. |






<a name="services-v1-ListTelemetryMetricsProfilesResponse"></a>

### ListTelemetryMetricsProfilesResponse
Response message for the ListTelemetryMetricsProfiles method.


| Field | Type | Label | Description |
| ----- | ---- | ----- | ----------- |
| telemetry_metrics_profiles | [resources.telemetry.v1.TelemetryMetricsProfileResource](#resources-telemetry-v1-TelemetryMetricsProfileResource) | repeated | Sorted and filtered list of telemetry_metrics_profiles. |
| total_elements | [int32](#int32) |  | Count of items in the entire list, regardless of pagination. |
| has_next | [bool](#bool) |  | Inform if there are more elements |






<a name="services-v1-ListWorkloadMembersRequest"></a>

### ListWorkloadMembersRequest
Request message for the ListWorkloadMembers method.


| Field | Type | Label | Description |
| ----- | ---- | ----- | ----------- |
| order_by | [string](#string) |  | Optional comma separated list of fields to specify a sorting order. See https://google.aip.dev/132 for details. |
| filter | [string](#string) |  | Optional filter to return only item of interest. See https://google.aip.dev/160 for details. |
| page_size | [uint32](#uint32) |  | Defines the amount of items to be contained in a single page. Default of 20. |
| offset | [uint32](#uint32) |  | Index of the first item to return. This allows skipping items. |






<a name="services-v1-ListWorkloadMembersResponse"></a>

### ListWorkloadMembersResponse
Response message for the ListWorkloadMembers method.


| Field | Type | Label | Description |
| ----- | ---- | ----- | ----------- |
| workload_members | [resources.compute.v1.WorkloadMember](#resources-compute-v1-WorkloadMember) | repeated | Sorted and filtered list of workload_members. |
| total_elements | [int32](#int32) |  | Count of items in the entire list, regardless of pagination. |
| has_next | [bool](#bool) |  | Inform if there are more elements |






<a name="services-v1-ListWorkloadsRequest"></a>

### ListWorkloadsRequest
Request message for the ListWorkloads method.


| Field | Type | Label | Description |
| ----- | ---- | ----- | ----------- |
| order_by | [string](#string) |  | Optional comma separated list of fields to specify a sorting order. See https://google.aip.dev/132 for details. |
| filter | [string](#string) |  | Optional filter to return only item of interest. See https://google.aip.dev/160 for details. |
| page_size | [uint32](#uint32) |  | Defines the amount of items to be contained in a single page. Default of 20. |
| offset | [uint32](#uint32) |  | Index of the first item to return. This allows skipping items. |






<a name="services-v1-ListWorkloadsResponse"></a>

### ListWorkloadsResponse
Response message for the ListWorkloads method.


| Field | Type | Label | Description |
| ----- | ---- | ----- | ----------- |
| workloads | [resources.compute.v1.WorkloadResource](#resources-compute-v1-WorkloadResource) | repeated | Sorted and filtered list of workloads. |
| total_elements | [int32](#int32) |  | Count of items in the entire list, regardless of pagination. |
| has_next | [bool](#bool) |  | Inform if there are more elements |






<a name="services-v1-OnboardHostRequest"></a>

### OnboardHostRequest
Request to onboard a Host.


| Field | Type | Label | Description |
| ----- | ---- | ----- | ----------- |
| resource_id | [string](#string) |  | Host resource ID |






<a name="services-v1-OnboardHostResponse"></a>

### OnboardHostResponse
Response of a Host Register request.






<a name="services-v1-PatchHostRequest"></a>

### PatchHostRequest
Request message for the PatchHost method.


| Field | Type | Label | Description |
| ----- | ---- | ----- | ----------- |
| resource_id | [string](#string) |  | ID of the resource to be updated. |
| host | [resources.compute.v1.HostResource](#resources-compute-v1-HostResource) |  | Updated values for the host. |
| field_mask | [google.protobuf.FieldMask](#google-protobuf-FieldMask) |  | Field mask to be applied on the patch of host. |






<a name="services-v1-PatchInstanceRequest"></a>

### PatchInstanceRequest
Request message for the PatchInstance method.


| Field | Type | Label | Description |
| ----- | ---- | ----- | ----------- |
| resource_id | [string](#string) |  | ID of the resource to be updated. |
| instance | [resources.compute.v1.InstanceResource](#resources-compute-v1-InstanceResource) |  | Updated values for the instance. |
| field_mask | [google.protobuf.FieldMask](#google-protobuf-FieldMask) |  | Field mask to be applied on the patch of instance. |






<a name="services-v1-PatchOperatingSystemRequest"></a>

### PatchOperatingSystemRequest
Request message for the PatchOperatingSystem method.


| Field | Type | Label | Description |
| ----- | ---- | ----- | ----------- |
| resource_id | [string](#string) |  | ID of the resource to be updated. |
| os | [resources.os.v1.OperatingSystemResource](#resources-os-v1-OperatingSystemResource) |  | Updated values for the os. |
| field_mask | [google.protobuf.FieldMask](#google-protobuf-FieldMask) |  | Field mask to be applied on the patch of os. |






<a name="services-v1-PatchRegionRequest"></a>

### PatchRegionRequest
Request message for the PatchRegion method.


| Field | Type | Label | Description |
| ----- | ---- | ----- | ----------- |
| resource_id | [string](#string) |  | ID of the resource to be updated. |
| region | [resources.location.v1.RegionResource](#resources-location-v1-RegionResource) |  | Updated values for the region. |
| field_mask | [google.protobuf.FieldMask](#google-protobuf-FieldMask) |  | Field mask to be applied on the patch of region. |






<a name="services-v1-PatchRepeatedScheduleRequest"></a>

### PatchRepeatedScheduleRequest
Request message for the PatchRepeatedSchedule method.


| Field | Type | Label | Description |
| ----- | ---- | ----- | ----------- |
| resource_id | [string](#string) |  | ID of the resource to be updated. |
| repeated_schedule | [resources.schedule.v1.RepeatedScheduleResource](#resources-schedule-v1-RepeatedScheduleResource) |  | Updated values for the repeated_schedule. |
| field_mask | [google.protobuf.FieldMask](#google-protobuf-FieldMask) |  | Field mask to be applied on the patch of repeated_schedule. |






<a name="services-v1-PatchSingleScheduleRequest"></a>

### PatchSingleScheduleRequest
Request message for the PatchSingleSchedule method.


| Field | Type | Label | Description |
| ----- | ---- | ----- | ----------- |
| resource_id | [string](#string) |  | ID of the resource to be updated. |
| single_schedule | [resources.schedule.v1.SingleScheduleResource](#resources-schedule-v1-SingleScheduleResource) |  | Updated values for the single_schedule. |
| field_mask | [google.protobuf.FieldMask](#google-protobuf-FieldMask) |  | Field mask to be applied on the patch of single_schedule. |






<a name="services-v1-PatchSiteRequest"></a>

### PatchSiteRequest
Request message for the PatchSite method.


| Field | Type | Label | Description |
| ----- | ---- | ----- | ----------- |
| resource_id | [string](#string) |  | ID of the resource to be updated. |
| site | [resources.location.v1.SiteResource](#resources-location-v1-SiteResource) |  | Updated values for the site. |
| field_mask | [google.protobuf.FieldMask](#google-protobuf-FieldMask) |  | Field mask to be applied on the patch of site. |






<a name="services-v1-PatchTelemetryLogsProfileRequest"></a>

### PatchTelemetryLogsProfileRequest
Request message for the PatchTelemetryLogs method.


| Field | Type | Label | Description |
| ----- | ---- | ----- | ----------- |
| resource_id | [string](#string) |  | ID of the resource to be updated. |
| telemetry_logs_profile | [resources.telemetry.v1.TelemetryLogsProfileResource](#resources-telemetry-v1-TelemetryLogsProfileResource) |  | Updated values for the telemetry_logs_profile. |
| field_mask | [google.protobuf.FieldMask](#google-protobuf-FieldMask) |  | Field mask to be applied on the patch of telemetry_logs_profile. |






<a name="services-v1-PatchTelemetryMetricsProfileRequest"></a>

### PatchTelemetryMetricsProfileRequest
Request message for the PatchTelemetryMetricsProfile method.


| Field | Type | Label | Description |
| ----- | ---- | ----- | ----------- |
| resource_id | [string](#string) |  | ID of the resource to be updated. |
| telemetry_metrics_profile | [resources.telemetry.v1.TelemetryMetricsProfileResource](#resources-telemetry-v1-TelemetryMetricsProfileResource) |  | Updated values for the telemetry_metrics_profile. |
| field_mask | [google.protobuf.FieldMask](#google-protobuf-FieldMask) |  | Field mask to be applied on the patch of telemetry_metrics_profile. |






<a name="services-v1-PatchWorkloadRequest"></a>

### PatchWorkloadRequest
Request message for the PatchWorkload method.


| Field | Type | Label | Description |
| ----- | ---- | ----- | ----------- |
| resource_id | [string](#string) |  | ID of the resource to be updated. |
| workload | [resources.compute.v1.WorkloadResource](#resources-compute-v1-WorkloadResource) |  | Updated values for the workload. |
| field_mask | [google.protobuf.FieldMask](#google-protobuf-FieldMask) |  | Field mask to be applied on the patch of workload. |






<a name="services-v1-RegisterHostRequest"></a>

### RegisterHostRequest
Request to register a Host.


| Field | Type | Label | Description |
| ----- | ---- | ----- | ----------- |
| resource_id | [string](#string) |  |  |
| host | [HostRegister](#services-v1-HostRegister) |  |  |






<a name="services-v1-UpdateHostRequest"></a>

### UpdateHostRequest
Request message for the UpdateHost method.


| Field | Type | Label | Description |
| ----- | ---- | ----- | ----------- |
| resource_id | [string](#string) |  | Name of the host host to be updated. |
| host | [resources.compute.v1.HostResource](#resources-compute-v1-HostResource) |  | Updated values for the host. |






<a name="services-v1-UpdateInstanceRequest"></a>

### UpdateInstanceRequest
Request message for the UpdateInstance method.


| Field | Type | Label | Description |
| ----- | ---- | ----- | ----------- |
| resource_id | [string](#string) |  | ID of the resource to be updated. |
| instance | [resources.compute.v1.InstanceResource](#resources-compute-v1-InstanceResource) |  | Updated values for the instance. |






<a name="services-v1-UpdateOperatingSystemRequest"></a>

### UpdateOperatingSystemRequest
Request message for the UpdateOperatingSystem method.


| Field | Type | Label | Description |
| ----- | ---- | ----- | ----------- |
| resource_id | [string](#string) |  | Name of the os os to be updated. |
| os | [resources.os.v1.OperatingSystemResource](#resources-os-v1-OperatingSystemResource) |  | Updated values for the os. |






<a name="services-v1-UpdateRegionRequest"></a>

### UpdateRegionRequest
Request message for the UpdateRegion method.


| Field | Type | Label | Description |
| ----- | ---- | ----- | ----------- |
| resource_id | [string](#string) |  | Name of the region region to be updated. |
| region | [resources.location.v1.RegionResource](#resources-location-v1-RegionResource) |  | Updated values for the region. |






<a name="services-v1-UpdateRepeatedScheduleRequest"></a>

### UpdateRepeatedScheduleRequest
Request message for the UpdateRepeatedSchedule method.


| Field | Type | Label | Description |
| ----- | ---- | ----- | ----------- |
| resource_id | [string](#string) |  | Name of the repeated_schedule repeated_schedule to be updated. |
| repeated_schedule | [resources.schedule.v1.RepeatedScheduleResource](#resources-schedule-v1-RepeatedScheduleResource) |  | Updated values for the repeated_schedule. |






<a name="services-v1-UpdateSingleScheduleRequest"></a>

### UpdateSingleScheduleRequest
Request message for the UpdateSingleSchedule method.


| Field | Type | Label | Description |
| ----- | ---- | ----- | ----------- |
| resource_id | [string](#string) |  | Name of the single_schedule single_schedule to be updated. |
| single_schedule | [resources.schedule.v1.SingleScheduleResource](#resources-schedule-v1-SingleScheduleResource) |  | Updated values for the single_schedule. |






<a name="services-v1-UpdateSiteRequest"></a>

### UpdateSiteRequest
Request message for the UpdateSite method.


| Field | Type | Label | Description |
| ----- | ---- | ----- | ----------- |
| resource_id | [string](#string) |  | Name of the site site to be updated. |
| site | [resources.location.v1.SiteResource](#resources-location-v1-SiteResource) |  | Updated values for the site. |






<a name="services-v1-UpdateTelemetryLogsProfileRequest"></a>

### UpdateTelemetryLogsProfileRequest
Request message for the UpdateTelemetryLogsProfile method.


| Field | Type | Label | Description |
| ----- | ---- | ----- | ----------- |
| resource_id | [string](#string) |  | Name of the telemetry_logs_profile telemetry_logs_profile to be updated. |
| telemetry_logs_profile | [resources.telemetry.v1.TelemetryLogsProfileResource](#resources-telemetry-v1-TelemetryLogsProfileResource) |  | Updated values for the telemetry_logs_profile. |






<a name="services-v1-UpdateTelemetryMetricsProfileRequest"></a>

### UpdateTelemetryMetricsProfileRequest
Request message for the UpdateTelemetryMetricsProfile method.


| Field | Type | Label | Description |
| ----- | ---- | ----- | ----------- |
| resource_id | [string](#string) |  | Name of the telemetry_metrics_profile telemetry_metrics_profile to be updated. |
| telemetry_metrics_profile | [resources.telemetry.v1.TelemetryMetricsProfileResource](#resources-telemetry-v1-TelemetryMetricsProfileResource) |  | Updated values for the telemetry_metrics_profile. |






<a name="services-v1-UpdateWorkloadRequest"></a>

### UpdateWorkloadRequest
Request message for the UpdateWorkload method.


| Field | Type | Label | Description |
| ----- | ---- | ----- | ----------- |
| resource_id | [string](#string) |  | Name of the workload workload to be updated. |
| workload | [resources.compute.v1.WorkloadResource](#resources-compute-v1-WorkloadResource) |  | Updated values for the workload. |





 


<a name="services-v1-ListLocationsResponse-ResourceKind"></a>

### ListLocationsResponse.ResourceKind


| Name | Number | Description |
| ---- | ------ | ----------- |
| RESOURCE_KIND_UNSPECIFIED | 0 |  |
| RESOURCE_KIND_REGION | 1 |  |
| RESOURCE_KIND_SITE | 2 |  |


 

 


<a name="services-v1-HostService"></a>

### HostService
Host.

| Method Name | Request Type | Response Type | Description |
| ----------- | ------------ | ------------- | ------------|
| GetHostsSummary | [GetHostSummaryRequest](#services-v1-GetHostSummaryRequest) | [GetHostSummaryResponse](#services-v1-GetHostSummaryResponse) | Get a summary of the hosts status. |
| CreateHost | [CreateHostRequest](#services-v1-CreateHostRequest) | [.resources.compute.v1.HostResource](#resources-compute-v1-HostResource) | Create a host. |
| ListHosts | [ListHostsRequest](#services-v1-ListHostsRequest) | [ListHostsResponse](#services-v1-ListHostsResponse) | Get a list of hosts. |
| GetHost | [GetHostRequest](#services-v1-GetHostRequest) | [.resources.compute.v1.HostResource](#resources-compute-v1-HostResource) | Get a specific host. |
| UpdateHost | [UpdateHostRequest](#services-v1-UpdateHostRequest) | [.resources.compute.v1.HostResource](#resources-compute-v1-HostResource) | Update a host. |
| PatchHost | [PatchHostRequest](#services-v1-PatchHostRequest) | [.resources.compute.v1.HostResource](#resources-compute-v1-HostResource) | Patch a host. |
| DeleteHost | [DeleteHostRequest](#services-v1-DeleteHostRequest) | [DeleteHostResponse](#services-v1-DeleteHostResponse) | Delete a host. |
| InvalidateHost | [InvalidateHostRequest](#services-v1-InvalidateHostRequest) | [InvalidateHostResponse](#services-v1-InvalidateHostResponse) | Invalidate a host. |
| RegisterHost | [RegisterHostRequest](#services-v1-RegisterHostRequest) | [.resources.compute.v1.HostResource](#resources-compute-v1-HostResource) | Register a host. |
| RegisterUpdateHost | [RegisterHostRequest](#services-v1-RegisterHostRequest) | [.resources.compute.v1.HostResource](#resources-compute-v1-HostResource) | Update a host register. |
| OnboardHost | [OnboardHostRequest](#services-v1-OnboardHostRequest) | [OnboardHostResponse](#services-v1-OnboardHostResponse) | Onboard a host. |


<a name="services-v1-InstanceService"></a>

### InstanceService
Instance.

| Method Name | Request Type | Response Type | Description |
| ----------- | ------------ | ------------- | ------------|
| CreateInstance | [CreateInstanceRequest](#services-v1-CreateInstanceRequest) | [.resources.compute.v1.InstanceResource](#resources-compute-v1-InstanceResource) | Create a instance. |
| ListInstances | [ListInstancesRequest](#services-v1-ListInstancesRequest) | [ListInstancesResponse](#services-v1-ListInstancesResponse) | Get a list of instances. |
| GetInstance | [GetInstanceRequest](#services-v1-GetInstanceRequest) | [.resources.compute.v1.InstanceResource](#resources-compute-v1-InstanceResource) | Get a specific instance. |
| UpdateInstance | [UpdateInstanceRequest](#services-v1-UpdateInstanceRequest) | [.resources.compute.v1.InstanceResource](#resources-compute-v1-InstanceResource) | Update a instance. |
| PatchInstance | [PatchInstanceRequest](#services-v1-PatchInstanceRequest) | [.resources.compute.v1.InstanceResource](#resources-compute-v1-InstanceResource) | Patch a instance. |
| DeleteInstance | [DeleteInstanceRequest](#services-v1-DeleteInstanceRequest) | [DeleteInstanceResponse](#services-v1-DeleteInstanceResponse) | Delete a instance. |
| InvalidateInstance | [InvalidateInstanceRequest](#services-v1-InvalidateInstanceRequest) | [InvalidateInstanceResponse](#services-v1-InvalidateInstanceResponse) | Invalidate a instance. |


<a name="services-v1-LocalAccountService"></a>

### LocalAccountService
LocalAccount.

| Method Name | Request Type | Response Type | Description |
| ----------- | ------------ | ------------- | ------------|
| CreateLocalAccount | [CreateLocalAccountRequest](#services-v1-CreateLocalAccountRequest) | [.resources.localaccount.v1.LocalAccountResource](#resources-localaccount-v1-LocalAccountResource) | Create a localAccount. |
| ListLocalAccounts | [ListLocalAccountsRequest](#services-v1-ListLocalAccountsRequest) | [ListLocalAccountsResponse](#services-v1-ListLocalAccountsResponse) | Get a list of providers. |
| GetLocalAccount | [GetLocalAccountRequest](#services-v1-GetLocalAccountRequest) | [.resources.localaccount.v1.LocalAccountResource](#resources-localaccount-v1-LocalAccountResource) | Get a specific provider. |
| DeleteLocalAccount | [DeleteLocalAccountRequest](#services-v1-DeleteLocalAccountRequest) | [DeleteLocalAccountResponse](#services-v1-DeleteLocalAccountResponse) | Delete a provider. |


<a name="services-v1-LocationService"></a>

### LocationService
Location.

| Method Name | Request Type | Response Type | Description |
| ----------- | ------------ | ------------- | ------------|
| ListLocations | [ListLocationsRequest](#services-v1-ListLocationsRequest) | [ListLocationsResponse](#services-v1-ListLocationsResponse) | Get a list of locations. |


<a name="services-v1-OSUpdatePolicy"></a>

### OSUpdatePolicy
OS Update Policy.

| Method Name | Request Type | Response Type | Description |
| ----------- | ------------ | ------------- | ------------|
| CreateOSUpdatePolicy | [CreateOSUpdatePolicyRequest](#services-v1-CreateOSUpdatePolicyRequest) | [.resources.compute.v1.OSUpdatePolicy](#resources-compute-v1-OSUpdatePolicy) | Create an OS Update Policy. |
| ListOSUpdatePolicy | [ListOSUpdatePolicyRequest](#services-v1-ListOSUpdatePolicyRequest) | [ListOSUpdatePolicyResponse](#services-v1-ListOSUpdatePolicyResponse) | Get a list of OS Update Policies. |
| GetOSUpdatePolicy | [GetOSUpdatePolicyRequest](#services-v1-GetOSUpdatePolicyRequest) | [.resources.compute.v1.OSUpdatePolicy](#resources-compute-v1-OSUpdatePolicy) | Get a specific OS Update Policy. |
| DeleteOSUpdatePolicy | [DeleteOSUpdatePolicyRequest](#services-v1-DeleteOSUpdatePolicyRequest) | [.resources.compute.v1.OSUpdatePolicy](#resources-compute-v1-OSUpdatePolicy) | Delete a OS Update Policy. |


<<<<<<< HEAD
=======
<a name="services-v1-OSUpdateRun"></a>

### OSUpdateRun
OS Update Run.

| Method Name | Request Type | Response Type | Description |
| ----------- | ------------ | ------------- | ------------|
| ListOSUpdateRun | [ListOSUpdateRunRequest](#services-v1-ListOSUpdateRunRequest) | [ListOSUpdateRunResponse](#services-v1-ListOSUpdateRunResponse) | Get a list of OS Update Policies. |
| GetOSUpdateRun | [GetOSUpdateRunRequest](#services-v1-GetOSUpdateRunRequest) | [.resources.compute.v1.OSUpdateRun](#resources-compute-v1-OSUpdateRun) | Get a specific OS Update Run. |
| DeleteOSUpdateRun | [DeleteOSUpdateRunRequest](#services-v1-DeleteOSUpdateRunRequest) | [.resources.compute.v1.OSUpdateRun](#resources-compute-v1-OSUpdateRun) | Delete a OS Update Run. |


>>>>>>> 9ac302ea
<a name="services-v1-OperatingSystemService"></a>

### OperatingSystemService
OperatingSystem.

| Method Name | Request Type | Response Type | Description |
| ----------- | ------------ | ------------- | ------------|
| CreateOperatingSystem | [CreateOperatingSystemRequest](#services-v1-CreateOperatingSystemRequest) | [.resources.os.v1.OperatingSystemResource](#resources-os-v1-OperatingSystemResource) | Create an OS |
| ListOperatingSystems | [ListOperatingSystemsRequest](#services-v1-ListOperatingSystemsRequest) | [ListOperatingSystemsResponse](#services-v1-ListOperatingSystemsResponse) | Get a list of OSs. |
| GetOperatingSystem | [GetOperatingSystemRequest](#services-v1-GetOperatingSystemRequest) | [.resources.os.v1.OperatingSystemResource](#resources-os-v1-OperatingSystemResource) | Get a specific OS. |
| UpdateOperatingSystem | [UpdateOperatingSystemRequest](#services-v1-UpdateOperatingSystemRequest) | [.resources.os.v1.OperatingSystemResource](#resources-os-v1-OperatingSystemResource) | Update an OS. |
| PatchOperatingSystem | [PatchOperatingSystemRequest](#services-v1-PatchOperatingSystemRequest) | [.resources.os.v1.OperatingSystemResource](#resources-os-v1-OperatingSystemResource) | Patch an OS. |
| DeleteOperatingSystem | [DeleteOperatingSystemRequest](#services-v1-DeleteOperatingSystemRequest) | [DeleteOperatingSystemResponse](#services-v1-DeleteOperatingSystemResponse) | Delete an OS. |


<a name="services-v1-ProviderService"></a>

### ProviderService
Provider.

| Method Name | Request Type | Response Type | Description |
| ----------- | ------------ | ------------- | ------------|
| CreateProvider | [CreateProviderRequest](#services-v1-CreateProviderRequest) | [.resources.provider.v1.ProviderResource](#resources-provider-v1-ProviderResource) | Create a provider. |
| ListProviders | [ListProvidersRequest](#services-v1-ListProvidersRequest) | [ListProvidersResponse](#services-v1-ListProvidersResponse) | Get a list of providers. |
| GetProvider | [GetProviderRequest](#services-v1-GetProviderRequest) | [.resources.provider.v1.ProviderResource](#resources-provider-v1-ProviderResource) | Get a specific provider. |
| DeleteProvider | [DeleteProviderRequest](#services-v1-DeleteProviderRequest) | [DeleteProviderResponse](#services-v1-DeleteProviderResponse) | Delete a provider. |


<a name="services-v1-RegionService"></a>

### RegionService
Region.

| Method Name | Request Type | Response Type | Description |
| ----------- | ------------ | ------------- | ------------|
| CreateRegion | [CreateRegionRequest](#services-v1-CreateRegionRequest) | [.resources.location.v1.RegionResource](#resources-location-v1-RegionResource) | Create a region. |
| ListRegions | [ListRegionsRequest](#services-v1-ListRegionsRequest) | [ListRegionsResponse](#services-v1-ListRegionsResponse) | Get a list of regions. |
| GetRegion | [GetRegionRequest](#services-v1-GetRegionRequest) | [.resources.location.v1.RegionResource](#resources-location-v1-RegionResource) | Get a specific region. |
| UpdateRegion | [UpdateRegionRequest](#services-v1-UpdateRegionRequest) | [.resources.location.v1.RegionResource](#resources-location-v1-RegionResource) | Update a region. |
| PatchRegion | [PatchRegionRequest](#services-v1-PatchRegionRequest) | [.resources.location.v1.RegionResource](#resources-location-v1-RegionResource) | Patch a region. |
| DeleteRegion | [DeleteRegionRequest](#services-v1-DeleteRegionRequest) | [DeleteRegionResponse](#services-v1-DeleteRegionResponse) | Delete a region. |


<a name="services-v1-ScheduleService"></a>

### ScheduleService
Schedules.

| Method Name | Request Type | Response Type | Description |
| ----------- | ------------ | ------------- | ------------|
| ListSchedules | [ListSchedulesRequest](#services-v1-ListSchedulesRequest) | [ListSchedulesResponse](#services-v1-ListSchedulesResponse) | Get a list of schedules (single/repeated). |
| CreateSingleSchedule | [CreateSingleScheduleRequest](#services-v1-CreateSingleScheduleRequest) | [.resources.schedule.v1.SingleScheduleResource](#resources-schedule-v1-SingleScheduleResource) | Create a single_schedule. |
| ListSingleSchedules | [ListSingleSchedulesRequest](#services-v1-ListSingleSchedulesRequest) | [ListSingleSchedulesResponse](#services-v1-ListSingleSchedulesResponse) | Get a list of singleSchedules. |
| GetSingleSchedule | [GetSingleScheduleRequest](#services-v1-GetSingleScheduleRequest) | [.resources.schedule.v1.SingleScheduleResource](#resources-schedule-v1-SingleScheduleResource) | Get a specific single_schedule. |
| UpdateSingleSchedule | [UpdateSingleScheduleRequest](#services-v1-UpdateSingleScheduleRequest) | [.resources.schedule.v1.SingleScheduleResource](#resources-schedule-v1-SingleScheduleResource) | Update a single_schedule. |
| PatchSingleSchedule | [PatchSingleScheduleRequest](#services-v1-PatchSingleScheduleRequest) | [.resources.schedule.v1.SingleScheduleResource](#resources-schedule-v1-SingleScheduleResource) | Patch a single_schedule. |
| DeleteSingleSchedule | [DeleteSingleScheduleRequest](#services-v1-DeleteSingleScheduleRequest) | [DeleteSingleScheduleResponse](#services-v1-DeleteSingleScheduleResponse) | Delete a single_schedule. |
| CreateRepeatedSchedule | [CreateRepeatedScheduleRequest](#services-v1-CreateRepeatedScheduleRequest) | [.resources.schedule.v1.RepeatedScheduleResource](#resources-schedule-v1-RepeatedScheduleResource) | Create a repeated_schedule. |
| ListRepeatedSchedules | [ListRepeatedSchedulesRequest](#services-v1-ListRepeatedSchedulesRequest) | [ListRepeatedSchedulesResponse](#services-v1-ListRepeatedSchedulesResponse) | Get a list of repeatedSchedules. |
| GetRepeatedSchedule | [GetRepeatedScheduleRequest](#services-v1-GetRepeatedScheduleRequest) | [.resources.schedule.v1.RepeatedScheduleResource](#resources-schedule-v1-RepeatedScheduleResource) | Get a specific repeated_schedule. |
| UpdateRepeatedSchedule | [UpdateRepeatedScheduleRequest](#services-v1-UpdateRepeatedScheduleRequest) | [.resources.schedule.v1.RepeatedScheduleResource](#resources-schedule-v1-RepeatedScheduleResource) | Update a repeated_schedule. |
| PatchRepeatedSchedule | [PatchRepeatedScheduleRequest](#services-v1-PatchRepeatedScheduleRequest) | [.resources.schedule.v1.RepeatedScheduleResource](#resources-schedule-v1-RepeatedScheduleResource) | Patch a repeated_schedule. |
| DeleteRepeatedSchedule | [DeleteRepeatedScheduleRequest](#services-v1-DeleteRepeatedScheduleRequest) | [DeleteRepeatedScheduleResponse](#services-v1-DeleteRepeatedScheduleResponse) | Delete a repeated_schedule. |


<a name="services-v1-SiteService"></a>

### SiteService
Site.

| Method Name | Request Type | Response Type | Description |
| ----------- | ------------ | ------------- | ------------|
| CreateSite | [CreateSiteRequest](#services-v1-CreateSiteRequest) | [.resources.location.v1.SiteResource](#resources-location-v1-SiteResource) | Create a site. |
| ListSites | [ListSitesRequest](#services-v1-ListSitesRequest) | [ListSitesResponse](#services-v1-ListSitesResponse) | Get a list of sites. |
| GetSite | [GetSiteRequest](#services-v1-GetSiteRequest) | [.resources.location.v1.SiteResource](#resources-location-v1-SiteResource) | Get a specific site. |
| UpdateSite | [UpdateSiteRequest](#services-v1-UpdateSiteRequest) | [.resources.location.v1.SiteResource](#resources-location-v1-SiteResource) | Update a site. |
| PatchSite | [PatchSiteRequest](#services-v1-PatchSiteRequest) | [.resources.location.v1.SiteResource](#resources-location-v1-SiteResource) | Patch a site. |
| DeleteSite | [DeleteSiteRequest](#services-v1-DeleteSiteRequest) | [DeleteSiteResponse](#services-v1-DeleteSiteResponse) | Delete a site. |


<a name="services-v1-TelemetryLogsGroupService"></a>

### TelemetryLogsGroupService
TelemetryLogsGroup.

| Method Name | Request Type | Response Type | Description |
| ----------- | ------------ | ------------- | ------------|
| CreateTelemetryLogsGroup | [CreateTelemetryLogsGroupRequest](#services-v1-CreateTelemetryLogsGroupRequest) | [.resources.telemetry.v1.TelemetryLogsGroupResource](#resources-telemetry-v1-TelemetryLogsGroupResource) | Create a telemetry_logs_group. |
| ListTelemetryLogsGroups | [ListTelemetryLogsGroupsRequest](#services-v1-ListTelemetryLogsGroupsRequest) | [ListTelemetryLogsGroupsResponse](#services-v1-ListTelemetryLogsGroupsResponse) | Get a list of telemetry_logs_groups. |
| GetTelemetryLogsGroup | [GetTelemetryLogsGroupRequest](#services-v1-GetTelemetryLogsGroupRequest) | [.resources.telemetry.v1.TelemetryLogsGroupResource](#resources-telemetry-v1-TelemetryLogsGroupResource) | Get a specific telemetry_logs_group. |
| DeleteTelemetryLogsGroup | [DeleteTelemetryLogsGroupRequest](#services-v1-DeleteTelemetryLogsGroupRequest) | [DeleteTelemetryLogsGroupResponse](#services-v1-DeleteTelemetryLogsGroupResponse) | Delete a telemetry_logs_group. |


<a name="services-v1-TelemetryLogsProfileService"></a>

### TelemetryLogsProfileService
TelemetryLogsProfile.

| Method Name | Request Type | Response Type | Description |
| ----------- | ------------ | ------------- | ------------|
| CreateTelemetryLogsProfile | [CreateTelemetryLogsProfileRequest](#services-v1-CreateTelemetryLogsProfileRequest) | [.resources.telemetry.v1.TelemetryLogsProfileResource](#resources-telemetry-v1-TelemetryLogsProfileResource) | Create a telemetry_logs_profile. |
| ListTelemetryLogsProfiles | [ListTelemetryLogsProfilesRequest](#services-v1-ListTelemetryLogsProfilesRequest) | [ListTelemetryLogsProfilesResponse](#services-v1-ListTelemetryLogsProfilesResponse) | Get a list of telemetryLogsProfiles. |
| GetTelemetryLogsProfile | [GetTelemetryLogsProfileRequest](#services-v1-GetTelemetryLogsProfileRequest) | [.resources.telemetry.v1.TelemetryLogsProfileResource](#resources-telemetry-v1-TelemetryLogsProfileResource) | Get a specific telemetry_logs_profile. |
| UpdateTelemetryLogsProfile | [UpdateTelemetryLogsProfileRequest](#services-v1-UpdateTelemetryLogsProfileRequest) | [.resources.telemetry.v1.TelemetryLogsProfileResource](#resources-telemetry-v1-TelemetryLogsProfileResource) | Update a telemetry_logs_profile. |
| PatchTelemetryLogsProfile | [PatchTelemetryLogsProfileRequest](#services-v1-PatchTelemetryLogsProfileRequest) | [.resources.telemetry.v1.TelemetryLogsProfileResource](#resources-telemetry-v1-TelemetryLogsProfileResource) | Patch a telemetry_logs_profile. |
| DeleteTelemetryLogsProfile | [DeleteTelemetryLogsProfileRequest](#services-v1-DeleteTelemetryLogsProfileRequest) | [DeleteTelemetryLogsProfileResponse](#services-v1-DeleteTelemetryLogsProfileResponse) | Delete a telemetry_logs_profile. |


<a name="services-v1-TelemetryMetricsGroupService"></a>

### TelemetryMetricsGroupService
TelemetryMetricsGroup.

| Method Name | Request Type | Response Type | Description |
| ----------- | ------------ | ------------- | ------------|
| CreateTelemetryMetricsGroup | [CreateTelemetryMetricsGroupRequest](#services-v1-CreateTelemetryMetricsGroupRequest) | [.resources.telemetry.v1.TelemetryMetricsGroupResource](#resources-telemetry-v1-TelemetryMetricsGroupResource) | Create a telemetry_metrics_group. |
| ListTelemetryMetricsGroups | [ListTelemetryMetricsGroupsRequest](#services-v1-ListTelemetryMetricsGroupsRequest) | [ListTelemetryMetricsGroupsResponse](#services-v1-ListTelemetryMetricsGroupsResponse) | Get a list of telemetryMetricsGroups. |
| GetTelemetryMetricsGroup | [GetTelemetryMetricsGroupRequest](#services-v1-GetTelemetryMetricsGroupRequest) | [.resources.telemetry.v1.TelemetryMetricsGroupResource](#resources-telemetry-v1-TelemetryMetricsGroupResource) | Get a specific telemetry_metrics_group. |
| DeleteTelemetryMetricsGroup | [DeleteTelemetryMetricsGroupRequest](#services-v1-DeleteTelemetryMetricsGroupRequest) | [DeleteTelemetryMetricsGroupResponse](#services-v1-DeleteTelemetryMetricsGroupResponse) | Delete a telemetry_metrics_group. |


<a name="services-v1-TelemetryMetricsProfileService"></a>

### TelemetryMetricsProfileService
TelemetryMetricsProfile.

| Method Name | Request Type | Response Type | Description |
| ----------- | ------------ | ------------- | ------------|
| CreateTelemetryMetricsProfile | [CreateTelemetryMetricsProfileRequest](#services-v1-CreateTelemetryMetricsProfileRequest) | [.resources.telemetry.v1.TelemetryMetricsProfileResource](#resources-telemetry-v1-TelemetryMetricsProfileResource) | Create a telemetry_metrics_profile. |
| ListTelemetryMetricsProfiles | [ListTelemetryMetricsProfilesRequest](#services-v1-ListTelemetryMetricsProfilesRequest) | [ListTelemetryMetricsProfilesResponse](#services-v1-ListTelemetryMetricsProfilesResponse) | Get a list of telemetryMetricsProfiles. |
| GetTelemetryMetricsProfile | [GetTelemetryMetricsProfileRequest](#services-v1-GetTelemetryMetricsProfileRequest) | [.resources.telemetry.v1.TelemetryMetricsProfileResource](#resources-telemetry-v1-TelemetryMetricsProfileResource) | Get a specific telemetry_metrics_profile. |
| UpdateTelemetryMetricsProfile | [UpdateTelemetryMetricsProfileRequest](#services-v1-UpdateTelemetryMetricsProfileRequest) | [.resources.telemetry.v1.TelemetryMetricsProfileResource](#resources-telemetry-v1-TelemetryMetricsProfileResource) | Update a telemetry_metrics_profile. |
| PatchTelemetryMetricsProfile | [PatchTelemetryMetricsProfileRequest](#services-v1-PatchTelemetryMetricsProfileRequest) | [.resources.telemetry.v1.TelemetryMetricsProfileResource](#resources-telemetry-v1-TelemetryMetricsProfileResource) | Patch a telemetry_metrics_profile. |
| DeleteTelemetryMetricsProfile | [DeleteTelemetryMetricsProfileRequest](#services-v1-DeleteTelemetryMetricsProfileRequest) | [DeleteTelemetryMetricsProfileResponse](#services-v1-DeleteTelemetryMetricsProfileResponse) | Delete a telemetry_metrics_profile. |


<a name="services-v1-WorkloadMemberService"></a>

### WorkloadMemberService
WorkloadMember.

| Method Name | Request Type | Response Type | Description |
| ----------- | ------------ | ------------- | ------------|
| CreateWorkloadMember | [CreateWorkloadMemberRequest](#services-v1-CreateWorkloadMemberRequest) | [.resources.compute.v1.WorkloadMember](#resources-compute-v1-WorkloadMember) | Create a workload_member. |
| ListWorkloadMembers | [ListWorkloadMembersRequest](#services-v1-ListWorkloadMembersRequest) | [ListWorkloadMembersResponse](#services-v1-ListWorkloadMembersResponse) | Get a list of workload_members. |
| GetWorkloadMember | [GetWorkloadMemberRequest](#services-v1-GetWorkloadMemberRequest) | [.resources.compute.v1.WorkloadMember](#resources-compute-v1-WorkloadMember) | Get a specific workload_member. |
| DeleteWorkloadMember | [DeleteWorkloadMemberRequest](#services-v1-DeleteWorkloadMemberRequest) | [DeleteWorkloadMemberResponse](#services-v1-DeleteWorkloadMemberResponse) | Delete a workload_member. |


<a name="services-v1-WorkloadService"></a>

### WorkloadService
Workload.

| Method Name | Request Type | Response Type | Description |
| ----------- | ------------ | ------------- | ------------|
| CreateWorkload | [CreateWorkloadRequest](#services-v1-CreateWorkloadRequest) | [.resources.compute.v1.WorkloadResource](#resources-compute-v1-WorkloadResource) | Create a workload. |
| ListWorkloads | [ListWorkloadsRequest](#services-v1-ListWorkloadsRequest) | [ListWorkloadsResponse](#services-v1-ListWorkloadsResponse) | Get a list of workloads. |
| GetWorkload | [GetWorkloadRequest](#services-v1-GetWorkloadRequest) | [.resources.compute.v1.WorkloadResource](#resources-compute-v1-WorkloadResource) | Get a specific workload. |
| UpdateWorkload | [UpdateWorkloadRequest](#services-v1-UpdateWorkloadRequest) | [.resources.compute.v1.WorkloadResource](#resources-compute-v1-WorkloadResource) | Update a workload. |
| PatchWorkload | [PatchWorkloadRequest](#services-v1-PatchWorkloadRequest) | [.resources.compute.v1.WorkloadResource](#resources-compute-v1-WorkloadResource) | Patch a workload. |
| DeleteWorkload | [DeleteWorkloadRequest](#services-v1-DeleteWorkloadRequest) | [DeleteWorkloadResponse](#services-v1-DeleteWorkloadResponse) | Delete a workload. |

 



## Scalar Value Types

| .proto Type | Notes | C++ | Java | Python | Go | C# | PHP | Ruby |
| ----------- | ----- | --- | ---- | ------ | -- | -- | --- | ---- |
| <a name="double" /> double |  | double | double | float | float64 | double | float | Float |
| <a name="float" /> float |  | float | float | float | float32 | float | float | Float |
| <a name="int32" /> int32 | Uses variable-length encoding. Inefficient for encoding negative numbers – if your field is likely to have negative values, use sint32 instead. | int32 | int | int | int32 | int | integer | Bignum or Fixnum (as required) |
| <a name="int64" /> int64 | Uses variable-length encoding. Inefficient for encoding negative numbers – if your field is likely to have negative values, use sint64 instead. | int64 | long | int/long | int64 | long | integer/string | Bignum |
| <a name="uint32" /> uint32 | Uses variable-length encoding. | uint32 | int | int/long | uint32 | uint | integer | Bignum or Fixnum (as required) |
| <a name="uint64" /> uint64 | Uses variable-length encoding. | uint64 | long | int/long | uint64 | ulong | integer/string | Bignum or Fixnum (as required) |
| <a name="sint32" /> sint32 | Uses variable-length encoding. Signed int value. These more efficiently encode negative numbers than regular int32s. | int32 | int | int | int32 | int | integer | Bignum or Fixnum (as required) |
| <a name="sint64" /> sint64 | Uses variable-length encoding. Signed int value. These more efficiently encode negative numbers than regular int64s. | int64 | long | int/long | int64 | long | integer/string | Bignum |
| <a name="fixed32" /> fixed32 | Always four bytes. More efficient than uint32 if values are often greater than 2^28. | uint32 | int | int | uint32 | uint | integer | Bignum or Fixnum (as required) |
| <a name="fixed64" /> fixed64 | Always eight bytes. More efficient than uint64 if values are often greater than 2^56. | uint64 | long | int/long | uint64 | ulong | integer/string | Bignum |
| <a name="sfixed32" /> sfixed32 | Always four bytes. | int32 | int | int | int32 | int | integer | Bignum or Fixnum (as required) |
| <a name="sfixed64" /> sfixed64 | Always eight bytes. | int64 | long | int/long | int64 | long | integer/string | Bignum |
| <a name="bool" /> bool |  | bool | boolean | boolean | bool | bool | boolean | TrueClass/FalseClass |
| <a name="string" /> string | A string must always contain UTF-8 encoded or 7-bit ASCII text. | string | String | str/unicode | string | string | string | String (UTF-8) |
| <a name="bytes" /> bytes | May contain any arbitrary sequence of bytes. | string | ByteString | str | []byte | ByteString | string | String (ASCII-8BIT) |
<|MERGE_RESOLUTION|>--- conflicted
+++ resolved
@@ -46,10 +46,7 @@
     - [InstanceResource](#resources-compute-v1-InstanceResource)
     - [NetworkInterfaceLinkState](#resources-compute-v1-NetworkInterfaceLinkState)
     - [OSUpdatePolicy](#resources-compute-v1-OSUpdatePolicy)
-<<<<<<< HEAD
-=======
     - [OSUpdateRun](#resources-compute-v1-OSUpdateRun)
->>>>>>> 9ac302ea
     - [WorkloadMember](#resources-compute-v1-WorkloadMember)
     - [WorkloadResource](#resources-compute-v1-WorkloadResource)
   
@@ -90,11 +87,8 @@
     - [CreateLocalAccountResponse](#services-v1-CreateLocalAccountResponse)
     - [CreateOSUpdatePolicyRequest](#services-v1-CreateOSUpdatePolicyRequest)
     - [CreateOSUpdatePolicyResponse](#services-v1-CreateOSUpdatePolicyResponse)
-<<<<<<< HEAD
-=======
     - [CreateOSUpdateRunRequest](#services-v1-CreateOSUpdateRunRequest)
     - [CreateOSUpdateRunResponse](#services-v1-CreateOSUpdateRunResponse)
->>>>>>> 9ac302ea
     - [CreateOperatingSystemRequest](#services-v1-CreateOperatingSystemRequest)
     - [CreateOperatingSystemResponse](#services-v1-CreateOperatingSystemResponse)
     - [CreateProviderRequest](#services-v1-CreateProviderRequest)
@@ -127,11 +121,8 @@
     - [DeleteLocalAccountResponse](#services-v1-DeleteLocalAccountResponse)
     - [DeleteOSUpdatePolicyRequest](#services-v1-DeleteOSUpdatePolicyRequest)
     - [DeleteOSUpdatePolicyResponse](#services-v1-DeleteOSUpdatePolicyResponse)
-<<<<<<< HEAD
-=======
     - [DeleteOSUpdateRunRequest](#services-v1-DeleteOSUpdateRunRequest)
     - [DeleteOSUpdateRunResponse](#services-v1-DeleteOSUpdateRunResponse)
->>>>>>> 9ac302ea
     - [DeleteOperatingSystemRequest](#services-v1-DeleteOperatingSystemRequest)
     - [DeleteOperatingSystemResponse](#services-v1-DeleteOperatingSystemResponse)
     - [DeleteProviderRequest](#services-v1-DeleteProviderRequest)
@@ -166,11 +157,8 @@
     - [GetLocalAccountResponse](#services-v1-GetLocalAccountResponse)
     - [GetOSUpdatePolicyRequest](#services-v1-GetOSUpdatePolicyRequest)
     - [GetOSUpdatePolicyResponse](#services-v1-GetOSUpdatePolicyResponse)
-<<<<<<< HEAD
-=======
     - [GetOSUpdateRunRequest](#services-v1-GetOSUpdateRunRequest)
     - [GetOSUpdateRunResponse](#services-v1-GetOSUpdateRunResponse)
->>>>>>> 9ac302ea
     - [GetOperatingSystemRequest](#services-v1-GetOperatingSystemRequest)
     - [GetOperatingSystemResponse](#services-v1-GetOperatingSystemResponse)
     - [GetProviderRequest](#services-v1-GetProviderRequest)
@@ -211,11 +199,8 @@
     - [ListLocationsResponse.LocationNode](#services-v1-ListLocationsResponse-LocationNode)
     - [ListOSUpdatePolicyRequest](#services-v1-ListOSUpdatePolicyRequest)
     - [ListOSUpdatePolicyResponse](#services-v1-ListOSUpdatePolicyResponse)
-<<<<<<< HEAD
-=======
     - [ListOSUpdateRunRequest](#services-v1-ListOSUpdateRunRequest)
     - [ListOSUpdateRunResponse](#services-v1-ListOSUpdateRunResponse)
->>>>>>> 9ac302ea
     - [ListOperatingSystemsRequest](#services-v1-ListOperatingSystemsRequest)
     - [ListOperatingSystemsResponse](#services-v1-ListOperatingSystemsResponse)
     - [ListProvidersRequest](#services-v1-ListProvidersRequest)
@@ -273,10 +258,7 @@
     - [LocalAccountService](#services-v1-LocalAccountService)
     - [LocationService](#services-v1-LocationService)
     - [OSUpdatePolicy](#services-v1-OSUpdatePolicy)
-<<<<<<< HEAD
-=======
     - [OSUpdateRun](#services-v1-OSUpdateRun)
->>>>>>> 9ac302ea
     - [OperatingSystemService](#services-v1-OperatingSystemService)
     - [ProviderService](#services-v1-ProviderService)
     - [RegionService](#services-v1-RegionService)
@@ -901,13 +883,10 @@
 back-reference to the Workload Members associated to this Instance |
 | localaccount | [resources.localaccount.v1.LocalAccountResource](#resources-localaccount-v1-LocalAccountResource) |  | Local Account associated with this Instance |
 | update_policy | [OSUpdatePolicy](#resources-compute-v1-OSUpdatePolicy) |  | Update Policy of this Instance |
-<<<<<<< HEAD
+| instance_status_detail | [string](#string) |  | Textual message that gives detailed status of the instance&#39;s software components. |
+| existing_cves | [string](#string) |  | The CVEs that are currently present on the Instance, encoded as a JSON list. |
 | runtime_packages | [string](#string) |  | The packages available on the Instance at runtime, represented as a JSON list. |
 | os_update_available | [string](#string) |  | Details about OS Updates available for this Instance. If empty, there are no updates available. |
-=======
-| instance_status_detail | [string](#string) |  | Textual message that gives detailed status of the instance&#39;s software components. |
-| existing_cves | [string](#string) |  | The CVEs that are currently present on the Instance, encoded as a JSON list. |
->>>>>>> 9ac302ea
 | instanceID | [string](#string) |  | Deprecated, The instance&#39;s unique identifier. Alias of resourceID. |
 | hostID | [string](#string) |  | The host&#39;s unique identifier associated with the instance. |
 | osID | [string](#string) |  | The unique identifier of OS resource that must be installed on the instance. The field is used to drive the day0 operations, and immutable once set the first time. |
@@ -952,8 +931,6 @@
 | kernel_command | [string](#string) |  | The OS resource&#39;s kernel Command Line Options. Applies only to Mutable OSes. |
 | target_os | [resources.os.v1.OperatingSystemResource](#resources-os-v1-OperatingSystemResource) |  | The target OS for the update. Applies only to Immutable OSes for A/B upgrades. |
 | update_policy | [UpdatePolicy](#resources-compute-v1-UpdatePolicy) |  | Update Policy for the OS update. This field is used to determine the update policy for the OS update. UPDATE_POLICY_LATEST: - for mutable: unsupported - for immutable: latest version of the OS Resource UPDATE_POLICY_TARGET: - for mutable: apply the install_packages, update_sources, kernel_command - for immutable: install the version referenced by target_os |
-<<<<<<< HEAD
-=======
 | timestamps | [resources.common.v1.Timestamps](#resources-common-v1-Timestamps) |  | Timestamps associated to the resource. |
 
 
@@ -981,7 +958,6 @@
 | start_time | [google.protobuf.Timestamp](#google-protobuf-Timestamp) |  | UTC timestamp of OS Update started. |
 | end_time | [google.protobuf.Timestamp](#google-protobuf-Timestamp) |  | UTC timestamp of OS Update ended. |
 | timestamps | [resources.common.v1.Timestamps](#resources-common-v1-Timestamps) |  | Timestamps associated to the resource. |
->>>>>>> 9ac302ea
 
 
 
@@ -1556,8 +1532,6 @@
 
 
 
-<<<<<<< HEAD
-=======
 <a name="services-v1-CreateOSUpdateRunRequest"></a>
 
 ### CreateOSUpdateRunRequest
@@ -1588,7 +1562,6 @@
 
 
 
->>>>>>> 9ac302ea
 <a name="services-v1-CreateOperatingSystemRequest"></a>
 
 ### CreateOperatingSystemRequest
@@ -2049,8 +2022,6 @@
 
 
 
-<<<<<<< HEAD
-=======
 <a name="services-v1-DeleteOSUpdateRunRequest"></a>
 
 ### DeleteOSUpdateRunRequest
@@ -2076,7 +2047,6 @@
 
 
 
->>>>>>> 9ac302ea
 <a name="services-v1-DeleteOperatingSystemRequest"></a>
 
 ### DeleteOperatingSystemRequest
@@ -2530,8 +2500,6 @@
 
 
 
-<<<<<<< HEAD
-=======
 <a name="services-v1-GetOSUpdateRunRequest"></a>
 
 ### GetOSUpdateRunRequest
@@ -2562,7 +2530,6 @@
 
 
 
->>>>>>> 9ac302ea
 <a name="services-v1-GetOperatingSystemRequest"></a>
 
 ### GetOperatingSystemRequest
@@ -3184,8 +3151,6 @@
 
 
 
-<<<<<<< HEAD
-=======
 <a name="services-v1-ListOSUpdateRunRequest"></a>
 
 ### ListOSUpdateRunRequest
@@ -3221,7 +3186,6 @@
 
 
 
->>>>>>> 9ac302ea
 <a name="services-v1-ListOperatingSystemsRequest"></a>
 
 ### ListOperatingSystemsRequest
@@ -4151,8 +4115,6 @@
 | DeleteOSUpdatePolicy | [DeleteOSUpdatePolicyRequest](#services-v1-DeleteOSUpdatePolicyRequest) | [.resources.compute.v1.OSUpdatePolicy](#resources-compute-v1-OSUpdatePolicy) | Delete a OS Update Policy. |
 
 
-<<<<<<< HEAD
-=======
 <a name="services-v1-OSUpdateRun"></a>
 
 ### OSUpdateRun
@@ -4165,7 +4127,6 @@
 | DeleteOSUpdateRun | [DeleteOSUpdateRunRequest](#services-v1-DeleteOSUpdateRunRequest) | [.resources.compute.v1.OSUpdateRun](#resources-compute-v1-OSUpdateRun) | Delete a OS Update Run. |
 
 
->>>>>>> 9ac302ea
 <a name="services-v1-OperatingSystemService"></a>
 
 ### OperatingSystemService
