# Protocol Documentation
<a name="top"></a>

## Table of Contents

- [resources/common/v1/common.proto](#resources_common_v1_common-proto)
    - [MetadataItem](#resources-common-v1-MetadataItem)
    - [Timestamps](#resources-common-v1-Timestamps)
  
- [resources/provider/v1/provider.proto](#resources_provider_v1_provider-proto)
    - [ProviderResource](#resources-provider-v1-ProviderResource)
  
    - [ProviderKind](#resources-provider-v1-ProviderKind)
    - [ProviderVendor](#resources-provider-v1-ProviderVendor)
  
- [resources/location/v1/location.proto](#resources_location_v1_location-proto)
    - [RegionResource](#resources-location-v1-RegionResource)
    - [SiteResource](#resources-location-v1-SiteResource)
  
- [resources/os/v1/os.proto](#resources_os_v1_os-proto)
    - [OperatingSystemResource](#resources-os-v1-OperatingSystemResource)
  
    - [OsProviderKind](#resources-os-v1-OsProviderKind)
    - [OsType](#resources-os-v1-OsType)
    - [SecurityFeature](#resources-os-v1-SecurityFeature)
  
- [resources/localaccount/v1/localaccount.proto](#resources_localaccount_v1_localaccount-proto)
    - [LocalAccountResource](#resources-localaccount-v1-LocalAccountResource)
  
- [resources/network/v1/network.proto](#resources_network_v1_network-proto)
    - [IPAddressResource](#resources-network-v1-IPAddressResource)
  
    - [IPAddressConfigMethod](#resources-network-v1-IPAddressConfigMethod)
    - [IPAddressState](#resources-network-v1-IPAddressState)
    - [IPAddressStatus](#resources-network-v1-IPAddressStatus)
  
- [resources/status/v1/status.proto](#resources_status_v1_status-proto)
    - [StatusIndication](#resources-status-v1-StatusIndication)
  
- [resources/compute/v1/compute.proto](#resources_compute_v1_compute-proto)
    - [HostResource](#resources-compute-v1-HostResource)
    - [HostgpuResource](#resources-compute-v1-HostgpuResource)
    - [HostnicResource](#resources-compute-v1-HostnicResource)
    - [HoststorageResource](#resources-compute-v1-HoststorageResource)
    - [HostusbResource](#resources-compute-v1-HostusbResource)
    - [InstanceResource](#resources-compute-v1-InstanceResource)
    - [NetworkInterfaceLinkState](#resources-compute-v1-NetworkInterfaceLinkState)
    - [OSUpdatePolicy](#resources-compute-v1-OSUpdatePolicy)
    - [WorkloadMember](#resources-compute-v1-WorkloadMember)
    - [WorkloadResource](#resources-compute-v1-WorkloadResource)
  
    - [BaremetalControllerKind](#resources-compute-v1-BaremetalControllerKind)
    - [HostComponentState](#resources-compute-v1-HostComponentState)
    - [HostState](#resources-compute-v1-HostState)
    - [InstanceKind](#resources-compute-v1-InstanceKind)
    - [InstanceState](#resources-compute-v1-InstanceState)
    - [LinkState](#resources-compute-v1-LinkState)
    - [PowerState](#resources-compute-v1-PowerState)
    - [UpdatePolicy](#resources-compute-v1-UpdatePolicy)
    - [WorkloadKind](#resources-compute-v1-WorkloadKind)
    - [WorkloadMemberKind](#resources-compute-v1-WorkloadMemberKind)
    - [WorkloadState](#resources-compute-v1-WorkloadState)
  
- [resources/schedule/v1/schedule.proto](#resources_schedule_v1_schedule-proto)
    - [RepeatedScheduleResource](#resources-schedule-v1-RepeatedScheduleResource)
    - [SingleScheduleResource](#resources-schedule-v1-SingleScheduleResource)
  
    - [ScheduleStatus](#resources-schedule-v1-ScheduleStatus)
  
- [resources/telemetry/v1/telemetry.proto](#resources_telemetry_v1_telemetry-proto)
    - [TelemetryLogsGroupResource](#resources-telemetry-v1-TelemetryLogsGroupResource)
    - [TelemetryLogsProfileResource](#resources-telemetry-v1-TelemetryLogsProfileResource)
    - [TelemetryMetricsGroupResource](#resources-telemetry-v1-TelemetryMetricsGroupResource)
    - [TelemetryMetricsProfileResource](#resources-telemetry-v1-TelemetryMetricsProfileResource)
  
    - [SeverityLevel](#resources-telemetry-v1-SeverityLevel)
    - [TelemetryCollectorKind](#resources-telemetry-v1-TelemetryCollectorKind)
    - [TelemetryResourceKind](#resources-telemetry-v1-TelemetryResourceKind)
  
- [services/v1/services.proto](#services_v1_services-proto)
    - [CreateHostRequest](#services-v1-CreateHostRequest)
    - [CreateHostResponse](#services-v1-CreateHostResponse)
    - [CreateInstanceRequest](#services-v1-CreateInstanceRequest)
    - [CreateInstanceResponse](#services-v1-CreateInstanceResponse)
    - [CreateLocalAccountRequest](#services-v1-CreateLocalAccountRequest)
    - [CreateLocalAccountResponse](#services-v1-CreateLocalAccountResponse)
    - [CreateOSUpdatePolicyRequest](#services-v1-CreateOSUpdatePolicyRequest)
    - [CreateOSUpdatePolicyResponse](#services-v1-CreateOSUpdatePolicyResponse)
    - [CreateOperatingSystemRequest](#services-v1-CreateOperatingSystemRequest)
    - [CreateOperatingSystemResponse](#services-v1-CreateOperatingSystemResponse)
    - [CreateProviderRequest](#services-v1-CreateProviderRequest)
    - [CreateProviderResponse](#services-v1-CreateProviderResponse)
    - [CreateRegionRequest](#services-v1-CreateRegionRequest)
    - [CreateRegionResponse](#services-v1-CreateRegionResponse)
    - [CreateRepeatedScheduleRequest](#services-v1-CreateRepeatedScheduleRequest)
    - [CreateRepeatedScheduleResponse](#services-v1-CreateRepeatedScheduleResponse)
    - [CreateSingleScheduleRequest](#services-v1-CreateSingleScheduleRequest)
    - [CreateSingleScheduleResponse](#services-v1-CreateSingleScheduleResponse)
    - [CreateSiteRequest](#services-v1-CreateSiteRequest)
    - [CreateSiteResponse](#services-v1-CreateSiteResponse)
    - [CreateTelemetryLogsGroupRequest](#services-v1-CreateTelemetryLogsGroupRequest)
    - [CreateTelemetryLogsGroupResponse](#services-v1-CreateTelemetryLogsGroupResponse)
    - [CreateTelemetryLogsProfileRequest](#services-v1-CreateTelemetryLogsProfileRequest)
    - [CreateTelemetryLogsProfileResponse](#services-v1-CreateTelemetryLogsProfileResponse)
    - [CreateTelemetryMetricsGroupRequest](#services-v1-CreateTelemetryMetricsGroupRequest)
    - [CreateTelemetryMetricsGroupResponse](#services-v1-CreateTelemetryMetricsGroupResponse)
    - [CreateTelemetryMetricsProfileRequest](#services-v1-CreateTelemetryMetricsProfileRequest)
    - [CreateTelemetryMetricsProfileResponse](#services-v1-CreateTelemetryMetricsProfileResponse)
    - [CreateWorkloadMemberRequest](#services-v1-CreateWorkloadMemberRequest)
    - [CreateWorkloadMemberResponse](#services-v1-CreateWorkloadMemberResponse)
    - [CreateWorkloadRequest](#services-v1-CreateWorkloadRequest)
    - [CreateWorkloadResponse](#services-v1-CreateWorkloadResponse)
    - [DeleteHostRequest](#services-v1-DeleteHostRequest)
    - [DeleteHostResponse](#services-v1-DeleteHostResponse)
    - [DeleteInstanceRequest](#services-v1-DeleteInstanceRequest)
    - [DeleteInstanceResponse](#services-v1-DeleteInstanceResponse)
    - [DeleteLocalAccountRequest](#services-v1-DeleteLocalAccountRequest)
    - [DeleteLocalAccountResponse](#services-v1-DeleteLocalAccountResponse)
    - [DeleteOSUpdatePolicyRequest](#services-v1-DeleteOSUpdatePolicyRequest)
    - [DeleteOSUpdatePolicyResponse](#services-v1-DeleteOSUpdatePolicyResponse)
    - [DeleteOperatingSystemRequest](#services-v1-DeleteOperatingSystemRequest)
    - [DeleteOperatingSystemResponse](#services-v1-DeleteOperatingSystemResponse)
    - [DeleteProviderRequest](#services-v1-DeleteProviderRequest)
    - [DeleteProviderResponse](#services-v1-DeleteProviderResponse)
    - [DeleteRegionRequest](#services-v1-DeleteRegionRequest)
    - [DeleteRegionResponse](#services-v1-DeleteRegionResponse)
    - [DeleteRepeatedScheduleRequest](#services-v1-DeleteRepeatedScheduleRequest)
    - [DeleteRepeatedScheduleResponse](#services-v1-DeleteRepeatedScheduleResponse)
    - [DeleteSingleScheduleRequest](#services-v1-DeleteSingleScheduleRequest)
    - [DeleteSingleScheduleResponse](#services-v1-DeleteSingleScheduleResponse)
    - [DeleteSiteRequest](#services-v1-DeleteSiteRequest)
    - [DeleteSiteResponse](#services-v1-DeleteSiteResponse)
    - [DeleteTelemetryLogsGroupRequest](#services-v1-DeleteTelemetryLogsGroupRequest)
    - [DeleteTelemetryLogsGroupResponse](#services-v1-DeleteTelemetryLogsGroupResponse)
    - [DeleteTelemetryLogsProfileRequest](#services-v1-DeleteTelemetryLogsProfileRequest)
    - [DeleteTelemetryLogsProfileResponse](#services-v1-DeleteTelemetryLogsProfileResponse)
    - [DeleteTelemetryMetricsGroupRequest](#services-v1-DeleteTelemetryMetricsGroupRequest)
    - [DeleteTelemetryMetricsGroupResponse](#services-v1-DeleteTelemetryMetricsGroupResponse)
    - [DeleteTelemetryMetricsProfileRequest](#services-v1-DeleteTelemetryMetricsProfileRequest)
    - [DeleteTelemetryMetricsProfileResponse](#services-v1-DeleteTelemetryMetricsProfileResponse)
    - [DeleteWorkloadMemberRequest](#services-v1-DeleteWorkloadMemberRequest)
    - [DeleteWorkloadMemberResponse](#services-v1-DeleteWorkloadMemberResponse)
    - [DeleteWorkloadRequest](#services-v1-DeleteWorkloadRequest)
    - [DeleteWorkloadResponse](#services-v1-DeleteWorkloadResponse)
    - [GetHostRequest](#services-v1-GetHostRequest)
    - [GetHostResponse](#services-v1-GetHostResponse)
    - [GetHostSummaryRequest](#services-v1-GetHostSummaryRequest)
    - [GetHostSummaryResponse](#services-v1-GetHostSummaryResponse)
    - [GetInstanceRequest](#services-v1-GetInstanceRequest)
    - [GetInstanceResponse](#services-v1-GetInstanceResponse)
    - [GetLocalAccountRequest](#services-v1-GetLocalAccountRequest)
    - [GetLocalAccountResponse](#services-v1-GetLocalAccountResponse)
    - [GetOSUpdatePolicyRequest](#services-v1-GetOSUpdatePolicyRequest)
    - [GetOSUpdatePolicyResponse](#services-v1-GetOSUpdatePolicyResponse)
    - [GetOperatingSystemRequest](#services-v1-GetOperatingSystemRequest)
    - [GetOperatingSystemResponse](#services-v1-GetOperatingSystemResponse)
    - [GetProviderRequest](#services-v1-GetProviderRequest)
    - [GetProviderResponse](#services-v1-GetProviderResponse)
    - [GetRegionRequest](#services-v1-GetRegionRequest)
    - [GetRegionResponse](#services-v1-GetRegionResponse)
    - [GetRepeatedScheduleRequest](#services-v1-GetRepeatedScheduleRequest)
    - [GetRepeatedScheduleResponse](#services-v1-GetRepeatedScheduleResponse)
    - [GetSingleScheduleRequest](#services-v1-GetSingleScheduleRequest)
    - [GetSingleScheduleResponse](#services-v1-GetSingleScheduleResponse)
    - [GetSiteRequest](#services-v1-GetSiteRequest)
    - [GetSiteResponse](#services-v1-GetSiteResponse)
    - [GetTelemetryLogsGroupRequest](#services-v1-GetTelemetryLogsGroupRequest)
    - [GetTelemetryLogsGroupResponse](#services-v1-GetTelemetryLogsGroupResponse)
    - [GetTelemetryLogsProfileRequest](#services-v1-GetTelemetryLogsProfileRequest)
    - [GetTelemetryLogsProfileResponse](#services-v1-GetTelemetryLogsProfileResponse)
    - [GetTelemetryMetricsGroupRequest](#services-v1-GetTelemetryMetricsGroupRequest)
    - [GetTelemetryMetricsGroupResponse](#services-v1-GetTelemetryMetricsGroupResponse)
    - [GetTelemetryMetricsProfileRequest](#services-v1-GetTelemetryMetricsProfileRequest)
    - [GetTelemetryMetricsProfileResponse](#services-v1-GetTelemetryMetricsProfileResponse)
    - [GetWorkloadMemberRequest](#services-v1-GetWorkloadMemberRequest)
    - [GetWorkloadMemberResponse](#services-v1-GetWorkloadMemberResponse)
    - [GetWorkloadRequest](#services-v1-GetWorkloadRequest)
    - [GetWorkloadResponse](#services-v1-GetWorkloadResponse)
    - [HostRegister](#services-v1-HostRegister)
    - [InvalidateHostRequest](#services-v1-InvalidateHostRequest)
    - [InvalidateHostResponse](#services-v1-InvalidateHostResponse)
    - [InvalidateInstanceRequest](#services-v1-InvalidateInstanceRequest)
    - [InvalidateInstanceResponse](#services-v1-InvalidateInstanceResponse)
    - [ListHostsRequest](#services-v1-ListHostsRequest)
    - [ListHostsResponse](#services-v1-ListHostsResponse)
    - [ListInstancesRequest](#services-v1-ListInstancesRequest)
    - [ListInstancesResponse](#services-v1-ListInstancesResponse)
    - [ListLocalAccountsRequest](#services-v1-ListLocalAccountsRequest)
    - [ListLocalAccountsResponse](#services-v1-ListLocalAccountsResponse)
    - [ListLocationsRequest](#services-v1-ListLocationsRequest)
    - [ListLocationsResponse](#services-v1-ListLocationsResponse)
    - [ListLocationsResponse.LocationNode](#services-v1-ListLocationsResponse-LocationNode)
    - [ListOSUpdatePolicyRequest](#services-v1-ListOSUpdatePolicyRequest)
    - [ListOSUpdatePolicyResponse](#services-v1-ListOSUpdatePolicyResponse)
    - [ListOperatingSystemsRequest](#services-v1-ListOperatingSystemsRequest)
    - [ListOperatingSystemsResponse](#services-v1-ListOperatingSystemsResponse)
    - [ListProvidersRequest](#services-v1-ListProvidersRequest)
    - [ListProvidersResponse](#services-v1-ListProvidersResponse)
    - [ListRegionsRequest](#services-v1-ListRegionsRequest)
    - [ListRegionsResponse](#services-v1-ListRegionsResponse)
    - [ListRepeatedSchedulesRequest](#services-v1-ListRepeatedSchedulesRequest)
    - [ListRepeatedSchedulesResponse](#services-v1-ListRepeatedSchedulesResponse)
    - [ListSchedulesRequest](#services-v1-ListSchedulesRequest)
    - [ListSchedulesResponse](#services-v1-ListSchedulesResponse)
    - [ListSingleSchedulesRequest](#services-v1-ListSingleSchedulesRequest)
    - [ListSingleSchedulesResponse](#services-v1-ListSingleSchedulesResponse)
    - [ListSitesRequest](#services-v1-ListSitesRequest)
    - [ListSitesResponse](#services-v1-ListSitesResponse)
    - [ListTelemetryLogsGroupsRequest](#services-v1-ListTelemetryLogsGroupsRequest)
    - [ListTelemetryLogsGroupsResponse](#services-v1-ListTelemetryLogsGroupsResponse)
    - [ListTelemetryLogsProfilesRequest](#services-v1-ListTelemetryLogsProfilesRequest)
    - [ListTelemetryLogsProfilesResponse](#services-v1-ListTelemetryLogsProfilesResponse)
    - [ListTelemetryMetricsGroupsRequest](#services-v1-ListTelemetryMetricsGroupsRequest)
    - [ListTelemetryMetricsGroupsResponse](#services-v1-ListTelemetryMetricsGroupsResponse)
    - [ListTelemetryMetricsProfilesRequest](#services-v1-ListTelemetryMetricsProfilesRequest)
    - [ListTelemetryMetricsProfilesResponse](#services-v1-ListTelemetryMetricsProfilesResponse)
    - [ListWorkloadMembersRequest](#services-v1-ListWorkloadMembersRequest)
    - [ListWorkloadMembersResponse](#services-v1-ListWorkloadMembersResponse)
    - [ListWorkloadsRequest](#services-v1-ListWorkloadsRequest)
    - [ListWorkloadsResponse](#services-v1-ListWorkloadsResponse)
    - [OnboardHostRequest](#services-v1-OnboardHostRequest)
    - [OnboardHostResponse](#services-v1-OnboardHostResponse)
    - [PatchHostRequest](#services-v1-PatchHostRequest)
    - [PatchInstanceRequest](#services-v1-PatchInstanceRequest)
    - [PatchOperatingSystemRequest](#services-v1-PatchOperatingSystemRequest)
    - [PatchRegionRequest](#services-v1-PatchRegionRequest)
    - [PatchRepeatedScheduleRequest](#services-v1-PatchRepeatedScheduleRequest)
    - [PatchSingleScheduleRequest](#services-v1-PatchSingleScheduleRequest)
    - [PatchSiteRequest](#services-v1-PatchSiteRequest)
    - [PatchTelemetryLogsProfileRequest](#services-v1-PatchTelemetryLogsProfileRequest)
    - [PatchTelemetryMetricsProfileRequest](#services-v1-PatchTelemetryMetricsProfileRequest)
    - [PatchWorkloadRequest](#services-v1-PatchWorkloadRequest)
    - [RegisterHostRequest](#services-v1-RegisterHostRequest)
    - [UpdateHostRequest](#services-v1-UpdateHostRequest)
    - [UpdateInstanceRequest](#services-v1-UpdateInstanceRequest)
    - [UpdateOperatingSystemRequest](#services-v1-UpdateOperatingSystemRequest)
    - [UpdateRegionRequest](#services-v1-UpdateRegionRequest)
    - [UpdateRepeatedScheduleRequest](#services-v1-UpdateRepeatedScheduleRequest)
    - [UpdateSingleScheduleRequest](#services-v1-UpdateSingleScheduleRequest)
    - [UpdateSiteRequest](#services-v1-UpdateSiteRequest)
    - [UpdateTelemetryLogsProfileRequest](#services-v1-UpdateTelemetryLogsProfileRequest)
    - [UpdateTelemetryMetricsProfileRequest](#services-v1-UpdateTelemetryMetricsProfileRequest)
    - [UpdateWorkloadRequest](#services-v1-UpdateWorkloadRequest)
  
    - [ListLocationsResponse.ResourceKind](#services-v1-ListLocationsResponse-ResourceKind)
  
    - [HostService](#services-v1-HostService)
    - [InstanceService](#services-v1-InstanceService)
    - [LocalAccountService](#services-v1-LocalAccountService)
    - [LocationService](#services-v1-LocationService)
    - [OSUpdatePolicy](#services-v1-OSUpdatePolicy)
    - [OperatingSystemService](#services-v1-OperatingSystemService)
    - [ProviderService](#services-v1-ProviderService)
    - [RegionService](#services-v1-RegionService)
    - [ScheduleService](#services-v1-ScheduleService)
    - [SiteService](#services-v1-SiteService)
    - [TelemetryLogsGroupService](#services-v1-TelemetryLogsGroupService)
    - [TelemetryLogsProfileService](#services-v1-TelemetryLogsProfileService)
    - [TelemetryMetricsGroupService](#services-v1-TelemetryMetricsGroupService)
    - [TelemetryMetricsProfileService](#services-v1-TelemetryMetricsProfileService)
    - [WorkloadMemberService](#services-v1-WorkloadMemberService)
    - [WorkloadService](#services-v1-WorkloadService)
  
- [Scalar Value Types](#scalar-value-types)



<a name="resources_common_v1_common-proto"></a>
<p align="right"><a href="#top">Top</a></p>

## resources/common/v1/common.proto



<a name="resources-common-v1-MetadataItem"></a>

### MetadataItem
A metadata item, represented by a key:value pair.


| Field | Type | Label | Description |
| ----- | ---- | ----- | ----------- |
| key | [string](#string) |  | The metadata key. |
| value | [string](#string) |  | The metadata value. |






<a name="resources-common-v1-Timestamps"></a>

### Timestamps



| Field | Type | Label | Description |
| ----- | ---- | ----- | ----------- |
| created_at | [google.protobuf.Timestamp](#google-protobuf-Timestamp) |  | The time when the resource was created. |
| updated_at | [google.protobuf.Timestamp](#google-protobuf-Timestamp) |  | The time when the resource was last updated. |





 

 

 

 



<a name="resources_provider_v1_provider-proto"></a>
<p align="right"><a href="#top">Top</a></p>

## resources/provider/v1/provider.proto



<a name="resources-provider-v1-ProviderResource"></a>

### ProviderResource
A provider resource.


| Field | Type | Label | Description |
| ----- | ---- | ----- | ----------- |
| resource_id | [string](#string) |  | Resource ID, generated by the inventory on Create. |
| provider_kind | [ProviderKind](#resources-provider-v1-ProviderKind) |  | The provider kind. |
| provider_vendor | [ProviderVendor](#resources-provider-v1-ProviderVendor) |  | The provider vendor. |
| name | [string](#string) |  | The provider resource&#39;s name. |
| api_endpoint | [string](#string) |  | The provider resource&#39;s API endpoint. |
| api_credentials | [string](#string) | repeated | The provider resource&#39;s list of credentials. |
| config | [string](#string) |  | Opaque provider configuration. |
| providerID | [string](#string) |  | Deprecated, The provider resource&#39;s unique identifier. Alias of resourceId. |
| timestamps | [resources.common.v1.Timestamps](#resources-common-v1-Timestamps) |  | Timestamps associated to the resource. |





 


<a name="resources-provider-v1-ProviderKind"></a>

### ProviderKind
Kind of provider.

| Name | Number | Description |
| ---- | ------ | ----------- |
| PROVIDER_KIND_UNSPECIFIED | 0 |  |
| PROVIDER_KIND_BAREMETAL | 1 |  |



<a name="resources-provider-v1-ProviderVendor"></a>

### ProviderVendor
Vendor of the provider.

| Name | Number | Description |
| ---- | ------ | ----------- |
| PROVIDER_VENDOR_UNSPECIFIED | 0 |  |
| PROVIDER_VENDOR_LENOVO_LXCA | 1 |  |
| PROVIDER_VENDOR_LENOVO_LOCA | 2 |  |


 

 

 



<a name="resources_location_v1_location-proto"></a>
<p align="right"><a href="#top">Top</a></p>

## resources/location/v1/location.proto



<a name="resources-location-v1-RegionResource"></a>

### RegionResource
A region resource.


| Field | Type | Label | Description |
| ----- | ---- | ----- | ----------- |
| resource_id | [string](#string) |  | resource ID, generated by the inventory on Create. |
| name | [string](#string) |  | The user-provided, human-readable name of region |
| parent_region | [RegionResource](#resources-location-v1-RegionResource) |  | The parent Region associated to the Region, when existent. |
| regionID | [string](#string) |  | Deprecated, The Region unique identifier. Alias of resourceId. |
| metadata | [resources.common.v1.MetadataItem](#resources-common-v1-MetadataItem) | repeated | The metadata associated to the Region, represented by a list of key:value pairs. |
| inherited_metadata | [resources.common.v1.MetadataItem](#resources-common-v1-MetadataItem) | repeated | The rendered metadata from the Region parent(s) that can be inherited by the Region, represented by a list of key:value pairs. This field can not be used in filter. |
| total_sites | [int32](#int32) |  | The total number of sites in the region. |
| parent_id | [string](#string) |  | The parent Region unique identifier that the region is associated to, when existent. This field can not be used in filter. |
| timestamps | [resources.common.v1.Timestamps](#resources-common-v1-Timestamps) |  | Timestamps associated to the resource. |






<a name="resources-location-v1-SiteResource"></a>

### SiteResource
A site resource.


| Field | Type | Label | Description |
| ----- | ---- | ----- | ----------- |
| resource_id | [string](#string) |  | resource ID, generated by the inventory on Create. |
| name | [string](#string) |  | The site&#39;s human-readable name. |
| region | [RegionResource](#resources-location-v1-RegionResource) |  | Region this site is located in |
| site_lat | [int32](#int32) |  | The geolocation latitude of the site. Points are represented as latitude-longitude pairs in the E7 representation (degrees are multiplied by 10**7 and rounded to the nearest integer). siteLat must be in the range of &#43;/- 90 degrees. |
| site_lng | [int32](#int32) |  | The geolocation longitude of the site. Points are represented as latitude-longitude pairs in the E7 representation (degrees are multiplied by 10**7 and rounded to the nearest integer). siteLng must be in the range of &#43;/- 180 degrees (inclusive). |
| provider | [resources.provider.v1.ProviderResource](#resources-provider-v1-ProviderResource) |  | Provider this Site is managed by |
| siteID | [string](#string) |  | Deprecated, The site unique identifier. Alias of resourceId. |
| metadata | [resources.common.v1.MetadataItem](#resources-common-v1-MetadataItem) | repeated | The metadata associated to the Region, represented by a list of key:value pairs. |
| inherited_metadata | [resources.common.v1.MetadataItem](#resources-common-v1-MetadataItem) | repeated | The rendered metadata from the Region parent(s) that can be inherited by the Region, represented by a list of key:value pairs. This field can not be used in filter. |
| region_id | [string](#string) |  | The region&#39;s unique identifier that the site is associated to. This field cannot be used in filter. |
| timestamps | [resources.common.v1.Timestamps](#resources-common-v1-Timestamps) |  | Timestamps associated to the resource. |





 

 

 

 



<a name="resources_os_v1_os-proto"></a>
<p align="right"><a href="#top">Top</a></p>

## resources/os/v1/os.proto



<a name="resources-os-v1-OperatingSystemResource"></a>

### OperatingSystemResource
An OS resource.


| Field | Type | Label | Description |
| ----- | ---- | ----- | ----------- |
| resource_id | [string](#string) |  | Resource ID, generated by inventory on Create. |
| name | [string](#string) |  | The OS resource&#39;s name. |
| architecture | [string](#string) |  | The OS resource&#39;s CPU architecture. |
| kernel_command | [string](#string) |  | The OS resource&#39;s kernel Command Line Options. |
| update_sources | [string](#string) | repeated | The list of OS resource update sources. Should be in &#39;DEB822 Source Format&#39; for Debian style OSs |
| image_url | [string](#string) |  | The URL repository of the OS image. |
| image_id | [string](#string) |  | A unique identifier of the OS image that can be retrieved from the running OS. |
| description | [string](#string) |  |  |
| sha256 | [string](#string) |  | SHA256 checksum of the OS resource in hexadecimal representation. |
| profile_name | [string](#string) |  | Name of an OS profile that the OS resource belongs to. Uniquely identifies a family of OS resources. |
| profile_version | [string](#string) |  | Version of OS profile that the OS resource belongs to. |
| installed_packages | [string](#string) |  | Freeform text, OS-dependent. A list of package names, one per line (newline separated). Must not contain version information. |
| security_feature | [SecurityFeature](#resources-os-v1-SecurityFeature) |  | Indicating if this OS is capable of supporting features like Secure Boot (SB) and Full Disk Encryption (FDE). Immutable after creation. |
| os_type | [OsType](#resources-os-v1-OsType) |  | Indicating the type of OS (for example, mutable or immutable). |
| os_provider | [OsProviderKind](#resources-os-v1-OsProviderKind) |  | Indicating the provider of OS (e.g., Infra or Lenovo). |
| platform_bundle | [string](#string) |  | Opaque JSON field storing references to custom installation script(s) that supplements the base OS with additional OS-level dependencies/configurations. If empty, the default OS installation will be used. |
| os_resourceID | [string](#string) |  | Deprecated, The OS resource&#39;s unique identifier. Alias of resourceId. |
| repo_url | [string](#string) |  | Deprecated. OS image URL. URL of the original installation source. |
| timestamps | [resources.common.v1.Timestamps](#resources-common-v1-Timestamps) |  | Timestamps associated to the resource. |





 


<a name="resources-os-v1-OsProviderKind"></a>

### OsProviderKind
OsProviderKind describes &#34;owner&#34; of the OS, that will drive OS provisioning.

| Name | Number | Description |
| ---- | ------ | ----------- |
| OS_PROVIDER_KIND_UNSPECIFIED | 0 |  |
| OS_PROVIDER_KIND_INFRA | 1 |  |
| OS_PROVIDER_KIND_LENOVO | 2 |  |



<a name="resources-os-v1-OsType"></a>

### OsType
OsType describes type of operating system.

| Name | Number | Description |
| ---- | ------ | ----------- |
| OS_TYPE_UNSPECIFIED | 0 |  |
| OS_TYPE_MUTABLE | 1 |  |
| OS_TYPE_IMMUTABLE | 2 |  |



<a name="resources-os-v1-SecurityFeature"></a>

### SecurityFeature
SecurityFeature describes the security capabilities of a resource.

| Name | Number | Description |
| ---- | ------ | ----------- |
| SECURITY_FEATURE_UNSPECIFIED | 0 |  |
| SECURITY_FEATURE_NONE | 1 |  |
| SECURITY_FEATURE_SECURE_BOOT_AND_FULL_DISK_ENCRYPTION | 2 |  |


 

 

 



<a name="resources_localaccount_v1_localaccount-proto"></a>
<p align="right"><a href="#top">Top</a></p>

## resources/localaccount/v1/localaccount.proto



<a name="resources-localaccount-v1-LocalAccountResource"></a>

### LocalAccountResource



| Field | Type | Label | Description |
| ----- | ---- | ----- | ----------- |
| resource_id | [string](#string) |  | resource identifier |
| username | [string](#string) |  | Username provided by admin |
| ssh_key | [string](#string) |  | SSH Public Key of EN |
| local_accountID | [string](#string) |  | Deprecated, The local account resource&#39;s unique identifier. Alias of resourceId. |
| timestamps | [resources.common.v1.Timestamps](#resources-common-v1-Timestamps) |  | Timestamps associated to the resource. |





 

 

 

 



<a name="resources_network_v1_network-proto"></a>
<p align="right"><a href="#top">Top</a></p>

## resources/network/v1/network.proto



<a name="resources-network-v1-IPAddressResource"></a>

### IPAddressResource



| Field | Type | Label | Description |
| ----- | ---- | ----- | ----------- |
| resource_id | [string](#string) |  | Resource ID, generated by Inventory on Create |
| address | [string](#string) |  | CIDR representation of the IP address. |
| status | [IPAddressStatus](#resources-network-v1-IPAddressStatus) |  | The status of the IP address. |
| status_detail | [string](#string) |  | User-friendly status to provide details about the resource state |
| config_method | [IPAddressConfigMethod](#resources-network-v1-IPAddressConfigMethod) |  | Specifies how the IP address is configured. |
| timestamps | [resources.common.v1.Timestamps](#resources-common-v1-Timestamps) |  | Timestamps associated to the resource. |





 


<a name="resources-network-v1-IPAddressConfigMethod"></a>

### IPAddressConfigMethod


| Name | Number | Description |
| ---- | ------ | ----------- |
| IP_ADDRESS_CONFIG_METHOD_UNSPECIFIED | 0 |  |
| IP_ADDRESS_CONFIG_METHOD_STATIC | 1 |  |
| IP_ADDRESS_CONFIG_METHOD_DYNAMIC | 2 |  |



<a name="resources-network-v1-IPAddressState"></a>

### IPAddressState


| Name | Number | Description |
| ---- | ------ | ----------- |
| IP_ADDRESS_STATE_UNSPECIFIED | 0 |  |
| IP_ADDRESS_STATE_ERROR | 1 |  |
| IP_ADDRESS_STATE_ASSIGNED | 2 |  |
| IP_ADDRESS_STATE_CONFIGURED | 3 |  |
| IP_ADDRESS_STATE_RELEASED | 4 |  |
| IP_ADDRESS_STATE_DELETED | 5 |  |



<a name="resources-network-v1-IPAddressStatus"></a>

### IPAddressStatus


| Name | Number | Description |
| ---- | ------ | ----------- |
| IP_ADDRESS_STATUS_UNSPECIFIED | 0 |  |
| IP_ADDRESS_STATUS_ASSIGNMENT_ERROR | 1 |  |
| IP_ADDRESS_STATUS_ASSIGNED | 2 |  |
| IP_ADDRESS_STATUS_CONFIGURATION_ERROR | 3 |  |
| IP_ADDRESS_STATUS_CONFIGURED | 4 |  |
| IP_ADDRESS_STATUS_RELEASED | 5 |  |
| IP_ADDRESS_STATUS_ERROR | 6 |  |


 

 

 



<a name="resources_status_v1_status-proto"></a>
<p align="right"><a href="#top">Top</a></p>

## resources/status/v1/status.proto


 


<a name="resources-status-v1-StatusIndication"></a>

### StatusIndication
The status indicator.

| Name | Number | Description |
| ---- | ------ | ----------- |
| STATUS_INDICATION_UNSPECIFIED | 0 |  |
| STATUS_INDICATION_ERROR | 1 |  |
| STATUS_INDICATION_IN_PROGRESS | 2 |  |
| STATUS_INDICATION_IDLE | 3 |  |


 

 

 



<a name="resources_compute_v1_compute-proto"></a>
<p align="right"><a href="#top">Top</a></p>

## resources/compute/v1/compute.proto



<a name="resources-compute-v1-HostResource"></a>

### HostResource
A Host resource.


| Field | Type | Label | Description |
| ----- | ---- | ----- | ----------- |
| resource_id | [string](#string) |  | Resource ID, generated on Create. |
| name | [string](#string) |  | The host name. |
| desired_state | [HostState](#resources-compute-v1-HostState) |  | The desired state of the Host. |
| current_state | [HostState](#resources-compute-v1-HostState) |  | The current state of the Host. |
| site | [resources.location.v1.SiteResource](#resources-location-v1-SiteResource) |  | The site resource associated with the host. |
| provider | [resources.provider.v1.ProviderResource](#resources-provider-v1-ProviderResource) |  | The provider associated with the host. |
| note | [string](#string) |  | The note associated with the host. |
| serial_number | [string](#string) |  | SMBIOS device serial number. |
| uuid | [string](#string) |  | The host UUID identifier; UUID is unique and immutable. |
| memory_bytes | [string](#string) |  | Quantity of memory (RAM) in the system in bytes. |
| cpu_model | [string](#string) |  | CPU model of the Host. |
| cpu_sockets | [uint32](#uint32) |  | Number of physical CPU sockets. |
| cpu_cores | [uint32](#uint32) |  | Number of CPU cores. |
| cpu_capabilities | [string](#string) |  | String list of all CPU capabilities (possibly JSON). |
| cpu_architecture | [string](#string) |  | Architecture of the CPU model, e.g. x86_64. |
| cpu_threads | [uint32](#uint32) |  | Total Number of threads supported by the CPU. |
| cpu_topology | [string](#string) |  | JSON field storing the CPU topology, refer to HDA/HRM docs for the JSON schema. |
| bmc_kind | [BaremetalControllerKind](#resources-compute-v1-BaremetalControllerKind) |  | Kind of BMC. |
| bmc_ip | [string](#string) |  | BMC IP address, such as &#34;192.0.0.1&#34;. |
| hostname | [string](#string) |  | Hostname. |
| product_name | [string](#string) |  | System Product Name. |
| bios_version | [string](#string) |  | BIOS Version. |
| bios_release_date | [string](#string) |  | BIOS Release Date. |
| bios_vendor | [string](#string) |  | BIOS Vendor. |
| current_power_state | [PowerState](#resources-compute-v1-PowerState) |  | Current power state of the host |
| desired_power_state | [PowerState](#resources-compute-v1-PowerState) |  | Desired power state of the host |
| host_status | [string](#string) |  | textual message that describes the runtime status of Host. Set by RMs only. |
| host_status_indicator | [resources.status.v1.StatusIndication](#resources-status-v1-StatusIndication) |  | Indicates interpretation of host_status. Set by RMs only. |
| host_status_timestamp | [uint32](#uint32) |  | UTC timestamp when host_status was last changed. Set by RMs only. |
| onboarding_status | [string](#string) |  | textual message that describes the onboarding status of Host. Set by RMs only. |
| onboarding_status_indicator | [resources.status.v1.StatusIndication](#resources-status-v1-StatusIndication) |  | Indicates interpretation of onboarding_status. Set by RMs only. |
| onboarding_status_timestamp | [uint32](#uint32) |  | UTC timestamp when onboarding_status was last changed. Set by RMs only. |
| registration_status | [string](#string) |  | textual message that describes the onboarding status of Host. Set by RMs only. |
| registration_status_indicator | [resources.status.v1.StatusIndication](#resources-status-v1-StatusIndication) |  | Indicates interpretation of registration_status. Set by RMs only. |
| registration_status_timestamp | [uint32](#uint32) |  | UTC timestamp when registration_status was last changed. Set by RMs only. |
| host_storages | [HoststorageResource](#resources-compute-v1-HoststorageResource) | repeated | Back-reference to attached host storage resources. |
| host_nics | [HostnicResource](#resources-compute-v1-HostnicResource) | repeated | Back-reference to attached host NIC resources. |
| host_usbs | [HostusbResource](#resources-compute-v1-HostusbResource) | repeated | Back-reference to attached host USB resources. |
| host_gpus | [HostgpuResource](#resources-compute-v1-HostgpuResource) | repeated | Back-reference to attached host GPU resources. |
| instance | [InstanceResource](#resources-compute-v1-InstanceResource) |  | The instance associated with the host. |
| site_id | [string](#string) |  | The site where the host is located. |
| metadata | [resources.common.v1.MetadataItem](#resources-common-v1-MetadataItem) | repeated | The metadata associated with the host, represented by a list of key:value pairs. |
| inherited_metadata | [resources.common.v1.MetadataItem](#resources-common-v1-MetadataItem) | repeated | The metadata inherited by the host, represented by a list of key:value pairs, rendered by location and logical structures. |
| timestamps | [resources.common.v1.Timestamps](#resources-common-v1-Timestamps) |  | Timestamps associated to the resource. |






<a name="resources-compute-v1-HostgpuResource"></a>

### HostgpuResource
The set of available host GPU cards.


| Field | Type | Label | Description |
| ----- | ---- | ----- | ----------- |
| pci_id | [string](#string) |  | The GPU device PCI identifier. |
| product | [string](#string) |  | The GPU device model. |
| vendor | [string](#string) |  | The GPU device vendor. |
| description | [string](#string) |  | The human-readable GPU device description. |
| device_name | [string](#string) |  | GPU name as reported by OS. |
| capabilities | [string](#string) | repeated | The features of this GPU device, comma separated. |
| timestamps | [resources.common.v1.Timestamps](#resources-common-v1-Timestamps) |  | Timestamps associated to the resource. |






<a name="resources-compute-v1-HostnicResource"></a>

### HostnicResource
The set of available host interfaces.


| Field | Type | Label | Description |
| ----- | ---- | ----- | ----------- |
| device_name | [string](#string) |  | The device name (OS provided, like eth0, enp1s0, etc.). |
| pci_identifier | [string](#string) |  | PCI identifier string for this network interface. |
| mac_addr | [string](#string) |  | The interface MAC address. |
| sriov_enabled | [bool](#bool) |  | If the interface has SRIOV enabled. |
| sriov_vfs_num | [uint32](#uint32) |  | The number of VFs currently provisioned on the interface, if SR-IOV is supported. |
| sriov_vfs_total | [uint32](#uint32) |  | The maximum number of VFs the interface supports, if SR-IOV is supported. |
| mtu | [uint32](#uint32) |  | Maximum transmission unit of the interface. |
| link_state | [NetworkInterfaceLinkState](#resources-compute-v1-NetworkInterfaceLinkState) |  | Link state of this interface. |
| bmc_interface | [bool](#bool) |  | Whether this is a bmc interface or not. |
| ipaddresses | [resources.network.v1.IPAddressResource](#resources-network-v1-IPAddressResource) | repeated | The interface&#39;s IP address list. |
| timestamps | [resources.common.v1.Timestamps](#resources-common-v1-Timestamps) |  | Timestamps associated to the resource. |






<a name="resources-compute-v1-HoststorageResource"></a>

### HoststorageResource
The set of available host storage capabilities.


| Field | Type | Label | Description |
| ----- | ---- | ----- | ----------- |
| wwid | [string](#string) |  | The storage device unique identifier. |
| serial | [string](#string) |  | The storage device unique serial number. |
| vendor | [string](#string) |  | The Storage device vendor. |
| model | [string](#string) |  | The storage device model. |
| capacity_bytes | [string](#string) |  | The storage device Capacity (size) in bytes. |
| device_name | [string](#string) |  | The storage device device name (OS provided, like sda, sdb, etc.) |
| timestamps | [resources.common.v1.Timestamps](#resources-common-v1-Timestamps) |  | Timestamps associated to the resource. |






<a name="resources-compute-v1-HostusbResource"></a>

### HostusbResource
The set of host USB resources.


| Field | Type | Label | Description |
| ----- | ---- | ----- | ----------- |
| id_vendor | [string](#string) |  | Hexadecimal number representing ID of the USB device vendor. |
| id_product | [string](#string) |  | Hexadecimal number representing ID of the USB device product. |
| bus | [uint32](#uint32) |  | Bus number of device connected with. |
| addr | [uint32](#uint32) |  | USB Device number assigned by OS. |
| class | [string](#string) |  | class defined by USB-IF. |
| serial | [string](#string) |  | Serial number of device. |
| device_name | [string](#string) |  | the OS-provided device name. |
| timestamps | [resources.common.v1.Timestamps](#resources-common-v1-Timestamps) |  | Timestamps associated to the resource. |






<a name="resources-compute-v1-InstanceResource"></a>

### InstanceResource
InstanceResource describes an instantiated OS install, running on either a
host or hypervisor.


| Field | Type | Label | Description |
| ----- | ---- | ----- | ----------- |
| resource_id | [string](#string) |  | Resource ID, generated on Create. |
| kind | [InstanceKind](#resources-compute-v1-InstanceKind) |  | Kind of resource. Frequently tied to Provider. |
| name | [string](#string) |  | The instance&#39;s human-readable name. |
| desired_state | [InstanceState](#resources-compute-v1-InstanceState) |  | The Instance desired state. |
| current_state | [InstanceState](#resources-compute-v1-InstanceState) |  | The Instance current state. |
| host | [HostResource](#resources-compute-v1-HostResource) |  | Host this Instance is placed on. Only applicable to baremetal instances. |
| os | [resources.os.v1.OperatingSystemResource](#resources-os-v1-OperatingSystemResource) |  | OS resource that should be installed to this Instance. |
| desired_os | [resources.os.v1.OperatingSystemResource](#resources-os-v1-OperatingSystemResource) |  | OS resource that should be installed to this Instance. |
| current_os | [resources.os.v1.OperatingSystemResource](#resources-os-v1-OperatingSystemResource) |  | OS resource that is currently installed for this Instance. |
| security_feature | [resources.os.v1.SecurityFeature](#resources-os-v1-SecurityFeature) |  | Select to enable security features such as Secure Boot (SB) and Full Disk Encryption (FDE). |
| instance_status | [string](#string) |  | textual message that describes the current instance status. Set by RMs only. |
| instance_status_indicator | [resources.status.v1.StatusIndication](#resources-status-v1-StatusIndication) |  | Indicates interpretation of instance_status. Set by RMs only. |
| instance_status_timestamp | [uint32](#uint32) |  | UTC timestamp when instance_status was last changed. Set by RMs only. |
| provisioning_status | [string](#string) |  | textual message that describes the provisioning status of Instance. Set by RMs only. |
| provisioning_status_indicator | [resources.status.v1.StatusIndication](#resources-status-v1-StatusIndication) |  | Indicates interpretation of provisioning_status. Set by RMs only. |
| provisioning_status_timestamp | [uint32](#uint32) |  | UTC timestamp when provisioning_status was last changed. Set by RMs only. |
| update_status | [string](#string) |  | textual message that describes the update status of Instance. Set by RMs only. |
| update_status_indicator | [resources.status.v1.StatusIndication](#resources-status-v1-StatusIndication) |  | Indicates interpretation of update_status. Set by RMs only. |
| update_status_timestamp | [uint32](#uint32) |  | UTC timestamp when update_status was last changed. Set by RMs only. |
| update_status_detail | [string](#string) |  | JSON field storing details of Instance update status. Set by RMs only. Beta, subject to change. |
| trusted_attestation_status | [string](#string) |  | textual message that describes the trusted_attestation status of Instance. Set by RMs only. |
| trusted_attestation_status_indicator | [resources.status.v1.StatusIndication](#resources-status-v1-StatusIndication) |  | Indicates interpretation of trusted_attestation_status. Set by RMs only. |
| trusted_attestation_status_timestamp | [uint32](#uint32) |  | UTC timestamp when trusted_attestation_status was last changed. Set by RMs only. |
| workload_members | [WorkloadMember](#resources-compute-v1-WorkloadMember) | repeated | The workload members associated with the instance.

back-reference to the Workload Members associated to this Instance |
| localaccount | [resources.localaccount.v1.LocalAccountResource](#resources-localaccount-v1-LocalAccountResource) |  | Local Account associated with this Instance |
<<<<<<< HEAD
| update_policy | [OSUpdatePolicy](#resources-compute-v1-OSUpdatePolicy) |  | Update Policy of this Instance |
=======
| instance_status_detail | [string](#string) |  | Textual message that gives detailed status of the instance&#39;s software components. |
>>>>>>> d941a735
| instanceID | [string](#string) |  | Deprecated, The instance&#39;s unique identifier. Alias of resourceID. |
| hostID | [string](#string) |  | The host&#39;s unique identifier associated with the instance. |
| osID | [string](#string) |  | The unique identifier of OS resource that must be installed on the instance. |
| local_accountID | [string](#string) |  | The unique identifier of local account will be associated with the instance. |
| os_update_policyID | [string](#string) |  |  |
| timestamps | [resources.common.v1.Timestamps](#resources-common-v1-Timestamps) |  | Timestamps associated to the resource. |






<a name="resources-compute-v1-NetworkInterfaceLinkState"></a>

### NetworkInterfaceLinkState



| Field | Type | Label | Description |
| ----- | ---- | ----- | ----------- |
| type | [LinkState](#resources-compute-v1-LinkState) |  | The interface link state. |
| timestamps | [resources.common.v1.Timestamps](#resources-common-v1-Timestamps) |  | Timestamps associated to the resource. |






<a name="resources-compute-v1-OSUpdatePolicy"></a>

### OSUpdatePolicy



| Field | Type | Label | Description |
| ----- | ---- | ----- | ----------- |
| resource_id | [string](#string) |  | resource ID, generated by the inventory on Create. |
| name | [string](#string) |  | User-provided, human-readable name. |
| description | [string](#string) |  | User-provided, human-readable description. |
| install_packages | [string](#string) |  | Freeform text, OS-dependent. A list of package names, one per line (newline separated). Must not contain version information. Applies only to Mutable OSes. |
| update_sources | [string](#string) | repeated | The list of OS resource update sources. Should be in &#39;DEB822 Source Format&#39; for Debian style OSs. Applies only to Mutable OSes. |
| kernel_command | [string](#string) |  | The OS resource&#39;s kernel Command Line Options. Applies only to Mutable OSes. |
| target_os | [resources.os.v1.OperatingSystemResource](#resources-os-v1-OperatingSystemResource) |  | The target OS for the update. Applies only to Immutable OSes for A/B upgrades. |
| update_policy | [UpdatePolicy](#resources-compute-v1-UpdatePolicy) |  | Update Policy for the OS update. This field is used to determine the update policy for the OS update. UPDATE_POLICY_LATEST: - for mutable: unsupported - for immutable: latest version of the OS Resource UPDATE_POLICY_TARGET: - for mutable: apply the install_packages, update_sources, kernel_command - for immutable: install the version referenced by target_os |
| timestamps | [resources.common.v1.Timestamps](#resources-common-v1-Timestamps) |  | Timestamps associated to the resource. |






<a name="resources-compute-v1-WorkloadMember"></a>

### WorkloadMember
Intermediate resource to represent a relation between a workload and a compute resource (i.e., instance).


| Field | Type | Label | Description |
| ----- | ---- | ----- | ----------- |
| resource_id | [string](#string) |  | Resource ID, generated by the inventory on Create. |
| kind | [WorkloadMemberKind](#resources-compute-v1-WorkloadMemberKind) |  | The kind of the workload member. |
| workload | [WorkloadResource](#resources-compute-v1-WorkloadResource) |  | The workload resource associated with the workload member. |
| instance | [InstanceResource](#resources-compute-v1-InstanceResource) |  | The instance resource associated with the workload member. |
| workload_member_id | [string](#string) |  | Deprecated, The workload unique identifier. Alias of resourceId. |
| member | [InstanceResource](#resources-compute-v1-InstanceResource) |  | The reference of the Instance member of the workload. |
| workload_id | [string](#string) |  | The workload unique identifier. |
| instance_id | [string](#string) |  | The unique identifier of the instance. |
| timestamps | [resources.common.v1.Timestamps](#resources-common-v1-Timestamps) |  | Timestamps associated to the resource. |






<a name="resources-compute-v1-WorkloadResource"></a>

### WorkloadResource
A generic way to group compute resources to obtain a workload.


| Field | Type | Label | Description |
| ----- | ---- | ----- | ----------- |
| resource_id | [string](#string) |  | resource ID, generated by the inventory on Create. |
| kind | [WorkloadKind](#resources-compute-v1-WorkloadKind) |  | Type of workload. |
| name | [string](#string) |  | Human-readable name for the workload. |
| external_id | [string](#string) |  | The ID of the external resource, used to link to resources outside the realm of Edge Infrastructure Manager. |
| status | [string](#string) |  | Human-readable status of the workload. |
| members | [WorkloadMember](#resources-compute-v1-WorkloadMember) | repeated | The members of the workload. |
| workload_id | [string](#string) |  | Deprecated, The workload unique identifier. Alias of resourceId. |
| timestamps | [resources.common.v1.Timestamps](#resources-common-v1-Timestamps) |  | Timestamps associated to the resource. |





 


<a name="resources-compute-v1-BaremetalControllerKind"></a>

### BaremetalControllerKind
The type of BMC.

| Name | Number | Description |
| ---- | ------ | ----------- |
| BAREMETAL_CONTROLLER_KIND_UNSPECIFIED | 0 |  |
| BAREMETAL_CONTROLLER_KIND_NONE | 1 |  |
| BAREMETAL_CONTROLLER_KIND_IPMI | 2 |  |
| BAREMETAL_CONTROLLER_KIND_VPRO | 3 |  |
| BAREMETAL_CONTROLLER_KIND_PDU | 4 |  |



<a name="resources-compute-v1-HostComponentState"></a>

### HostComponentState
The state of the Host component.

| Name | Number | Description |
| ---- | ------ | ----------- |
| HOST_COMPONENT_STATE_UNSPECIFIED | 0 |  |
| HOST_COMPONENT_STATE_ERROR | 1 |  |
| HOST_COMPONENT_STATE_DELETED | 2 |  |
| HOST_COMPONENT_STATE_EXISTS | 3 |  |



<a name="resources-compute-v1-HostState"></a>

### HostState
States of the host.

| Name | Number | Description |
| ---- | ------ | ----------- |
| HOST_STATE_UNSPECIFIED | 0 |  |
| HOST_STATE_DELETED | 2 |  |
| HOST_STATE_ONBOARDED | 3 |  |
| HOST_STATE_UNTRUSTED | 4 |  |
| HOST_STATE_REGISTERED | 5 |  |



<a name="resources-compute-v1-InstanceKind"></a>

### InstanceKind
The Instance kind.

| Name | Number | Description |
| ---- | ------ | ----------- |
| INSTANCE_KIND_UNSPECIFIED | 0 |  |
| INSTANCE_KIND_METAL | 2 | INSTANCE_KIND_VM = 1; |



<a name="resources-compute-v1-InstanceState"></a>

### InstanceState
The Instance States.

| Name | Number | Description |
| ---- | ------ | ----------- |
| INSTANCE_STATE_UNSPECIFIED | 0 | unconfigured |
| INSTANCE_STATE_RUNNING | 1 | OS is Running |
| INSTANCE_STATE_DELETED | 2 | OS should be Deleted |
| INSTANCE_STATE_UNTRUSTED | 3 | OS should not be trusted anymore |



<a name="resources-compute-v1-LinkState"></a>

### LinkState
The state of the network interface.

| Name | Number | Description |
| ---- | ------ | ----------- |
| NETWORK_INTERFACE_LINK_STATE_UNSPECIFIED | 0 |  |
| NETWORK_INTERFACE_LINK_STATE_UP | 1 |  |
| NETWORK_INTERFACE_LINK_STATE_DOWN | 2 |  |



<a name="resources-compute-v1-PowerState"></a>

### PowerState
The host power state.

| Name | Number | Description |
| ---- | ------ | ----------- |
| POWER_STATE_UNSPECIFIED | 0 |  |
| POWER_STATE_ERROR | 1 |  |
| POWER_STATE_ON | 2 |  |
| POWER_STATE_OFF | 3 |  |



<a name="resources-compute-v1-UpdatePolicy"></a>

### UpdatePolicy
States of the host.

| Name | Number | Description |
| ---- | ------ | ----------- |
| UPDATE_POLICY_UNSPECIFIED | 0 | Should never be used |
| UPDATE_POLICY_LATEST | 1 | Upgrade to latest version |
| UPDATE_POLICY_TARGET | 2 | Upgrade to the target version |



<a name="resources-compute-v1-WorkloadKind"></a>

### WorkloadKind
Represents the type of workload.

| Name | Number | Description |
| ---- | ------ | ----------- |
| WORKLOAD_KIND_UNSPECIFIED | 0 | Should never be used. |
| WORKLOAD_KIND_CLUSTER | 1 | Cluster workload. |



<a name="resources-compute-v1-WorkloadMemberKind"></a>

### WorkloadMemberKind
Represents the type of the workload member.

| Name | Number | Description |
| ---- | ------ | ----------- |
| WORKLOAD_MEMBER_KIND_UNSPECIFIED | 0 | Should never be used. |
| WORKLOAD_MEMBER_KIND_CLUSTER_NODE | 1 | Node of a cluster workload. |



<a name="resources-compute-v1-WorkloadState"></a>

### WorkloadState
Represents the Workload state, used for both current and desired state.

| Name | Number | Description |
| ---- | ------ | ----------- |
| WORKLOAD_STATE_UNSPECIFIED | 0 |  |
| WORKLOAD_STATE_ERROR | 1 |  |
| WORKLOAD_STATE_DELETING | 2 |  |
| WORKLOAD_STATE_DELETED | 3 |  |
| WORKLOAD_STATE_PROVISIONED | 4 |  |


 

 

 



<a name="resources_schedule_v1_schedule-proto"></a>
<p align="right"><a href="#top">Top</a></p>

## resources/schedule/v1/schedule.proto



<a name="resources-schedule-v1-RepeatedScheduleResource"></a>

### RepeatedScheduleResource
A repeated-schedule resource.


| Field | Type | Label | Description |
| ----- | ---- | ----- | ----------- |
| resource_id | [string](#string) |  | Resource ID, generated by the inventory on Create. |
| schedule_status | [ScheduleStatus](#resources-schedule-v1-ScheduleStatus) |  | The schedule status. |
| name | [string](#string) |  | The schedule&#39;s name. |
| target_site | [resources.location.v1.SiteResource](#resources-location-v1-SiteResource) |  | Resource ID of Site this applies to. |
| target_host | [resources.compute.v1.HostResource](#resources-compute-v1-HostResource) |  | Resource ID of Host this applies to. |
| target_region | [resources.location.v1.RegionResource](#resources-location-v1-RegionResource) |  | Resource ID of Region this applies to. |
| duration_seconds | [int32](#int32) |  | The duration in seconds of the repeated schedule, per schedule. |
| cron_minutes | [string](#string) |  | cron style minutes (0-59), it can be empty only when used in a Filter. |
| cron_hours | [string](#string) |  | cron style hours (0-23), it can be empty only when used in a Filter |
| cron_day_month | [string](#string) |  | cron style day of month (1-31), it can be empty only when used in a Filter |
| cron_month | [string](#string) |  | cron style month (1-12), it can be empty only when used in a Filter |
| cron_day_week | [string](#string) |  | cron style day of week (0-6), it can be empty only when used in a Filter |
| repeated_scheduleID | [string](#string) |  | Deprecated, The repeated schedule&#39;s unique identifier. Alias of resourceId. |
| target_host_id | [string](#string) |  | The target region ID of the schedule. Only one target can be provided per schedule. This field cannot be used as filter. |
| target_site_id | [string](#string) |  | The target site ID of the schedule. Only one target can be provided per schedule. This field cannot be used as filter. |
| target_region_id | [string](#string) |  | The target region ID of the schedule. Only one target can be provided per schedule. This field cannot be used as filter. |
| timestamps | [resources.common.v1.Timestamps](#resources-common-v1-Timestamps) |  | Timestamps associated to the resource. |






<a name="resources-schedule-v1-SingleScheduleResource"></a>

### SingleScheduleResource
A single schedule resource.


| Field | Type | Label | Description |
| ----- | ---- | ----- | ----------- |
| resource_id | [string](#string) |  | Resource ID, generated by the inventory on Create. |
| schedule_status | [ScheduleStatus](#resources-schedule-v1-ScheduleStatus) |  | The schedule status.

status of one-time-schedule |
| name | [string](#string) |  | The schedule&#39;s name. |
| target_site | [resources.location.v1.SiteResource](#resources-location-v1-SiteResource) |  | Resource ID of Site this applies to. |
| target_host | [resources.compute.v1.HostResource](#resources-compute-v1-HostResource) |  | Resource ID of Host this applies to. |
| target_region | [resources.location.v1.RegionResource](#resources-location-v1-RegionResource) |  | Resource ID of Region this applies to. |
| start_seconds | [uint32](#uint32) |  | The start time in seconds, of the single schedule. |
| end_seconds | [uint32](#uint32) |  | The end time in seconds, of the single schedule. The value of endSeconds must be equal to or bigger than the value of startSeconds. |
| single_scheduleID | [string](#string) |  | Deprecated, The single schedule resource&#39;s unique identifier. Alias of resourceId. |
| target_host_id | [string](#string) |  | The target host ID of the schedule. Only one target can be provided per schedule. This field cannot be used as filter. |
| target_site_id | [string](#string) |  | The target site ID of the schedule. Only one target can be provided per schedule. This field cannot be used as filter. |
| target_region_id | [string](#string) |  | The target region ID of the schedule. Only one target can be provided per schedule. This field cannot be used as filter. |
| timestamps | [resources.common.v1.Timestamps](#resources-common-v1-Timestamps) |  | Timestamps associated to the resource. |





 


<a name="resources-schedule-v1-ScheduleStatus"></a>

### ScheduleStatus
The representation of a schedule&#39;s status.

| Name | Number | Description |
| ---- | ------ | ----------- |
| SCHEDULE_STATUS_UNSPECIFIED | 0 |  |
| SCHEDULE_STATUS_MAINTENANCE | 1 | Generic maintenance.

SCHEDULE_STATUS_SHIPPING = 2; // being shipped/in transit |
| SCHEDULE_STATUS_OS_UPDATE | 3 | for performing OS updates.

SCHEDULE_STATUS_FIRMWARE_UPDATE = 4; // for peforming firmware updates SCHEDULE_STATUS_CLUSTER_UPDATE = 5; // for peforming cluster updates |


 

 

 



<a name="resources_telemetry_v1_telemetry-proto"></a>
<p align="right"><a href="#top">Top</a></p>

## resources/telemetry/v1/telemetry.proto



<a name="resources-telemetry-v1-TelemetryLogsGroupResource"></a>

### TelemetryLogsGroupResource
TelemetryLogsGroupResource.


| Field | Type | Label | Description |
| ----- | ---- | ----- | ----------- |
| resource_id | [string](#string) |  | Unique ID of the telemetry group. |
| telemetry_logs_group_id | [string](#string) |  | Deprecated, Unique ID of the telemetry group. Alias of resource_id. |
| name | [string](#string) |  | Human-readable name for the log group. |
| collector_kind | [TelemetryCollectorKind](#resources-telemetry-v1-TelemetryCollectorKind) |  | The collector kind. |
| groups | [string](#string) | repeated | A list of log groups to collect. |
| timestamps | [resources.common.v1.Timestamps](#resources-common-v1-Timestamps) |  | Timestamps associated to the resource. |






<a name="resources-telemetry-v1-TelemetryLogsProfileResource"></a>

### TelemetryLogsProfileResource
A telemetry log profile for a hierarchy object.


| Field | Type | Label | Description |
| ----- | ---- | ----- | ----------- |
| resource_id | [string](#string) |  | The ID of the telemetry profile. |
| profile_id | [string](#string) |  | Deprecated, The ID of the telemetry profile. |
| target_instance | [string](#string) |  | The ID of the instance that the telemetry profile is assigned to. Can only be one of targetInstance, targetSite, or targetRegion. |
| target_site | [string](#string) |  | The ID of the site where the telemetry profile is assigned to. Can only be one of targetInstance, targetSite, or targetRegion. |
| target_region | [string](#string) |  | The ID of the region where the telemetry profile is assigned to. Can only be one of targetInstance, targetSite, or targetRegion. |
| log_level | [SeverityLevel](#resources-telemetry-v1-SeverityLevel) |  | The log level og the telemetry profile. |
| logs_group_id | [string](#string) |  | The unique identifier of the telemetry log group. |
| logs_group | [TelemetryLogsGroupResource](#resources-telemetry-v1-TelemetryLogsGroupResource) |  | The log group associated with the telemetry profile. |
| timestamps | [resources.common.v1.Timestamps](#resources-common-v1-Timestamps) |  | Timestamps associated to the resource. |






<a name="resources-telemetry-v1-TelemetryMetricsGroupResource"></a>

### TelemetryMetricsGroupResource
TelemetryMetricsGroupResource.


| Field | Type | Label | Description |
| ----- | ---- | ----- | ----------- |
| resource_id | [string](#string) |  | Unique ID of the telemetry group. |
| telemetry_metrics_group_id | [string](#string) |  | Deprecated, Unique ID of the telemetry group. Alias of resource_id. |
| name | [string](#string) |  | Human-readable name for the log group. |
| collector_kind | [TelemetryCollectorKind](#resources-telemetry-v1-TelemetryCollectorKind) |  | The collector kind. |
| groups | [string](#string) | repeated | A list of log groups to collect. |
| timestamps | [resources.common.v1.Timestamps](#resources-common-v1-Timestamps) |  | Timestamps associated to the resource. |






<a name="resources-telemetry-v1-TelemetryMetricsProfileResource"></a>

### TelemetryMetricsProfileResource
A telemetry metric profile for a hierarchy object.


| Field | Type | Label | Description |
| ----- | ---- | ----- | ----------- |
| resource_id | [string](#string) |  | The ID of the telemetry profile. |
| profile_id | [string](#string) |  | Deprecated, The ID of the telemetry profile. |
| target_instance | [string](#string) |  | The ID of the instance that the telemetry profile is assigned to. Can only be one of targetInstance, targetSite, or targetRegion. |
| target_site | [string](#string) |  | The ID of the site where the telemetry profile is assigned to. Can only be one of targetInstance, targetSite, or targetRegion. |
| target_region | [string](#string) |  | The ID of the region where the telemetry profile is assigned to. Can only be one of targetInstance, targetSite, or targetRegion. |
| metrics_interval | [int32](#int32) |  | Metric interval (in seconds) for the telemetry profile. This field must only be defined if the type equals to TELEMETRY_CONFIG_KIND_METRICS. |
| metrics_group_id | [string](#string) |  | The unique identifier of the telemetry metric group. |
| metrics_group | [TelemetryMetricsGroupResource](#resources-telemetry-v1-TelemetryMetricsGroupResource) |  | The metric group associated with the telemetry profile. |
| timestamps | [resources.common.v1.Timestamps](#resources-common-v1-Timestamps) |  | Timestamps associated to the resource. |





 


<a name="resources-telemetry-v1-SeverityLevel"></a>

### SeverityLevel
Log level used for the telemetry config.
This field must only be defined if kind equals to TELEMETRY_CONFIG_KIND_LOGS.

| Name | Number | Description |
| ---- | ------ | ----------- |
| SEVERITY_LEVEL_UNSPECIFIED | 0 |  |
| SEVERITY_LEVEL_CRITICAL | 1 |  |
| SEVERITY_LEVEL_ERROR | 2 |  |
| SEVERITY_LEVEL_WARN | 3 |  |
| SEVERITY_LEVEL_INFO | 4 |  |
| SEVERITY_LEVEL_DEBUG | 5 |  |



<a name="resources-telemetry-v1-TelemetryCollectorKind"></a>

### TelemetryCollectorKind
The collector kind.

| Name | Number | Description |
| ---- | ------ | ----------- |
| TELEMETRY_COLLECTOR_KIND_UNSPECIFIED | 0 |  |
| TELEMETRY_COLLECTOR_KIND_HOST | 1 | telemetry data collected from bare-metal host. |
| TELEMETRY_COLLECTOR_KIND_CLUSTER | 2 | telemetry data collected from Kubernetes cluster. |



<a name="resources-telemetry-v1-TelemetryResourceKind"></a>

### TelemetryResourceKind
Kind of telemetry collector.

| Name | Number | Description |
| ---- | ------ | ----------- |
| TELEMETRY_RESOURCE_KIND_UNSPECIFIED | 0 |  |
| TELEMETRY_RESOURCE_KIND_METRICS | 1 |  |
| TELEMETRY_RESOURCE_KIND_LOGS | 2 |  |


 

 

 



<a name="services_v1_services-proto"></a>
<p align="right"><a href="#top">Top</a></p>

## services/v1/services.proto



<a name="services-v1-CreateHostRequest"></a>

### CreateHostRequest
Request message for the CreateHost method.


| Field | Type | Label | Description |
| ----- | ---- | ----- | ----------- |
| host | [resources.compute.v1.HostResource](#resources-compute-v1-HostResource) |  | The host to create. |






<a name="services-v1-CreateHostResponse"></a>

### CreateHostResponse
Response message for the CreateHost method.


| Field | Type | Label | Description |
| ----- | ---- | ----- | ----------- |
| host | [resources.compute.v1.HostResource](#resources-compute-v1-HostResource) |  | The created host. |






<a name="services-v1-CreateInstanceRequest"></a>

### CreateInstanceRequest
Request message for the CreateInstance method.


| Field | Type | Label | Description |
| ----- | ---- | ----- | ----------- |
| instance | [resources.compute.v1.InstanceResource](#resources-compute-v1-InstanceResource) |  | The instance to create. |






<a name="services-v1-CreateInstanceResponse"></a>

### CreateInstanceResponse
Response message for the CreateInstance method.


| Field | Type | Label | Description |
| ----- | ---- | ----- | ----------- |
| instance | [resources.compute.v1.InstanceResource](#resources-compute-v1-InstanceResource) |  | The created instance. |






<a name="services-v1-CreateLocalAccountRequest"></a>

### CreateLocalAccountRequest
Request message for the CreateLocalAccount method.


| Field | Type | Label | Description |
| ----- | ---- | ----- | ----------- |
| local_account | [resources.localaccount.v1.LocalAccountResource](#resources-localaccount-v1-LocalAccountResource) |  | The localaccount to create. |






<a name="services-v1-CreateLocalAccountResponse"></a>

### CreateLocalAccountResponse
Response message for the CreateLocalAccount method.


| Field | Type | Label | Description |
| ----- | ---- | ----- | ----------- |
| local_account | [resources.localaccount.v1.LocalAccountResource](#resources-localaccount-v1-LocalAccountResource) |  | The created localaccount. |






<a name="services-v1-CreateOSUpdatePolicyRequest"></a>

### CreateOSUpdatePolicyRequest
Request message for the CreateOSUpdatePolicy method.


| Field | Type | Label | Description |
| ----- | ---- | ----- | ----------- |
| os_update_policy | [resources.compute.v1.OSUpdatePolicy](#resources-compute-v1-OSUpdatePolicy) |  | The OS Update policy to create. |






<a name="services-v1-CreateOSUpdatePolicyResponse"></a>

### CreateOSUpdatePolicyResponse
Response message for the CreateOSUpdatePolicy method.


| Field | Type | Label | Description |
| ----- | ---- | ----- | ----------- |
| os_update_policy | [resources.compute.v1.OSUpdatePolicy](#resources-compute-v1-OSUpdatePolicy) |  | The created os. |






<a name="services-v1-CreateOperatingSystemRequest"></a>

### CreateOperatingSystemRequest
Request message for the CreateOperatingSystem method.


| Field | Type | Label | Description |
| ----- | ---- | ----- | ----------- |
| os | [resources.os.v1.OperatingSystemResource](#resources-os-v1-OperatingSystemResource) |  | The os to create. |






<a name="services-v1-CreateOperatingSystemResponse"></a>

### CreateOperatingSystemResponse
Response message for the CreateOperatingSystem method.


| Field | Type | Label | Description |
| ----- | ---- | ----- | ----------- |
| os | [resources.os.v1.OperatingSystemResource](#resources-os-v1-OperatingSystemResource) |  | The created os. |






<a name="services-v1-CreateProviderRequest"></a>

### CreateProviderRequest
Request message for the CreateProvider method.


| Field | Type | Label | Description |
| ----- | ---- | ----- | ----------- |
| provider | [resources.provider.v1.ProviderResource](#resources-provider-v1-ProviderResource) |  | The provider to create. |






<a name="services-v1-CreateProviderResponse"></a>

### CreateProviderResponse
Response message for the CreateProvider method.


| Field | Type | Label | Description |
| ----- | ---- | ----- | ----------- |
| provider | [resources.provider.v1.ProviderResource](#resources-provider-v1-ProviderResource) |  | The created provider. |






<a name="services-v1-CreateRegionRequest"></a>

### CreateRegionRequest
Request message for the CreateRegion method.


| Field | Type | Label | Description |
| ----- | ---- | ----- | ----------- |
| region | [resources.location.v1.RegionResource](#resources-location-v1-RegionResource) |  | The region to create. |






<a name="services-v1-CreateRegionResponse"></a>

### CreateRegionResponse
Response message for the CreateRegion method.


| Field | Type | Label | Description |
| ----- | ---- | ----- | ----------- |
| region | [resources.location.v1.RegionResource](#resources-location-v1-RegionResource) |  | The created region. |






<a name="services-v1-CreateRepeatedScheduleRequest"></a>

### CreateRepeatedScheduleRequest
Request message for the CreateRepeatedSchedule method.


| Field | Type | Label | Description |
| ----- | ---- | ----- | ----------- |
| repeated_schedule | [resources.schedule.v1.RepeatedScheduleResource](#resources-schedule-v1-RepeatedScheduleResource) |  | The repeated_schedule to create. |






<a name="services-v1-CreateRepeatedScheduleResponse"></a>

### CreateRepeatedScheduleResponse
Response message for the CreateRepeatedSchedule method.


| Field | Type | Label | Description |
| ----- | ---- | ----- | ----------- |
| repeated_schedule | [resources.schedule.v1.RepeatedScheduleResource](#resources-schedule-v1-RepeatedScheduleResource) |  | The created repeated_schedule. |






<a name="services-v1-CreateSingleScheduleRequest"></a>

### CreateSingleScheduleRequest
Request message for the CreateSingleSchedule method.


| Field | Type | Label | Description |
| ----- | ---- | ----- | ----------- |
| single_schedule | [resources.schedule.v1.SingleScheduleResource](#resources-schedule-v1-SingleScheduleResource) |  | The single_schedule to create. |






<a name="services-v1-CreateSingleScheduleResponse"></a>

### CreateSingleScheduleResponse
Response message for the CreateSingleSchedule method.


| Field | Type | Label | Description |
| ----- | ---- | ----- | ----------- |
| single_schedule | [resources.schedule.v1.SingleScheduleResource](#resources-schedule-v1-SingleScheduleResource) |  | The created single_schedule. |






<a name="services-v1-CreateSiteRequest"></a>

### CreateSiteRequest
Request message for the CreateSite method.


| Field | Type | Label | Description |
| ----- | ---- | ----- | ----------- |
| site | [resources.location.v1.SiteResource](#resources-location-v1-SiteResource) |  | The site to create. |






<a name="services-v1-CreateSiteResponse"></a>

### CreateSiteResponse
Response message for the CreateSite method.


| Field | Type | Label | Description |
| ----- | ---- | ----- | ----------- |
| site | [resources.location.v1.SiteResource](#resources-location-v1-SiteResource) |  | The created site. |






<a name="services-v1-CreateTelemetryLogsGroupRequest"></a>

### CreateTelemetryLogsGroupRequest
Request message for the CreateTelemetryLogsGroup method.


| Field | Type | Label | Description |
| ----- | ---- | ----- | ----------- |
| telemetry_logs_group | [resources.telemetry.v1.TelemetryLogsGroupResource](#resources-telemetry-v1-TelemetryLogsGroupResource) |  | The telemetry_logs_group to create. |






<a name="services-v1-CreateTelemetryLogsGroupResponse"></a>

### CreateTelemetryLogsGroupResponse
Response message for the CreateTelemetryLogsGroup method.


| Field | Type | Label | Description |
| ----- | ---- | ----- | ----------- |
| telemetry_logs_group | [resources.telemetry.v1.TelemetryLogsGroupResource](#resources-telemetry-v1-TelemetryLogsGroupResource) |  | The created telemetry_logs_group. |






<a name="services-v1-CreateTelemetryLogsProfileRequest"></a>

### CreateTelemetryLogsProfileRequest
Request message for the CreateTelemetryLogsProfile method.


| Field | Type | Label | Description |
| ----- | ---- | ----- | ----------- |
| telemetry_logs_profile | [resources.telemetry.v1.TelemetryLogsProfileResource](#resources-telemetry-v1-TelemetryLogsProfileResource) |  | The telemetry_logs_profile to create. |






<a name="services-v1-CreateTelemetryLogsProfileResponse"></a>

### CreateTelemetryLogsProfileResponse
Response message for the CreateTelemetryLogsProfile method.


| Field | Type | Label | Description |
| ----- | ---- | ----- | ----------- |
| telemetry_logs_profile | [resources.telemetry.v1.TelemetryLogsProfileResource](#resources-telemetry-v1-TelemetryLogsProfileResource) |  | The created telemetry_logs_profile. |






<a name="services-v1-CreateTelemetryMetricsGroupRequest"></a>

### CreateTelemetryMetricsGroupRequest
Request message for the CreateTelemetryMetricsGroup method.


| Field | Type | Label | Description |
| ----- | ---- | ----- | ----------- |
| telemetry_metrics_group | [resources.telemetry.v1.TelemetryMetricsGroupResource](#resources-telemetry-v1-TelemetryMetricsGroupResource) |  | The telemetry_metrics_group to create. |






<a name="services-v1-CreateTelemetryMetricsGroupResponse"></a>

### CreateTelemetryMetricsGroupResponse
Response message for the CreateTelemetryMetricsGroup method.


| Field | Type | Label | Description |
| ----- | ---- | ----- | ----------- |
| telemetry_metrics_group | [resources.telemetry.v1.TelemetryMetricsGroupResource](#resources-telemetry-v1-TelemetryMetricsGroupResource) |  | The created telemetry_metrics_group. |






<a name="services-v1-CreateTelemetryMetricsProfileRequest"></a>

### CreateTelemetryMetricsProfileRequest
Request message for the CreateTelemetryMetricsProfile method.


| Field | Type | Label | Description |
| ----- | ---- | ----- | ----------- |
| telemetry_metrics_profile | [resources.telemetry.v1.TelemetryMetricsProfileResource](#resources-telemetry-v1-TelemetryMetricsProfileResource) |  | The telemetry_metrics_profile to create. |






<a name="services-v1-CreateTelemetryMetricsProfileResponse"></a>

### CreateTelemetryMetricsProfileResponse
Response message for the CreateTelemetryMetricsProfile method.


| Field | Type | Label | Description |
| ----- | ---- | ----- | ----------- |
| telemetry_metrics_profile | [resources.telemetry.v1.TelemetryMetricsProfileResource](#resources-telemetry-v1-TelemetryMetricsProfileResource) |  | The created telemetry_metrics_profile. |






<a name="services-v1-CreateWorkloadMemberRequest"></a>

### CreateWorkloadMemberRequest
Request message for the CreateWorkloadMember method.


| Field | Type | Label | Description |
| ----- | ---- | ----- | ----------- |
| workload_member | [resources.compute.v1.WorkloadMember](#resources-compute-v1-WorkloadMember) |  | The workload_member to create. |






<a name="services-v1-CreateWorkloadMemberResponse"></a>

### CreateWorkloadMemberResponse
Response message for the CreateWorkloadMember method.


| Field | Type | Label | Description |
| ----- | ---- | ----- | ----------- |
| workload_member | [resources.compute.v1.WorkloadMember](#resources-compute-v1-WorkloadMember) |  | The created workload_member. |






<a name="services-v1-CreateWorkloadRequest"></a>

### CreateWorkloadRequest
Request message for the CreateWorkload method.


| Field | Type | Label | Description |
| ----- | ---- | ----- | ----------- |
| workload | [resources.compute.v1.WorkloadResource](#resources-compute-v1-WorkloadResource) |  | The workload to create. |






<a name="services-v1-CreateWorkloadResponse"></a>

### CreateWorkloadResponse
Response message for the CreateWorkload method.


| Field | Type | Label | Description |
| ----- | ---- | ----- | ----------- |
| workload | [resources.compute.v1.WorkloadResource](#resources-compute-v1-WorkloadResource) |  | The created workload. |






<a name="services-v1-DeleteHostRequest"></a>

### DeleteHostRequest
Request message for DeleteHost.


| Field | Type | Label | Description |
| ----- | ---- | ----- | ----------- |
| resource_id | [string](#string) |  | Name of the host host to be deleted. |






<a name="services-v1-DeleteHostResponse"></a>

### DeleteHostResponse
Reponse message for DeleteHost.






<a name="services-v1-DeleteInstanceRequest"></a>

### DeleteInstanceRequest
Request message for DeleteInstance.


| Field | Type | Label | Description |
| ----- | ---- | ----- | ----------- |
| resource_id | [string](#string) |  | Name of the instance instance to be deleted. |






<a name="services-v1-DeleteInstanceResponse"></a>

### DeleteInstanceResponse
Response message for DeleteInstance.






<a name="services-v1-DeleteLocalAccountRequest"></a>

### DeleteLocalAccountRequest
Request message for DeleteLocalAccount.


| Field | Type | Label | Description |
| ----- | ---- | ----- | ----------- |
| resource_id | [string](#string) |  | Name of the localaccount to be deleted. |






<a name="services-v1-DeleteLocalAccountResponse"></a>

### DeleteLocalAccountResponse
Response message for DeleteLocalAccount.






<a name="services-v1-DeleteOSUpdatePolicyRequest"></a>

### DeleteOSUpdatePolicyRequest
Request message for DeleteOperatingSystem.


| Field | Type | Label | Description |
| ----- | ---- | ----- | ----------- |
| resource_id | [string](#string) |  | Name of the OS Update Policy to be deleted. |






<a name="services-v1-DeleteOSUpdatePolicyResponse"></a>

### DeleteOSUpdatePolicyResponse
Response message for DeleteOperatingSystem.






<a name="services-v1-DeleteOperatingSystemRequest"></a>

### DeleteOperatingSystemRequest
Request message for DeleteOperatingSystem.


| Field | Type | Label | Description |
| ----- | ---- | ----- | ----------- |
| resource_id | [string](#string) |  | Name of the os os to be deleted. |






<a name="services-v1-DeleteOperatingSystemResponse"></a>

### DeleteOperatingSystemResponse
Response message for DeleteOperatingSystem.






<a name="services-v1-DeleteProviderRequest"></a>

### DeleteProviderRequest
Request message for DeleteProvider.


| Field | Type | Label | Description |
| ----- | ---- | ----- | ----------- |
| resource_id | [string](#string) |  | Name of the provider provider to be deleted. |






<a name="services-v1-DeleteProviderResponse"></a>

### DeleteProviderResponse
Response message for DeleteProvider.






<a name="services-v1-DeleteRegionRequest"></a>

### DeleteRegionRequest
Request message for DeleteRegion.


| Field | Type | Label | Description |
| ----- | ---- | ----- | ----------- |
| resource_id | [string](#string) |  | Name of the region region to be deleted. |






<a name="services-v1-DeleteRegionResponse"></a>

### DeleteRegionResponse
Response message for DeleteRegion.






<a name="services-v1-DeleteRepeatedScheduleRequest"></a>

### DeleteRepeatedScheduleRequest
Request message for DeleteRepeatedSchedule.


| Field | Type | Label | Description |
| ----- | ---- | ----- | ----------- |
| resource_id | [string](#string) |  | Name of the repeated_schedule repeated_schedule to be deleted. |






<a name="services-v1-DeleteRepeatedScheduleResponse"></a>

### DeleteRepeatedScheduleResponse
Response message for DeleteRepeatedSchedule.






<a name="services-v1-DeleteSingleScheduleRequest"></a>

### DeleteSingleScheduleRequest
Request message for DeleteSingleSchedule.


| Field | Type | Label | Description |
| ----- | ---- | ----- | ----------- |
| resource_id | [string](#string) |  | Name of the single_schedule single_schedule to be deleted. |






<a name="services-v1-DeleteSingleScheduleResponse"></a>

### DeleteSingleScheduleResponse
Response message for DeleteSingleSchedule.






<a name="services-v1-DeleteSiteRequest"></a>

### DeleteSiteRequest
Request message for DeleteSite.


| Field | Type | Label | Description |
| ----- | ---- | ----- | ----------- |
| resource_id | [string](#string) |  | Name of the site site to be deleted. |






<a name="services-v1-DeleteSiteResponse"></a>

### DeleteSiteResponse
Response message for DeleteSite.






<a name="services-v1-DeleteTelemetryLogsGroupRequest"></a>

### DeleteTelemetryLogsGroupRequest
Request message for DeleteTelemetryLogsGroup.


| Field | Type | Label | Description |
| ----- | ---- | ----- | ----------- |
| resource_id | [string](#string) |  | Name of the telemetry_logs_group telemetry_logs_group to be deleted. |






<a name="services-v1-DeleteTelemetryLogsGroupResponse"></a>

### DeleteTelemetryLogsGroupResponse
Response message for DeleteTelemetryLogsGroup.






<a name="services-v1-DeleteTelemetryLogsProfileRequest"></a>

### DeleteTelemetryLogsProfileRequest
Request message for DeleteTelemetryLogsProfile.


| Field | Type | Label | Description |
| ----- | ---- | ----- | ----------- |
| resource_id | [string](#string) |  | Name of the telemetry_logs_profile telemetry_logs_profile to be deleted. |






<a name="services-v1-DeleteTelemetryLogsProfileResponse"></a>

### DeleteTelemetryLogsProfileResponse
Response message for DeleteTelemetryLogsProfile.






<a name="services-v1-DeleteTelemetryMetricsGroupRequest"></a>

### DeleteTelemetryMetricsGroupRequest
Request message for DeleteTelemetryMetricsGroup.


| Field | Type | Label | Description |
| ----- | ---- | ----- | ----------- |
| resource_id | [string](#string) |  | Name of the telemetry_metrics_group telemetry_metrics_group to be deleted. |






<a name="services-v1-DeleteTelemetryMetricsGroupResponse"></a>

### DeleteTelemetryMetricsGroupResponse
Response message for DeleteTelemetryMetricsGroup.






<a name="services-v1-DeleteTelemetryMetricsProfileRequest"></a>

### DeleteTelemetryMetricsProfileRequest
Request message for DeleteTelemetryMetricsProfile.


| Field | Type | Label | Description |
| ----- | ---- | ----- | ----------- |
| resource_id | [string](#string) |  | Name of the telemetry_metrics_profile telemetry_metrics_profile to be deleted. |






<a name="services-v1-DeleteTelemetryMetricsProfileResponse"></a>

### DeleteTelemetryMetricsProfileResponse
Response message for DeleteTelemetryMetricsProfile.






<a name="services-v1-DeleteWorkloadMemberRequest"></a>

### DeleteWorkloadMemberRequest
Request message for DeleteWorkloadMember.


| Field | Type | Label | Description |
| ----- | ---- | ----- | ----------- |
| resource_id | [string](#string) |  | Name of the workload_member workload_member to be deleted. |






<a name="services-v1-DeleteWorkloadMemberResponse"></a>

### DeleteWorkloadMemberResponse
Response message for DeleteWorkloadMember.






<a name="services-v1-DeleteWorkloadRequest"></a>

### DeleteWorkloadRequest
Request message for DeleteWorkload.


| Field | Type | Label | Description |
| ----- | ---- | ----- | ----------- |
| resource_id | [string](#string) |  | Name of the workload workload to be deleted. |






<a name="services-v1-DeleteWorkloadResponse"></a>

### DeleteWorkloadResponse
Response message for DeleteWorkload.






<a name="services-v1-GetHostRequest"></a>

### GetHostRequest
Request message for the GetHost method.


| Field | Type | Label | Description |
| ----- | ---- | ----- | ----------- |
| resource_id | [string](#string) |  | Name of the requested host. |






<a name="services-v1-GetHostResponse"></a>

### GetHostResponse
Response message for the GetHost method.


| Field | Type | Label | Description |
| ----- | ---- | ----- | ----------- |
| host | [resources.compute.v1.HostResource](#resources-compute-v1-HostResource) |  | The requested host. |






<a name="services-v1-GetHostSummaryRequest"></a>

### GetHostSummaryRequest
Request the summary of Hosts resources.


| Field | Type | Label | Description |
| ----- | ---- | ----- | ----------- |
| filter | [string](#string) |  | Optional filter to return only item of interest. See https://google.aip.dev/160 for details. |






<a name="services-v1-GetHostSummaryResponse"></a>

### GetHostSummaryResponse
Summary of the hosts status.


| Field | Type | Label | Description |
| ----- | ---- | ----- | ----------- |
| total | [uint32](#uint32) |  | The total number of hosts. |
| error | [uint32](#uint32) |  | The total number of hosts presenting an Error. |
| running | [uint32](#uint32) |  | The total number of hosts in Running state. |
| unallocated | [uint32](#uint32) |  | The total number of hosts without a site. |






<a name="services-v1-GetInstanceRequest"></a>

### GetInstanceRequest
Request message for the GetInstance method.


| Field | Type | Label | Description |
| ----- | ---- | ----- | ----------- |
| resource_id | [string](#string) |  | Name of the requested instance. |






<a name="services-v1-GetInstanceResponse"></a>

### GetInstanceResponse
Response message for the GetInstance method.


| Field | Type | Label | Description |
| ----- | ---- | ----- | ----------- |
| instance | [resources.compute.v1.InstanceResource](#resources-compute-v1-InstanceResource) |  | The requested instance. |






<a name="services-v1-GetLocalAccountRequest"></a>

### GetLocalAccountRequest
Request message for the GetLocalAccount method.


| Field | Type | Label | Description |
| ----- | ---- | ----- | ----------- |
| resource_id | [string](#string) |  | Name of the requested localaccount. |






<a name="services-v1-GetLocalAccountResponse"></a>

### GetLocalAccountResponse
Response message for the GetLocalAccount method.


| Field | Type | Label | Description |
| ----- | ---- | ----- | ----------- |
| local_account | [resources.localaccount.v1.LocalAccountResource](#resources-localaccount-v1-LocalAccountResource) |  | The requested localaccount. |






<a name="services-v1-GetOSUpdatePolicyRequest"></a>

### GetOSUpdatePolicyRequest
Request message for the GetOSUpdatePolicy method.


| Field | Type | Label | Description |
| ----- | ---- | ----- | ----------- |
| resource_id | [string](#string) |  | Name of the requested os. |






<a name="services-v1-GetOSUpdatePolicyResponse"></a>

### GetOSUpdatePolicyResponse
Response message for the GetOSUpdatePolicy method.


| Field | Type | Label | Description |
| ----- | ---- | ----- | ----------- |
| os_update_policy | [resources.compute.v1.OSUpdatePolicy](#resources-compute-v1-OSUpdatePolicy) |  | The requested os. |






<a name="services-v1-GetOperatingSystemRequest"></a>

### GetOperatingSystemRequest
Request message for the GetOperatingSystem method.


| Field | Type | Label | Description |
| ----- | ---- | ----- | ----------- |
| resource_id | [string](#string) |  | Name of the requested os. |






<a name="services-v1-GetOperatingSystemResponse"></a>

### GetOperatingSystemResponse
Response message for the GetOperatingSystem method.


| Field | Type | Label | Description |
| ----- | ---- | ----- | ----------- |
| os | [resources.os.v1.OperatingSystemResource](#resources-os-v1-OperatingSystemResource) |  | The requested os. |






<a name="services-v1-GetProviderRequest"></a>

### GetProviderRequest
Request message for the GetProvider method.


| Field | Type | Label | Description |
| ----- | ---- | ----- | ----------- |
| resource_id | [string](#string) |  | Name of the requested provider. |






<a name="services-v1-GetProviderResponse"></a>

### GetProviderResponse
Response message for the GetProvider method.


| Field | Type | Label | Description |
| ----- | ---- | ----- | ----------- |
| provider | [resources.provider.v1.ProviderResource](#resources-provider-v1-ProviderResource) |  | The requested provider. |






<a name="services-v1-GetRegionRequest"></a>

### GetRegionRequest
Request message for the GetRegion method.


| Field | Type | Label | Description |
| ----- | ---- | ----- | ----------- |
| resource_id | [string](#string) |  | Name of the requested region. |






<a name="services-v1-GetRegionResponse"></a>

### GetRegionResponse
Response message for the GetRegion method.


| Field | Type | Label | Description |
| ----- | ---- | ----- | ----------- |
| region | [resources.location.v1.RegionResource](#resources-location-v1-RegionResource) |  | The requested region. |






<a name="services-v1-GetRepeatedScheduleRequest"></a>

### GetRepeatedScheduleRequest
Request message for the GetRepeatedSchedule method.


| Field | Type | Label | Description |
| ----- | ---- | ----- | ----------- |
| resource_id | [string](#string) |  | Name of the requested repeated_schedule. |






<a name="services-v1-GetRepeatedScheduleResponse"></a>

### GetRepeatedScheduleResponse
Response message for the GetRepeatedSchedule method.


| Field | Type | Label | Description |
| ----- | ---- | ----- | ----------- |
| repeated_schedule | [resources.schedule.v1.RepeatedScheduleResource](#resources-schedule-v1-RepeatedScheduleResource) |  | The requested repeated_schedule. |






<a name="services-v1-GetSingleScheduleRequest"></a>

### GetSingleScheduleRequest
Request message for the GetSingleSchedule method.


| Field | Type | Label | Description |
| ----- | ---- | ----- | ----------- |
| resource_id | [string](#string) |  | Name of the requested single_schedule. |






<a name="services-v1-GetSingleScheduleResponse"></a>

### GetSingleScheduleResponse
Response message for the GetSingleSchedule method.


| Field | Type | Label | Description |
| ----- | ---- | ----- | ----------- |
| single_schedule | [resources.schedule.v1.SingleScheduleResource](#resources-schedule-v1-SingleScheduleResource) |  | The requested single_schedule. |






<a name="services-v1-GetSiteRequest"></a>

### GetSiteRequest
Request message for the GetSite method.


| Field | Type | Label | Description |
| ----- | ---- | ----- | ----------- |
| resource_id | [string](#string) |  | Name of the requested site. |






<a name="services-v1-GetSiteResponse"></a>

### GetSiteResponse
Response message for the GetSite method.


| Field | Type | Label | Description |
| ----- | ---- | ----- | ----------- |
| site | [resources.location.v1.SiteResource](#resources-location-v1-SiteResource) |  | The requested site. |






<a name="services-v1-GetTelemetryLogsGroupRequest"></a>

### GetTelemetryLogsGroupRequest
Request message for the GetTelemetryLogsGroup method.


| Field | Type | Label | Description |
| ----- | ---- | ----- | ----------- |
| resource_id | [string](#string) |  | Name of the requested telemetry_logs_group. |






<a name="services-v1-GetTelemetryLogsGroupResponse"></a>

### GetTelemetryLogsGroupResponse
Response message for the GetTelemetryLogsGroup method.


| Field | Type | Label | Description |
| ----- | ---- | ----- | ----------- |
| telemetry_logs_group | [resources.telemetry.v1.TelemetryLogsGroupResource](#resources-telemetry-v1-TelemetryLogsGroupResource) |  | The requested telemetry_logs_group. |






<a name="services-v1-GetTelemetryLogsProfileRequest"></a>

### GetTelemetryLogsProfileRequest
Request message for the GetTelemetryLogsProfile method.


| Field | Type | Label | Description |
| ----- | ---- | ----- | ----------- |
| resource_id | [string](#string) |  | Name of the requested telemetry_logs_profile. |






<a name="services-v1-GetTelemetryLogsProfileResponse"></a>

### GetTelemetryLogsProfileResponse
Response message for the GetTelemetryLogsProfile method.


| Field | Type | Label | Description |
| ----- | ---- | ----- | ----------- |
| telemetry_logs_profile | [resources.telemetry.v1.TelemetryLogsProfileResource](#resources-telemetry-v1-TelemetryLogsProfileResource) |  | The requested telemetry_logs_profile. |






<a name="services-v1-GetTelemetryMetricsGroupRequest"></a>

### GetTelemetryMetricsGroupRequest
Request message for the GetTelemetryMetricsGroup method.


| Field | Type | Label | Description |
| ----- | ---- | ----- | ----------- |
| resource_id | [string](#string) |  | Name of the requested telemetry_metrics_group. |






<a name="services-v1-GetTelemetryMetricsGroupResponse"></a>

### GetTelemetryMetricsGroupResponse
Response message for the GetTelemetryMetricsGroup method.


| Field | Type | Label | Description |
| ----- | ---- | ----- | ----------- |
| telemetry_metrics_group | [resources.telemetry.v1.TelemetryMetricsGroupResource](#resources-telemetry-v1-TelemetryMetricsGroupResource) |  | The requested telemetry_metrics_group. |






<a name="services-v1-GetTelemetryMetricsProfileRequest"></a>

### GetTelemetryMetricsProfileRequest
Request message for the GetTelemetryMetricsProfile method.


| Field | Type | Label | Description |
| ----- | ---- | ----- | ----------- |
| resource_id | [string](#string) |  | Name of the requested telemetry_metrics_profile. |






<a name="services-v1-GetTelemetryMetricsProfileResponse"></a>

### GetTelemetryMetricsProfileResponse
Response message for the GetTelemetryMetricsProfile method.


| Field | Type | Label | Description |
| ----- | ---- | ----- | ----------- |
| telemetry_metrics_profile | [resources.telemetry.v1.TelemetryMetricsProfileResource](#resources-telemetry-v1-TelemetryMetricsProfileResource) |  | The requested telemetry_metrics_profile. |






<a name="services-v1-GetWorkloadMemberRequest"></a>

### GetWorkloadMemberRequest
Request message for the GetWorkloadMember method.


| Field | Type | Label | Description |
| ----- | ---- | ----- | ----------- |
| resource_id | [string](#string) |  | Name of the requested workload_member. |






<a name="services-v1-GetWorkloadMemberResponse"></a>

### GetWorkloadMemberResponse
Response message for the GetWorkloadMember method.


| Field | Type | Label | Description |
| ----- | ---- | ----- | ----------- |
| workload_member | [resources.compute.v1.WorkloadMember](#resources-compute-v1-WorkloadMember) |  | The requested workload_member. |






<a name="services-v1-GetWorkloadRequest"></a>

### GetWorkloadRequest
Request message for the GetWorkload method.


| Field | Type | Label | Description |
| ----- | ---- | ----- | ----------- |
| resource_id | [string](#string) |  | Name of the requested workload. |






<a name="services-v1-GetWorkloadResponse"></a>

### GetWorkloadResponse
Response message for the GetWorkload method.


| Field | Type | Label | Description |
| ----- | ---- | ----- | ----------- |
| workload | [resources.compute.v1.WorkloadResource](#resources-compute-v1-WorkloadResource) |  | The requested workload. |






<a name="services-v1-HostRegister"></a>

### HostRegister
Message to register a Host.


| Field | Type | Label | Description |
| ----- | ---- | ----- | ----------- |
| name | [string](#string) |  | The host name. |
| serial_number | [string](#string) |  | The host serial number. |
| uuid | [string](#string) |  | The host UUID. |
| auto_onboard | [bool](#bool) |  | Flag ot signal to automatically onboard the host. |






<a name="services-v1-InvalidateHostRequest"></a>

### InvalidateHostRequest
Request to invalidate/untrust a Host.


| Field | Type | Label | Description |
| ----- | ---- | ----- | ----------- |
| resource_id | [string](#string) |  | Host resource ID |
| note | [string](#string) |  | user-provided reason for change or a freeform field |






<a name="services-v1-InvalidateHostResponse"></a>

### InvalidateHostResponse
Response message for InvalidateHost.






<a name="services-v1-InvalidateInstanceRequest"></a>

### InvalidateInstanceRequest
Request message for Invalidate Instance.


| Field | Type | Label | Description |
| ----- | ---- | ----- | ----------- |
| resource_id | [string](#string) |  | Instance resource ID |






<a name="services-v1-InvalidateInstanceResponse"></a>

### InvalidateInstanceResponse
Response message for Invalidate Instance.






<a name="services-v1-ListHostsRequest"></a>

### ListHostsRequest
Request message for the ListHosts method.


| Field | Type | Label | Description |
| ----- | ---- | ----- | ----------- |
| order_by | [string](#string) |  | Optional comma separated list of fields to specify a sorting order. See https://google.aip.dev/132 for details. |
| filter | [string](#string) |  | Optional filter to return only item of interest. See https://google.aip.dev/160 for details. |
| page_size | [uint32](#uint32) |  | Defines the amount of items to be contained in a single page. Default of 20. |
| offset | [uint32](#uint32) |  | Index of the first item to return. This allows skipping items. |






<a name="services-v1-ListHostsResponse"></a>

### ListHostsResponse
Response message for the ListHosts method.


| Field | Type | Label | Description |
| ----- | ---- | ----- | ----------- |
| hosts | [resources.compute.v1.HostResource](#resources-compute-v1-HostResource) | repeated | Sorted and filtered list of hosts. |
| total_elements | [int32](#int32) |  | Count of items in the entire list, regardless of pagination. |
| has_next | [bool](#bool) |  | Inform if there are more elements |






<a name="services-v1-ListInstancesRequest"></a>

### ListInstancesRequest
Request message for the ListInstances method.


| Field | Type | Label | Description |
| ----- | ---- | ----- | ----------- |
| order_by | [string](#string) |  | Optional comma separated list of fields to specify a sorting order. See https://google.aip.dev/132 for details. |
| filter | [string](#string) |  | Optional filter to return only item of interest. See https://google.aip.dev/160 for details. |
| page_size | [uint32](#uint32) |  | Defines the amount of items to be contained in a single page. Default of 20. |
| offset | [uint32](#uint32) |  | Index of the first item to return. This allows skipping items. |






<a name="services-v1-ListInstancesResponse"></a>

### ListInstancesResponse
Response message for the ListInstances method.


| Field | Type | Label | Description |
| ----- | ---- | ----- | ----------- |
| instances | [resources.compute.v1.InstanceResource](#resources-compute-v1-InstanceResource) | repeated | Sorted and filtered list of instances. |
| total_elements | [int32](#int32) |  | Count of items in the entire list, regardless of pagination. |
| has_next | [bool](#bool) |  | Inform if there are more elements |






<a name="services-v1-ListLocalAccountsRequest"></a>

### ListLocalAccountsRequest
Request message for the ListLocalAccounts method.


| Field | Type | Label | Description |
| ----- | ---- | ----- | ----------- |
| order_by | [string](#string) |  | Optional comma separated list of fields to specify a sorting order. See https://google.aip.dev/132 for details. |
| filter | [string](#string) |  | Optional filter to return only item of interest. See https://google.aip.dev/160 for details. |
| page_size | [uint32](#uint32) |  | Defines the amount of items to be contained in a single page. Default of 20. |
| offset | [uint32](#uint32) |  | Index of the first item to return. This allows skipping items. |






<a name="services-v1-ListLocalAccountsResponse"></a>

### ListLocalAccountsResponse
Response message for the ListLocalAccounts method.


| Field | Type | Label | Description |
| ----- | ---- | ----- | ----------- |
| local_accounts | [resources.localaccount.v1.LocalAccountResource](#resources-localaccount-v1-LocalAccountResource) | repeated | Sorted and filtered list of localaccounts. |
| total_elements | [int32](#int32) |  | Count of items in the entire list, regardless of pagination. |
| has_next | [bool](#bool) |  | Inform if there are more elements |






<a name="services-v1-ListLocationsRequest"></a>

### ListLocationsRequest
Request message for the ListLocations method.


| Field | Type | Label | Description |
| ----- | ---- | ----- | ----------- |
| name | [string](#string) |  | Filter locations by name |
| show_sites | [bool](#bool) |  | Return site locations |
| show_regions | [bool](#bool) |  | Return region locations |






<a name="services-v1-ListLocationsResponse"></a>

### ListLocationsResponse
Response message for the ListLocations method.


| Field | Type | Label | Description |
| ----- | ---- | ----- | ----------- |
| nodes | [ListLocationsResponse.LocationNode](#services-v1-ListLocationsResponse-LocationNode) | repeated | Sorted and filtered list of regions. |
| total_elements | [int32](#int32) |  | Count of items in the entire list, regardless of pagination. |
| output_elements | [int32](#int32) |  | Amount of items in the returned list. |






<a name="services-v1-ListLocationsResponse-LocationNode"></a>

### ListLocationsResponse.LocationNode
A node in the location tree.


| Field | Type | Label | Description |
| ----- | ---- | ----- | ----------- |
| resource_id | [string](#string) |  | The associated node resource ID, generated by inventory on Create. |
| parent_id | [string](#string) |  | The associated resource ID, of the parent resource of this Location node. In the case of a region, it could be empty or a regionId. In the case of a site, it could be empty or a regionId. |
| name | [string](#string) |  | The node human readable name. |
| type | [ListLocationsResponse.ResourceKind](#services-v1-ListLocationsResponse-ResourceKind) |  | The node type |






<a name="services-v1-ListOSUpdatePolicyRequest"></a>

### ListOSUpdatePolicyRequest
Request message for the ListOSUpdatePolicy method.


| Field | Type | Label | Description |
| ----- | ---- | ----- | ----------- |
| order_by | [string](#string) |  | Optional comma separated list of fields to specify a sorting order. See https://google.aip.dev/132 for details. |
| filter | [string](#string) |  | Optional filter to return only item of interest. See https://google.aip.dev/160 for details. |
| page_size | [uint32](#uint32) |  | Defines the amount of items to be contained in a single page. Default of 20. |
| offset | [uint32](#uint32) |  | Index of the first item to return. This allows skipping items. |






<a name="services-v1-ListOSUpdatePolicyResponse"></a>

### ListOSUpdatePolicyResponse
Response message for the ListOSUpdatePolicy method.


| Field | Type | Label | Description |
| ----- | ---- | ----- | ----------- |
| os_update_policies | [resources.compute.v1.OSUpdatePolicy](#resources-compute-v1-OSUpdatePolicy) | repeated | Sorted and filtered list of OS Update Policies. |
| total_elements | [int32](#int32) |  | Count of items in the entire list, regardless of pagination. |
| has_next | [bool](#bool) |  | Inform if there are more elements |






<a name="services-v1-ListOperatingSystemsRequest"></a>

### ListOperatingSystemsRequest
Request message for the ListOperatingSystems method.


| Field | Type | Label | Description |
| ----- | ---- | ----- | ----------- |
| order_by | [string](#string) |  | Optional comma separated list of fields to specify a sorting order. See https://google.aip.dev/132 for details. |
| filter | [string](#string) |  | Optional filter to return only item of interest. See https://google.aip.dev/160 for details. |
| page_size | [uint32](#uint32) |  | Defines the amount of items to be contained in a single page. Default of 20. |
| offset | [uint32](#uint32) |  | Index of the first item to return. This allows skipping items. |






<a name="services-v1-ListOperatingSystemsResponse"></a>

### ListOperatingSystemsResponse
Response message for the ListOperatingSystems method.


| Field | Type | Label | Description |
| ----- | ---- | ----- | ----------- |
| Operating_system_resources | [resources.os.v1.OperatingSystemResource](#resources-os-v1-OperatingSystemResource) | repeated | Sorted and filtered list of oss. |
| total_elements | [int32](#int32) |  | Count of items in the entire list, regardless of pagination. |
| has_next | [bool](#bool) |  | Inform if there are more elements |






<a name="services-v1-ListProvidersRequest"></a>

### ListProvidersRequest
Request message for the ListProviders method.


| Field | Type | Label | Description |
| ----- | ---- | ----- | ----------- |
| order_by | [string](#string) |  | Optional comma separated list of fields to specify a sorting order. See https://google.aip.dev/132 for details. |
| filter | [string](#string) |  | Optional filter to return only item of interest. See https://google.aip.dev/160 for details. |
| page_size | [uint32](#uint32) |  | Defines the amount of items to be contained in a single page. Default of 20. |
| offset | [uint32](#uint32) |  | Index of the first item to return. This allows skipping items. |






<a name="services-v1-ListProvidersResponse"></a>

### ListProvidersResponse
Response message for the ListProviders method.


| Field | Type | Label | Description |
| ----- | ---- | ----- | ----------- |
| providers | [resources.provider.v1.ProviderResource](#resources-provider-v1-ProviderResource) | repeated | Sorted and filtered list of providers. |
| total_elements | [int32](#int32) |  | Count of items in the entire list, regardless of pagination. |
| has_next | [bool](#bool) |  | Inform if there are more elements |






<a name="services-v1-ListRegionsRequest"></a>

### ListRegionsRequest
Request message for the ListRegions method.


| Field | Type | Label | Description |
| ----- | ---- | ----- | ----------- |
| order_by | [string](#string) |  | Optional comma separated list of fields to specify a sorting order. See https://google.aip.dev/132 for details. |
| filter | [string](#string) |  | Optional filter to return only item of interest. See https://google.aip.dev/160 for details. |
| page_size | [uint32](#uint32) |  | Defines the amount of items to be contained in a single page. Default of 20. |
| offset | [uint32](#uint32) |  | Index of the first item to return. This allows skipping items. |
| show_total_sites | [bool](#bool) |  | Flag to signal if the total amount of site in a region should be returned. |






<a name="services-v1-ListRegionsResponse"></a>

### ListRegionsResponse
Response message for the ListRegions method.


| Field | Type | Label | Description |
| ----- | ---- | ----- | ----------- |
| regions | [resources.location.v1.RegionResource](#resources-location-v1-RegionResource) | repeated | Sorted and filtered list of regions. |
| total_elements | [int32](#int32) |  | Count of items in the entire list, regardless of pagination. |
| has_next | [bool](#bool) |  | Inform if there are more elements |






<a name="services-v1-ListRepeatedSchedulesRequest"></a>

### ListRepeatedSchedulesRequest
Request message for the ListRepeatedSchedules method.


| Field | Type | Label | Description |
| ----- | ---- | ----- | ----------- |
| page_size | [uint32](#uint32) |  | Defines the amount of items to be contained in a single page. Default of 20. |
| offset | [uint32](#uint32) |  | Index of the first item to return. This allows skipping items. |
| host_id | [string](#string) |  | The host ID target of the schedules. If not specified, returns all schedules (given the other query params). If specified, returns the schedules that have the specified host ID applied to them, i.e., target including the inherited ones (parent site if not null). If null, returns all the schedules without a host ID as target. |
| site_id | [string](#string) |  | The site ID target of the schedules. If not specified, returns all schedules (given the other query params). If specified, returns the schedules that have the specified site ID applied to them, i.e., target including the inherited ones. If null, returns all the schedules without a site ID as target |
| region_id | [string](#string) |  | The region ID target of the schedules. If not specified, returns all schedules (given the other query params). If specified, returns the schedules that have the specified region ID applied to them, i.e., target including the inherited ones (parent region if not null). If null, returns all the schedules without a region ID as target. |
| unix_epoch | [string](#string) |  | Filter based on the timestamp, expected to be UNIX epoch UTC timestamp in seconds. |






<a name="services-v1-ListRepeatedSchedulesResponse"></a>

### ListRepeatedSchedulesResponse
Response message for the ListRepeatedSchedules method.


| Field | Type | Label | Description |
| ----- | ---- | ----- | ----------- |
| repeated_schedules | [resources.schedule.v1.RepeatedScheduleResource](#resources-schedule-v1-RepeatedScheduleResource) | repeated | Sorted and filtered list of repeated_schedules. |
| total_elements | [int32](#int32) |  | Count of items in the entire list, regardless of pagination. |
| has_next | [bool](#bool) |  | Inform if there are more elements |






<a name="services-v1-ListSchedulesRequest"></a>

### ListSchedulesRequest
Request message for the ListSchedules method.


| Field | Type | Label | Description |
| ----- | ---- | ----- | ----------- |
| page_size | [uint32](#uint32) |  | Defines the amount of items to be contained in a single page. Default of 20. |
| offset | [uint32](#uint32) |  | Index of the first item to return. This allows skipping items. |
| host_id | [string](#string) |  | The host ID target of the schedules. If not specified, returns all schedules (given the other query params). If specified, returns the schedules that have the specified host ID applied to them, i.e., target including the inherited ones (parent site if not null). If null, returns all the schedules without a host ID as target. |
| site_id | [string](#string) |  | The site ID target of the schedules. If not specified, returns all schedules (given the other query params). If specified, returns the schedules that have the specified site ID applied to them, i.e., target including the inherited ones. If null, returns all the schedules without a site ID as target |
| region_id | [string](#string) |  | The region ID target of the schedules. If not specified, returns all schedules (given the other query params). If specified, returns the schedules that have the specified region ID applied to them, i.e., target including the inherited ones (parent region if not null). If null, returns all the schedules without a region ID as target. |
| unix_epoch | [string](#string) |  | Filter based on the timestamp, expected to be UNIX epoch UTC timestamp in seconds. |






<a name="services-v1-ListSchedulesResponse"></a>

### ListSchedulesResponse
Response message for the ListSchedulesResponse method.


| Field | Type | Label | Description |
| ----- | ---- | ----- | ----------- |
| single_schedules | [resources.schedule.v1.SingleScheduleResource](#resources-schedule-v1-SingleScheduleResource) | repeated | Sorted and filtered list of single_schedules. |
| repeated_schedules | [resources.schedule.v1.RepeatedScheduleResource](#resources-schedule-v1-RepeatedScheduleResource) | repeated | Sorted and filtered list of repeated_schedules. |
| total_elements | [int32](#int32) |  | Count of items in the entire list, regardless of pagination. |
| has_next | [bool](#bool) |  | Inform if there are more elements |






<a name="services-v1-ListSingleSchedulesRequest"></a>

### ListSingleSchedulesRequest
Request message for the ListSingleSchedules method.


| Field | Type | Label | Description |
| ----- | ---- | ----- | ----------- |
| page_size | [uint32](#uint32) |  | Defines the amount of items to be contained in a single page. Default of 20. |
| offset | [uint32](#uint32) |  | Index of the first item to return. This allows skipping items. |
| host_id | [string](#string) |  | The host ID target of the schedules. If not specified, returns all schedules (given the other query params). If specified, returns the schedules that have the specified host ID applied to them, i.e., target including the inherited ones (parent site if not null). If null, returns all the schedules without a host ID as target. |
| site_id | [string](#string) |  | The site ID target of the schedules. If not specified, returns all schedules (given the other query params). If specified, returns the schedules that have the specified site ID applied to them, i.e., target including the inherited ones. If null, returns all the schedules without a site ID as target |
| region_id | [string](#string) |  | The region ID target of the schedules. If not specified, returns all schedules (given the other query params). If specified, returns the schedules that have the specified region ID applied to them, i.e., target including the inherited ones (parent region if not null). If null, returns all the schedules without a region ID as target. |
| unix_epoch | [string](#string) |  | Filter based on the timestamp, expected to be UNIX epoch UTC timestamp in seconds. |






<a name="services-v1-ListSingleSchedulesResponse"></a>

### ListSingleSchedulesResponse
Response message for the ListSingleSchedules method.


| Field | Type | Label | Description |
| ----- | ---- | ----- | ----------- |
| single_schedules | [resources.schedule.v1.SingleScheduleResource](#resources-schedule-v1-SingleScheduleResource) | repeated | Sorted and filtered list of single_schedules. |
| total_elements | [int32](#int32) |  | Count of items in the entire list, regardless of pagination. |
| has_next | [bool](#bool) |  | Inform if there are more elements |






<a name="services-v1-ListSitesRequest"></a>

### ListSitesRequest
Request message for the ListSites method.


| Field | Type | Label | Description |
| ----- | ---- | ----- | ----------- |
| order_by | [string](#string) |  | Optional comma separated list of fields to specify a sorting order. See https://google.aip.dev/132 for details. |
| filter | [string](#string) |  | Optional filter to return only item of interest. See https://google.aip.dev/160 for details. |
| page_size | [uint32](#uint32) |  | Defines the amount of items to be contained in a single page. Default of 20. |
| offset | [uint32](#uint32) |  | Index of the first item to return. This allows skipping items. |






<a name="services-v1-ListSitesResponse"></a>

### ListSitesResponse
Response message for the ListSites method.


| Field | Type | Label | Description |
| ----- | ---- | ----- | ----------- |
| sites | [resources.location.v1.SiteResource](#resources-location-v1-SiteResource) | repeated | Sorted and filtered list of sites. |
| total_elements | [int32](#int32) |  | Count of items in the entire list, regardless of pagination. |
| has_next | [bool](#bool) |  | Inform if there are more elements |






<a name="services-v1-ListTelemetryLogsGroupsRequest"></a>

### ListTelemetryLogsGroupsRequest
Request message for the ListTelemetryLogsGroups method.


| Field | Type | Label | Description |
| ----- | ---- | ----- | ----------- |
| page_size | [uint32](#uint32) |  | Defines the amount of items to be contained in a single page. Default of 20. |
| offset | [uint32](#uint32) |  | Index of the first item to return. This allows skipping items. |
| order_by | [string](#string) |  | Optional comma separated list of fields to specify a sorting order. See https://google.aip.dev/132 for details. |






<a name="services-v1-ListTelemetryLogsGroupsResponse"></a>

### ListTelemetryLogsGroupsResponse
Response message for the ListTelemetryLogsGroups method.


| Field | Type | Label | Description |
| ----- | ---- | ----- | ----------- |
| telemetry_logs_groups | [resources.telemetry.v1.TelemetryLogsGroupResource](#resources-telemetry-v1-TelemetryLogsGroupResource) | repeated | Sorted and filtered list of telemetry_logs_groups. |
| total_elements | [int32](#int32) |  | Count of items in the entire list, regardless of pagination. |
| has_next | [bool](#bool) |  | Inform if there are more elements |






<a name="services-v1-ListTelemetryLogsProfilesRequest"></a>

### ListTelemetryLogsProfilesRequest
Request message for the ListTelemetryLogsProfiles method.


| Field | Type | Label | Description |
| ----- | ---- | ----- | ----------- |
| page_size | [uint32](#uint32) |  | Defines the amount of items to be contained in a single page. Default of 20. |
| offset | [uint32](#uint32) |  | Index of the first item to return. This allows skipping items. |
| order_by | [string](#string) |  | Optional comma separated list of fields to specify a sorting order. See https://google.aip.dev/132 for details. |
| instance_id | [string](#string) |  | Returns only the telemetry profiles that are assigned with the given instance identifier. |
| site_id | [string](#string) |  | Returns only the telemetry profiles that are assigned with the given siteID. |
| region_id | [string](#string) |  | Returns only the telemetry profiles that are assigned with the given regionID. |
| show_inherited | [bool](#bool) |  | Indicates if listed telemetry profiles should be extended with telemetry profiles rendered from hierarchy. This flag is only used along with one of siteId, regionId or instanceId. If siteId, regionId or instanceId are not set, this flag is ignored. |






<a name="services-v1-ListTelemetryLogsProfilesResponse"></a>

### ListTelemetryLogsProfilesResponse
Response message for the ListTelemetryLogsProfiles method.


| Field | Type | Label | Description |
| ----- | ---- | ----- | ----------- |
| telemetry_logs_profiles | [resources.telemetry.v1.TelemetryLogsProfileResource](#resources-telemetry-v1-TelemetryLogsProfileResource) | repeated | Sorted and filtered list of telemetry_logs_profiles. |
| total_elements | [int32](#int32) |  | Count of items in the entire list, regardless of pagination. |
| has_next | [bool](#bool) |  | Inform if there are more elements |






<a name="services-v1-ListTelemetryMetricsGroupsRequest"></a>

### ListTelemetryMetricsGroupsRequest
Request message for the ListTelemetryMetricsGroups method.


| Field | Type | Label | Description |
| ----- | ---- | ----- | ----------- |
| page_size | [uint32](#uint32) |  | Defines the amount of items to be contained in a single page. Default of 20. |
| offset | [uint32](#uint32) |  | Index of the first item to return. This allows skipping items. |
| order_by | [string](#string) |  | Optional comma separated list of fields to specify a sorting order. See https://google.aip.dev/132 for details. |






<a name="services-v1-ListTelemetryMetricsGroupsResponse"></a>

### ListTelemetryMetricsGroupsResponse
Response message for the ListTelemetryMetricsGroups method.


| Field | Type | Label | Description |
| ----- | ---- | ----- | ----------- |
| telemetry_metrics_groups | [resources.telemetry.v1.TelemetryMetricsGroupResource](#resources-telemetry-v1-TelemetryMetricsGroupResource) | repeated | Sorted and filtered list of telemetry_metrics_groups. |
| total_elements | [int32](#int32) |  | Count of items in the entire list, regardless of pagination. |
| has_next | [bool](#bool) |  | Inform if there are more elements |






<a name="services-v1-ListTelemetryMetricsProfilesRequest"></a>

### ListTelemetryMetricsProfilesRequest
Request message for the ListTelemetryMetricsProfiles method.


| Field | Type | Label | Description |
| ----- | ---- | ----- | ----------- |
| page_size | [uint32](#uint32) |  | Defines the amount of items to be contained in a single page. Default of 20. |
| offset | [uint32](#uint32) |  | Index of the first item to return. This allows skipping items. |
| order_by | [string](#string) |  | Optional comma separated list of fields to specify a sorting order. See https://google.aip.dev/132 for details. |
| instance_id | [string](#string) |  | Returns only the telemetry profiles that are assigned with the given instance identifier. |
| site_id | [string](#string) |  | Returns only the telemetry profiles that are assigned with the given siteID. |
| region_id | [string](#string) |  | Returns only the telemetry profiles that are assigned with the given regionID. |
| show_inherited | [bool](#bool) |  | Indicates if listed telemetry profiles should be extended with telemetry profiles rendered from hierarchy. This flag is only used along with one of siteId, regionId or instanceId. If siteId, regionId or instanceId are not set, this flag is ignored. |






<a name="services-v1-ListTelemetryMetricsProfilesResponse"></a>

### ListTelemetryMetricsProfilesResponse
Response message for the ListTelemetryMetricsProfiles method.


| Field | Type | Label | Description |
| ----- | ---- | ----- | ----------- |
| telemetry_metrics_profiles | [resources.telemetry.v1.TelemetryMetricsProfileResource](#resources-telemetry-v1-TelemetryMetricsProfileResource) | repeated | Sorted and filtered list of telemetry_metrics_profiles. |
| total_elements | [int32](#int32) |  | Count of items in the entire list, regardless of pagination. |
| has_next | [bool](#bool) |  | Inform if there are more elements |






<a name="services-v1-ListWorkloadMembersRequest"></a>

### ListWorkloadMembersRequest
Request message for the ListWorkloadMembers method.


| Field | Type | Label | Description |
| ----- | ---- | ----- | ----------- |
| order_by | [string](#string) |  | Optional comma separated list of fields to specify a sorting order. See https://google.aip.dev/132 for details. |
| filter | [string](#string) |  | Optional filter to return only item of interest. See https://google.aip.dev/160 for details. |
| page_size | [uint32](#uint32) |  | Defines the amount of items to be contained in a single page. Default of 20. |
| offset | [uint32](#uint32) |  | Index of the first item to return. This allows skipping items. |






<a name="services-v1-ListWorkloadMembersResponse"></a>

### ListWorkloadMembersResponse
Response message for the ListWorkloadMembers method.


| Field | Type | Label | Description |
| ----- | ---- | ----- | ----------- |
| workload_members | [resources.compute.v1.WorkloadMember](#resources-compute-v1-WorkloadMember) | repeated | Sorted and filtered list of workload_members. |
| total_elements | [int32](#int32) |  | Count of items in the entire list, regardless of pagination. |
| has_next | [bool](#bool) |  | Inform if there are more elements |






<a name="services-v1-ListWorkloadsRequest"></a>

### ListWorkloadsRequest
Request message for the ListWorkloads method.


| Field | Type | Label | Description |
| ----- | ---- | ----- | ----------- |
| order_by | [string](#string) |  | Optional comma separated list of fields to specify a sorting order. See https://google.aip.dev/132 for details. |
| filter | [string](#string) |  | Optional filter to return only item of interest. See https://google.aip.dev/160 for details. |
| page_size | [uint32](#uint32) |  | Defines the amount of items to be contained in a single page. Default of 20. |
| offset | [uint32](#uint32) |  | Index of the first item to return. This allows skipping items. |






<a name="services-v1-ListWorkloadsResponse"></a>

### ListWorkloadsResponse
Response message for the ListWorkloads method.


| Field | Type | Label | Description |
| ----- | ---- | ----- | ----------- |
| workloads | [resources.compute.v1.WorkloadResource](#resources-compute-v1-WorkloadResource) | repeated | Sorted and filtered list of workloads. |
| total_elements | [int32](#int32) |  | Count of items in the entire list, regardless of pagination. |
| has_next | [bool](#bool) |  | Inform if there are more elements |






<a name="services-v1-OnboardHostRequest"></a>

### OnboardHostRequest
Request to onboard a Host.


| Field | Type | Label | Description |
| ----- | ---- | ----- | ----------- |
| resource_id | [string](#string) |  | Host resource ID |






<a name="services-v1-OnboardHostResponse"></a>

### OnboardHostResponse
Response of a Host Register request.






<a name="services-v1-PatchHostRequest"></a>

### PatchHostRequest
Request message for the PatchHost method.


| Field | Type | Label | Description |
| ----- | ---- | ----- | ----------- |
| resource_id | [string](#string) |  | ID of the resource to be updated. |
| host | [resources.compute.v1.HostResource](#resources-compute-v1-HostResource) |  | Updated values for the host. |
| field_mask | [google.protobuf.FieldMask](#google-protobuf-FieldMask) |  | Field mask to be applied on the patch of host. |






<a name="services-v1-PatchInstanceRequest"></a>

### PatchInstanceRequest
Request message for the PatchInstance method.


| Field | Type | Label | Description |
| ----- | ---- | ----- | ----------- |
| resource_id | [string](#string) |  | ID of the resource to be updated. |
| instance | [resources.compute.v1.InstanceResource](#resources-compute-v1-InstanceResource) |  | Updated values for the instance. |
| field_mask | [google.protobuf.FieldMask](#google-protobuf-FieldMask) |  | Field mask to be applied on the patch of instance. |






<a name="services-v1-PatchOperatingSystemRequest"></a>

### PatchOperatingSystemRequest
Request message for the PatchOperatingSystem method.


| Field | Type | Label | Description |
| ----- | ---- | ----- | ----------- |
| resource_id | [string](#string) |  | ID of the resource to be updated. |
| os | [resources.os.v1.OperatingSystemResource](#resources-os-v1-OperatingSystemResource) |  | Updated values for the os. |
| field_mask | [google.protobuf.FieldMask](#google-protobuf-FieldMask) |  | Field mask to be applied on the patch of os. |






<a name="services-v1-PatchRegionRequest"></a>

### PatchRegionRequest
Request message for the PatchRegion method.


| Field | Type | Label | Description |
| ----- | ---- | ----- | ----------- |
| resource_id | [string](#string) |  | ID of the resource to be updated. |
| region | [resources.location.v1.RegionResource](#resources-location-v1-RegionResource) |  | Updated values for the region. |
| field_mask | [google.protobuf.FieldMask](#google-protobuf-FieldMask) |  | Field mask to be applied on the patch of region. |






<a name="services-v1-PatchRepeatedScheduleRequest"></a>

### PatchRepeatedScheduleRequest
Request message for the PatchRepeatedSchedule method.


| Field | Type | Label | Description |
| ----- | ---- | ----- | ----------- |
| resource_id | [string](#string) |  | ID of the resource to be updated. |
| repeated_schedule | [resources.schedule.v1.RepeatedScheduleResource](#resources-schedule-v1-RepeatedScheduleResource) |  | Updated values for the repeated_schedule. |
| field_mask | [google.protobuf.FieldMask](#google-protobuf-FieldMask) |  | Field mask to be applied on the patch of repeated_schedule. |






<a name="services-v1-PatchSingleScheduleRequest"></a>

### PatchSingleScheduleRequest
Request message for the PatchSingleSchedule method.


| Field | Type | Label | Description |
| ----- | ---- | ----- | ----------- |
| resource_id | [string](#string) |  | ID of the resource to be updated. |
| single_schedule | [resources.schedule.v1.SingleScheduleResource](#resources-schedule-v1-SingleScheduleResource) |  | Updated values for the single_schedule. |
| field_mask | [google.protobuf.FieldMask](#google-protobuf-FieldMask) |  | Field mask to be applied on the patch of single_schedule. |






<a name="services-v1-PatchSiteRequest"></a>

### PatchSiteRequest
Request message for the PatchSite method.


| Field | Type | Label | Description |
| ----- | ---- | ----- | ----------- |
| resource_id | [string](#string) |  | ID of the resource to be updated. |
| site | [resources.location.v1.SiteResource](#resources-location-v1-SiteResource) |  | Updated values for the site. |
| field_mask | [google.protobuf.FieldMask](#google-protobuf-FieldMask) |  | Field mask to be applied on the patch of site. |






<a name="services-v1-PatchTelemetryLogsProfileRequest"></a>

### PatchTelemetryLogsProfileRequest
Request message for the PatchTelemetryLogs method.


| Field | Type | Label | Description |
| ----- | ---- | ----- | ----------- |
| resource_id | [string](#string) |  | ID of the resource to be updated. |
| telemetry_logs_profile | [resources.telemetry.v1.TelemetryLogsProfileResource](#resources-telemetry-v1-TelemetryLogsProfileResource) |  | Updated values for the telemetry_logs_profile. |
| field_mask | [google.protobuf.FieldMask](#google-protobuf-FieldMask) |  | Field mask to be applied on the patch of telemetry_logs_profile. |






<a name="services-v1-PatchTelemetryMetricsProfileRequest"></a>

### PatchTelemetryMetricsProfileRequest
Request message for the PatchTelemetryMetricsProfile method.


| Field | Type | Label | Description |
| ----- | ---- | ----- | ----------- |
| resource_id | [string](#string) |  | ID of the resource to be updated. |
| telemetry_metrics_profile | [resources.telemetry.v1.TelemetryMetricsProfileResource](#resources-telemetry-v1-TelemetryMetricsProfileResource) |  | Updated values for the telemetry_metrics_profile. |
| field_mask | [google.protobuf.FieldMask](#google-protobuf-FieldMask) |  | Field mask to be applied on the patch of telemetry_metrics_profile. |






<a name="services-v1-PatchWorkloadRequest"></a>

### PatchWorkloadRequest
Request message for the PatchWorkload method.


| Field | Type | Label | Description |
| ----- | ---- | ----- | ----------- |
| resource_id | [string](#string) |  | ID of the resource to be updated. |
| workload | [resources.compute.v1.WorkloadResource](#resources-compute-v1-WorkloadResource) |  | Updated values for the workload. |
| field_mask | [google.protobuf.FieldMask](#google-protobuf-FieldMask) |  | Field mask to be applied on the patch of workload. |






<a name="services-v1-RegisterHostRequest"></a>

### RegisterHostRequest
Request to register a Host.


| Field | Type | Label | Description |
| ----- | ---- | ----- | ----------- |
| resource_id | [string](#string) |  |  |
| host | [HostRegister](#services-v1-HostRegister) |  |  |






<a name="services-v1-UpdateHostRequest"></a>

### UpdateHostRequest
Request message for the UpdateHost method.


| Field | Type | Label | Description |
| ----- | ---- | ----- | ----------- |
| resource_id | [string](#string) |  | Name of the host host to be updated. |
| host | [resources.compute.v1.HostResource](#resources-compute-v1-HostResource) |  | Updated values for the host. |






<a name="services-v1-UpdateInstanceRequest"></a>

### UpdateInstanceRequest
Request message for the UpdateInstance method.


| Field | Type | Label | Description |
| ----- | ---- | ----- | ----------- |
| resource_id | [string](#string) |  | ID of the resource to be updated. |
| instance | [resources.compute.v1.InstanceResource](#resources-compute-v1-InstanceResource) |  | Updated values for the instance. |






<a name="services-v1-UpdateOperatingSystemRequest"></a>

### UpdateOperatingSystemRequest
Request message for the UpdateOperatingSystem method.


| Field | Type | Label | Description |
| ----- | ---- | ----- | ----------- |
| resource_id | [string](#string) |  | Name of the os os to be updated. |
| os | [resources.os.v1.OperatingSystemResource](#resources-os-v1-OperatingSystemResource) |  | Updated values for the os. |






<a name="services-v1-UpdateRegionRequest"></a>

### UpdateRegionRequest
Request message for the UpdateRegion method.


| Field | Type | Label | Description |
| ----- | ---- | ----- | ----------- |
| resource_id | [string](#string) |  | Name of the region region to be updated. |
| region | [resources.location.v1.RegionResource](#resources-location-v1-RegionResource) |  | Updated values for the region. |






<a name="services-v1-UpdateRepeatedScheduleRequest"></a>

### UpdateRepeatedScheduleRequest
Request message for the UpdateRepeatedSchedule method.


| Field | Type | Label | Description |
| ----- | ---- | ----- | ----------- |
| resource_id | [string](#string) |  | Name of the repeated_schedule repeated_schedule to be updated. |
| repeated_schedule | [resources.schedule.v1.RepeatedScheduleResource](#resources-schedule-v1-RepeatedScheduleResource) |  | Updated values for the repeated_schedule. |






<a name="services-v1-UpdateSingleScheduleRequest"></a>

### UpdateSingleScheduleRequest
Request message for the UpdateSingleSchedule method.


| Field | Type | Label | Description |
| ----- | ---- | ----- | ----------- |
| resource_id | [string](#string) |  | Name of the single_schedule single_schedule to be updated. |
| single_schedule | [resources.schedule.v1.SingleScheduleResource](#resources-schedule-v1-SingleScheduleResource) |  | Updated values for the single_schedule. |






<a name="services-v1-UpdateSiteRequest"></a>

### UpdateSiteRequest
Request message for the UpdateSite method.


| Field | Type | Label | Description |
| ----- | ---- | ----- | ----------- |
| resource_id | [string](#string) |  | Name of the site site to be updated. |
| site | [resources.location.v1.SiteResource](#resources-location-v1-SiteResource) |  | Updated values for the site. |






<a name="services-v1-UpdateTelemetryLogsProfileRequest"></a>

### UpdateTelemetryLogsProfileRequest
Request message for the UpdateTelemetryLogsProfile method.


| Field | Type | Label | Description |
| ----- | ---- | ----- | ----------- |
| resource_id | [string](#string) |  | Name of the telemetry_logs_profile telemetry_logs_profile to be updated. |
| telemetry_logs_profile | [resources.telemetry.v1.TelemetryLogsProfileResource](#resources-telemetry-v1-TelemetryLogsProfileResource) |  | Updated values for the telemetry_logs_profile. |






<a name="services-v1-UpdateTelemetryMetricsProfileRequest"></a>

### UpdateTelemetryMetricsProfileRequest
Request message for the UpdateTelemetryMetricsProfile method.


| Field | Type | Label | Description |
| ----- | ---- | ----- | ----------- |
| resource_id | [string](#string) |  | Name of the telemetry_metrics_profile telemetry_metrics_profile to be updated. |
| telemetry_metrics_profile | [resources.telemetry.v1.TelemetryMetricsProfileResource](#resources-telemetry-v1-TelemetryMetricsProfileResource) |  | Updated values for the telemetry_metrics_profile. |






<a name="services-v1-UpdateWorkloadRequest"></a>

### UpdateWorkloadRequest
Request message for the UpdateWorkload method.


| Field | Type | Label | Description |
| ----- | ---- | ----- | ----------- |
| resource_id | [string](#string) |  | Name of the workload workload to be updated. |
| workload | [resources.compute.v1.WorkloadResource](#resources-compute-v1-WorkloadResource) |  | Updated values for the workload. |





 


<a name="services-v1-ListLocationsResponse-ResourceKind"></a>

### ListLocationsResponse.ResourceKind


| Name | Number | Description |
| ---- | ------ | ----------- |
| RESOURCE_KIND_UNSPECIFIED | 0 |  |
| RESOURCE_KIND_REGION | 1 |  |
| RESOURCE_KIND_SITE | 2 |  |


 

 


<a name="services-v1-HostService"></a>

### HostService
Host.

| Method Name | Request Type | Response Type | Description |
| ----------- | ------------ | ------------- | ------------|
| GetHostsSummary | [GetHostSummaryRequest](#services-v1-GetHostSummaryRequest) | [GetHostSummaryResponse](#services-v1-GetHostSummaryResponse) | Get a summary of the hosts status. |
| CreateHost | [CreateHostRequest](#services-v1-CreateHostRequest) | [.resources.compute.v1.HostResource](#resources-compute-v1-HostResource) | Create a host. |
| ListHosts | [ListHostsRequest](#services-v1-ListHostsRequest) | [ListHostsResponse](#services-v1-ListHostsResponse) | Get a list of hosts. |
| GetHost | [GetHostRequest](#services-v1-GetHostRequest) | [.resources.compute.v1.HostResource](#resources-compute-v1-HostResource) | Get a specific host. |
| UpdateHost | [UpdateHostRequest](#services-v1-UpdateHostRequest) | [.resources.compute.v1.HostResource](#resources-compute-v1-HostResource) | Update a host. |
| PatchHost | [PatchHostRequest](#services-v1-PatchHostRequest) | [.resources.compute.v1.HostResource](#resources-compute-v1-HostResource) | Patch a host. |
| DeleteHost | [DeleteHostRequest](#services-v1-DeleteHostRequest) | [DeleteHostResponse](#services-v1-DeleteHostResponse) | Delete a host. |
| InvalidateHost | [InvalidateHostRequest](#services-v1-InvalidateHostRequest) | [InvalidateHostResponse](#services-v1-InvalidateHostResponse) | Invalidate a host. |
| RegisterHost | [RegisterHostRequest](#services-v1-RegisterHostRequest) | [.resources.compute.v1.HostResource](#resources-compute-v1-HostResource) | Register a host. |
| RegisterUpdateHost | [RegisterHostRequest](#services-v1-RegisterHostRequest) | [.resources.compute.v1.HostResource](#resources-compute-v1-HostResource) | Update a host register. |
| OnboardHost | [OnboardHostRequest](#services-v1-OnboardHostRequest) | [OnboardHostResponse](#services-v1-OnboardHostResponse) | Onboard a host. |


<a name="services-v1-InstanceService"></a>

### InstanceService
Instance.

| Method Name | Request Type | Response Type | Description |
| ----------- | ------------ | ------------- | ------------|
| CreateInstance | [CreateInstanceRequest](#services-v1-CreateInstanceRequest) | [.resources.compute.v1.InstanceResource](#resources-compute-v1-InstanceResource) | Create a instance. |
| ListInstances | [ListInstancesRequest](#services-v1-ListInstancesRequest) | [ListInstancesResponse](#services-v1-ListInstancesResponse) | Get a list of instances. |
| GetInstance | [GetInstanceRequest](#services-v1-GetInstanceRequest) | [.resources.compute.v1.InstanceResource](#resources-compute-v1-InstanceResource) | Get a specific instance. |
| UpdateInstance | [UpdateInstanceRequest](#services-v1-UpdateInstanceRequest) | [.resources.compute.v1.InstanceResource](#resources-compute-v1-InstanceResource) | Update a instance. |
| PatchInstance | [PatchInstanceRequest](#services-v1-PatchInstanceRequest) | [.resources.compute.v1.InstanceResource](#resources-compute-v1-InstanceResource) | Patch a instance. |
| DeleteInstance | [DeleteInstanceRequest](#services-v1-DeleteInstanceRequest) | [DeleteInstanceResponse](#services-v1-DeleteInstanceResponse) | Delete a instance. |
| InvalidateInstance | [InvalidateInstanceRequest](#services-v1-InvalidateInstanceRequest) | [InvalidateInstanceResponse](#services-v1-InvalidateInstanceResponse) | Invalidate a instance. |


<a name="services-v1-LocalAccountService"></a>

### LocalAccountService
LocalAccount.

| Method Name | Request Type | Response Type | Description |
| ----------- | ------------ | ------------- | ------------|
| CreateLocalAccount | [CreateLocalAccountRequest](#services-v1-CreateLocalAccountRequest) | [.resources.localaccount.v1.LocalAccountResource](#resources-localaccount-v1-LocalAccountResource) | Create a localAccount. |
| ListLocalAccounts | [ListLocalAccountsRequest](#services-v1-ListLocalAccountsRequest) | [ListLocalAccountsResponse](#services-v1-ListLocalAccountsResponse) | Get a list of providers. |
| GetLocalAccount | [GetLocalAccountRequest](#services-v1-GetLocalAccountRequest) | [.resources.localaccount.v1.LocalAccountResource](#resources-localaccount-v1-LocalAccountResource) | Get a specific provider. |
| DeleteLocalAccount | [DeleteLocalAccountRequest](#services-v1-DeleteLocalAccountRequest) | [DeleteLocalAccountResponse](#services-v1-DeleteLocalAccountResponse) | Delete a provider. |


<a name="services-v1-LocationService"></a>

### LocationService
Location.

| Method Name | Request Type | Response Type | Description |
| ----------- | ------------ | ------------- | ------------|
| ListLocations | [ListLocationsRequest](#services-v1-ListLocationsRequest) | [ListLocationsResponse](#services-v1-ListLocationsResponse) | Get a list of locations. |


<a name="services-v1-OSUpdatePolicy"></a>

### OSUpdatePolicy
OS Update Policy.

| Method Name | Request Type | Response Type | Description |
| ----------- | ------------ | ------------- | ------------|
| CreateOSUpdatePolicy | [CreateOSUpdatePolicyRequest](#services-v1-CreateOSUpdatePolicyRequest) | [.resources.compute.v1.OSUpdatePolicy](#resources-compute-v1-OSUpdatePolicy) | Create an OS Update Policy. |
| ListOSUpdatePolicy | [ListOSUpdatePolicyRequest](#services-v1-ListOSUpdatePolicyRequest) | [ListOSUpdatePolicyResponse](#services-v1-ListOSUpdatePolicyResponse) | Get a list of OS Update Policies. |
| GetOSUpdatePolicy | [GetOSUpdatePolicyRequest](#services-v1-GetOSUpdatePolicyRequest) | [.resources.compute.v1.OSUpdatePolicy](#resources-compute-v1-OSUpdatePolicy) | Get a specific OS Update Policy. |
| DeleteOSUpdatePolicy | [DeleteOSUpdatePolicyRequest](#services-v1-DeleteOSUpdatePolicyRequest) | [.resources.compute.v1.OSUpdatePolicy](#resources-compute-v1-OSUpdatePolicy) | Delete a OS Update Policy. |


<a name="services-v1-OperatingSystemService"></a>

### OperatingSystemService
OperatingSystem.

| Method Name | Request Type | Response Type | Description |
| ----------- | ------------ | ------------- | ------------|
| CreateOperatingSystem | [CreateOperatingSystemRequest](#services-v1-CreateOperatingSystemRequest) | [.resources.os.v1.OperatingSystemResource](#resources-os-v1-OperatingSystemResource) | Create an OS |
| ListOperatingSystems | [ListOperatingSystemsRequest](#services-v1-ListOperatingSystemsRequest) | [ListOperatingSystemsResponse](#services-v1-ListOperatingSystemsResponse) | Get a list of OSs. |
| GetOperatingSystem | [GetOperatingSystemRequest](#services-v1-GetOperatingSystemRequest) | [.resources.os.v1.OperatingSystemResource](#resources-os-v1-OperatingSystemResource) | Get a specific OS. |
| UpdateOperatingSystem | [UpdateOperatingSystemRequest](#services-v1-UpdateOperatingSystemRequest) | [.resources.os.v1.OperatingSystemResource](#resources-os-v1-OperatingSystemResource) | Update an OS. |
| PatchOperatingSystem | [PatchOperatingSystemRequest](#services-v1-PatchOperatingSystemRequest) | [.resources.os.v1.OperatingSystemResource](#resources-os-v1-OperatingSystemResource) | Patch an OS. |
| DeleteOperatingSystem | [DeleteOperatingSystemRequest](#services-v1-DeleteOperatingSystemRequest) | [DeleteOperatingSystemResponse](#services-v1-DeleteOperatingSystemResponse) | Delete an OS. |


<a name="services-v1-ProviderService"></a>

### ProviderService
Provider.

| Method Name | Request Type | Response Type | Description |
| ----------- | ------------ | ------------- | ------------|
| CreateProvider | [CreateProviderRequest](#services-v1-CreateProviderRequest) | [.resources.provider.v1.ProviderResource](#resources-provider-v1-ProviderResource) | Create a provider. |
| ListProviders | [ListProvidersRequest](#services-v1-ListProvidersRequest) | [ListProvidersResponse](#services-v1-ListProvidersResponse) | Get a list of providers. |
| GetProvider | [GetProviderRequest](#services-v1-GetProviderRequest) | [.resources.provider.v1.ProviderResource](#resources-provider-v1-ProviderResource) | Get a specific provider. |
| DeleteProvider | [DeleteProviderRequest](#services-v1-DeleteProviderRequest) | [DeleteProviderResponse](#services-v1-DeleteProviderResponse) | Delete a provider. |


<a name="services-v1-RegionService"></a>

### RegionService
Region.

| Method Name | Request Type | Response Type | Description |
| ----------- | ------------ | ------------- | ------------|
| CreateRegion | [CreateRegionRequest](#services-v1-CreateRegionRequest) | [.resources.location.v1.RegionResource](#resources-location-v1-RegionResource) | Create a region. |
| ListRegions | [ListRegionsRequest](#services-v1-ListRegionsRequest) | [ListRegionsResponse](#services-v1-ListRegionsResponse) | Get a list of regions. |
| GetRegion | [GetRegionRequest](#services-v1-GetRegionRequest) | [.resources.location.v1.RegionResource](#resources-location-v1-RegionResource) | Get a specific region. |
| UpdateRegion | [UpdateRegionRequest](#services-v1-UpdateRegionRequest) | [.resources.location.v1.RegionResource](#resources-location-v1-RegionResource) | Update a region. |
| PatchRegion | [PatchRegionRequest](#services-v1-PatchRegionRequest) | [.resources.location.v1.RegionResource](#resources-location-v1-RegionResource) | Patch a region. |
| DeleteRegion | [DeleteRegionRequest](#services-v1-DeleteRegionRequest) | [DeleteRegionResponse](#services-v1-DeleteRegionResponse) | Delete a region. |


<a name="services-v1-ScheduleService"></a>

### ScheduleService
Schedules.

| Method Name | Request Type | Response Type | Description |
| ----------- | ------------ | ------------- | ------------|
| ListSchedules | [ListSchedulesRequest](#services-v1-ListSchedulesRequest) | [ListSchedulesResponse](#services-v1-ListSchedulesResponse) | Get a list of schedules (single/repeated). |
| CreateSingleSchedule | [CreateSingleScheduleRequest](#services-v1-CreateSingleScheduleRequest) | [.resources.schedule.v1.SingleScheduleResource](#resources-schedule-v1-SingleScheduleResource) | Create a single_schedule. |
| ListSingleSchedules | [ListSingleSchedulesRequest](#services-v1-ListSingleSchedulesRequest) | [ListSingleSchedulesResponse](#services-v1-ListSingleSchedulesResponse) | Get a list of singleSchedules. |
| GetSingleSchedule | [GetSingleScheduleRequest](#services-v1-GetSingleScheduleRequest) | [.resources.schedule.v1.SingleScheduleResource](#resources-schedule-v1-SingleScheduleResource) | Get a specific single_schedule. |
| UpdateSingleSchedule | [UpdateSingleScheduleRequest](#services-v1-UpdateSingleScheduleRequest) | [.resources.schedule.v1.SingleScheduleResource](#resources-schedule-v1-SingleScheduleResource) | Update a single_schedule. |
| PatchSingleSchedule | [PatchSingleScheduleRequest](#services-v1-PatchSingleScheduleRequest) | [.resources.schedule.v1.SingleScheduleResource](#resources-schedule-v1-SingleScheduleResource) | Patch a single_schedule. |
| DeleteSingleSchedule | [DeleteSingleScheduleRequest](#services-v1-DeleteSingleScheduleRequest) | [DeleteSingleScheduleResponse](#services-v1-DeleteSingleScheduleResponse) | Delete a single_schedule. |
| CreateRepeatedSchedule | [CreateRepeatedScheduleRequest](#services-v1-CreateRepeatedScheduleRequest) | [.resources.schedule.v1.RepeatedScheduleResource](#resources-schedule-v1-RepeatedScheduleResource) | Create a repeated_schedule. |
| ListRepeatedSchedules | [ListRepeatedSchedulesRequest](#services-v1-ListRepeatedSchedulesRequest) | [ListRepeatedSchedulesResponse](#services-v1-ListRepeatedSchedulesResponse) | Get a list of repeatedSchedules. |
| GetRepeatedSchedule | [GetRepeatedScheduleRequest](#services-v1-GetRepeatedScheduleRequest) | [.resources.schedule.v1.RepeatedScheduleResource](#resources-schedule-v1-RepeatedScheduleResource) | Get a specific repeated_schedule. |
| UpdateRepeatedSchedule | [UpdateRepeatedScheduleRequest](#services-v1-UpdateRepeatedScheduleRequest) | [.resources.schedule.v1.RepeatedScheduleResource](#resources-schedule-v1-RepeatedScheduleResource) | Update a repeated_schedule. |
| PatchRepeatedSchedule | [PatchRepeatedScheduleRequest](#services-v1-PatchRepeatedScheduleRequest) | [.resources.schedule.v1.RepeatedScheduleResource](#resources-schedule-v1-RepeatedScheduleResource) | Patch a repeated_schedule. |
| DeleteRepeatedSchedule | [DeleteRepeatedScheduleRequest](#services-v1-DeleteRepeatedScheduleRequest) | [DeleteRepeatedScheduleResponse](#services-v1-DeleteRepeatedScheduleResponse) | Delete a repeated_schedule. |


<a name="services-v1-SiteService"></a>

### SiteService
Site.

| Method Name | Request Type | Response Type | Description |
| ----------- | ------------ | ------------- | ------------|
| CreateSite | [CreateSiteRequest](#services-v1-CreateSiteRequest) | [.resources.location.v1.SiteResource](#resources-location-v1-SiteResource) | Create a site. |
| ListSites | [ListSitesRequest](#services-v1-ListSitesRequest) | [ListSitesResponse](#services-v1-ListSitesResponse) | Get a list of sites. |
| GetSite | [GetSiteRequest](#services-v1-GetSiteRequest) | [.resources.location.v1.SiteResource](#resources-location-v1-SiteResource) | Get a specific site. |
| UpdateSite | [UpdateSiteRequest](#services-v1-UpdateSiteRequest) | [.resources.location.v1.SiteResource](#resources-location-v1-SiteResource) | Update a site. |
| PatchSite | [PatchSiteRequest](#services-v1-PatchSiteRequest) | [.resources.location.v1.SiteResource](#resources-location-v1-SiteResource) | Patch a site. |
| DeleteSite | [DeleteSiteRequest](#services-v1-DeleteSiteRequest) | [DeleteSiteResponse](#services-v1-DeleteSiteResponse) | Delete a site. |


<a name="services-v1-TelemetryLogsGroupService"></a>

### TelemetryLogsGroupService
TelemetryLogsGroup.

| Method Name | Request Type | Response Type | Description |
| ----------- | ------------ | ------------- | ------------|
| CreateTelemetryLogsGroup | [CreateTelemetryLogsGroupRequest](#services-v1-CreateTelemetryLogsGroupRequest) | [.resources.telemetry.v1.TelemetryLogsGroupResource](#resources-telemetry-v1-TelemetryLogsGroupResource) | Create a telemetry_logs_group. |
| ListTelemetryLogsGroups | [ListTelemetryLogsGroupsRequest](#services-v1-ListTelemetryLogsGroupsRequest) | [ListTelemetryLogsGroupsResponse](#services-v1-ListTelemetryLogsGroupsResponse) | Get a list of telemetry_logs_groups. |
| GetTelemetryLogsGroup | [GetTelemetryLogsGroupRequest](#services-v1-GetTelemetryLogsGroupRequest) | [.resources.telemetry.v1.TelemetryLogsGroupResource](#resources-telemetry-v1-TelemetryLogsGroupResource) | Get a specific telemetry_logs_group. |
| DeleteTelemetryLogsGroup | [DeleteTelemetryLogsGroupRequest](#services-v1-DeleteTelemetryLogsGroupRequest) | [DeleteTelemetryLogsGroupResponse](#services-v1-DeleteTelemetryLogsGroupResponse) | Delete a telemetry_logs_group. |


<a name="services-v1-TelemetryLogsProfileService"></a>

### TelemetryLogsProfileService
TelemetryLogsProfile.

| Method Name | Request Type | Response Type | Description |
| ----------- | ------------ | ------------- | ------------|
| CreateTelemetryLogsProfile | [CreateTelemetryLogsProfileRequest](#services-v1-CreateTelemetryLogsProfileRequest) | [.resources.telemetry.v1.TelemetryLogsProfileResource](#resources-telemetry-v1-TelemetryLogsProfileResource) | Create a telemetry_logs_profile. |
| ListTelemetryLogsProfiles | [ListTelemetryLogsProfilesRequest](#services-v1-ListTelemetryLogsProfilesRequest) | [ListTelemetryLogsProfilesResponse](#services-v1-ListTelemetryLogsProfilesResponse) | Get a list of telemetryLogsProfiles. |
| GetTelemetryLogsProfile | [GetTelemetryLogsProfileRequest](#services-v1-GetTelemetryLogsProfileRequest) | [.resources.telemetry.v1.TelemetryLogsProfileResource](#resources-telemetry-v1-TelemetryLogsProfileResource) | Get a specific telemetry_logs_profile. |
| UpdateTelemetryLogsProfile | [UpdateTelemetryLogsProfileRequest](#services-v1-UpdateTelemetryLogsProfileRequest) | [.resources.telemetry.v1.TelemetryLogsProfileResource](#resources-telemetry-v1-TelemetryLogsProfileResource) | Update a telemetry_logs_profile. |
| PatchTelemetryLogsProfile | [PatchTelemetryLogsProfileRequest](#services-v1-PatchTelemetryLogsProfileRequest) | [.resources.telemetry.v1.TelemetryLogsProfileResource](#resources-telemetry-v1-TelemetryLogsProfileResource) | Patch a telemetry_logs_profile. |
| DeleteTelemetryLogsProfile | [DeleteTelemetryLogsProfileRequest](#services-v1-DeleteTelemetryLogsProfileRequest) | [DeleteTelemetryLogsProfileResponse](#services-v1-DeleteTelemetryLogsProfileResponse) | Delete a telemetry_logs_profile. |


<a name="services-v1-TelemetryMetricsGroupService"></a>

### TelemetryMetricsGroupService
TelemetryMetricsGroup.

| Method Name | Request Type | Response Type | Description |
| ----------- | ------------ | ------------- | ------------|
| CreateTelemetryMetricsGroup | [CreateTelemetryMetricsGroupRequest](#services-v1-CreateTelemetryMetricsGroupRequest) | [.resources.telemetry.v1.TelemetryMetricsGroupResource](#resources-telemetry-v1-TelemetryMetricsGroupResource) | Create a telemetry_metrics_group. |
| ListTelemetryMetricsGroups | [ListTelemetryMetricsGroupsRequest](#services-v1-ListTelemetryMetricsGroupsRequest) | [ListTelemetryMetricsGroupsResponse](#services-v1-ListTelemetryMetricsGroupsResponse) | Get a list of telemetryMetricsGroups. |
| GetTelemetryMetricsGroup | [GetTelemetryMetricsGroupRequest](#services-v1-GetTelemetryMetricsGroupRequest) | [.resources.telemetry.v1.TelemetryMetricsGroupResource](#resources-telemetry-v1-TelemetryMetricsGroupResource) | Get a specific telemetry_metrics_group. |
| DeleteTelemetryMetricsGroup | [DeleteTelemetryMetricsGroupRequest](#services-v1-DeleteTelemetryMetricsGroupRequest) | [DeleteTelemetryMetricsGroupResponse](#services-v1-DeleteTelemetryMetricsGroupResponse) | Delete a telemetry_metrics_group. |


<a name="services-v1-TelemetryMetricsProfileService"></a>

### TelemetryMetricsProfileService
TelemetryMetricsProfile.

| Method Name | Request Type | Response Type | Description |
| ----------- | ------------ | ------------- | ------------|
| CreateTelemetryMetricsProfile | [CreateTelemetryMetricsProfileRequest](#services-v1-CreateTelemetryMetricsProfileRequest) | [.resources.telemetry.v1.TelemetryMetricsProfileResource](#resources-telemetry-v1-TelemetryMetricsProfileResource) | Create a telemetry_metrics_profile. |
| ListTelemetryMetricsProfiles | [ListTelemetryMetricsProfilesRequest](#services-v1-ListTelemetryMetricsProfilesRequest) | [ListTelemetryMetricsProfilesResponse](#services-v1-ListTelemetryMetricsProfilesResponse) | Get a list of telemetryMetricsProfiles. |
| GetTelemetryMetricsProfile | [GetTelemetryMetricsProfileRequest](#services-v1-GetTelemetryMetricsProfileRequest) | [.resources.telemetry.v1.TelemetryMetricsProfileResource](#resources-telemetry-v1-TelemetryMetricsProfileResource) | Get a specific telemetry_metrics_profile. |
| UpdateTelemetryMetricsProfile | [UpdateTelemetryMetricsProfileRequest](#services-v1-UpdateTelemetryMetricsProfileRequest) | [.resources.telemetry.v1.TelemetryMetricsProfileResource](#resources-telemetry-v1-TelemetryMetricsProfileResource) | Update a telemetry_metrics_profile. |
| PatchTelemetryMetricsProfile | [PatchTelemetryMetricsProfileRequest](#services-v1-PatchTelemetryMetricsProfileRequest) | [.resources.telemetry.v1.TelemetryMetricsProfileResource](#resources-telemetry-v1-TelemetryMetricsProfileResource) | Patch a telemetry_metrics_profile. |
| DeleteTelemetryMetricsProfile | [DeleteTelemetryMetricsProfileRequest](#services-v1-DeleteTelemetryMetricsProfileRequest) | [DeleteTelemetryMetricsProfileResponse](#services-v1-DeleteTelemetryMetricsProfileResponse) | Delete a telemetry_metrics_profile. |


<a name="services-v1-WorkloadMemberService"></a>

### WorkloadMemberService
WorkloadMember.

| Method Name | Request Type | Response Type | Description |
| ----------- | ------------ | ------------- | ------------|
| CreateWorkloadMember | [CreateWorkloadMemberRequest](#services-v1-CreateWorkloadMemberRequest) | [.resources.compute.v1.WorkloadMember](#resources-compute-v1-WorkloadMember) | Create a workload_member. |
| ListWorkloadMembers | [ListWorkloadMembersRequest](#services-v1-ListWorkloadMembersRequest) | [ListWorkloadMembersResponse](#services-v1-ListWorkloadMembersResponse) | Get a list of workload_members. |
| GetWorkloadMember | [GetWorkloadMemberRequest](#services-v1-GetWorkloadMemberRequest) | [.resources.compute.v1.WorkloadMember](#resources-compute-v1-WorkloadMember) | Get a specific workload_member. |
| DeleteWorkloadMember | [DeleteWorkloadMemberRequest](#services-v1-DeleteWorkloadMemberRequest) | [DeleteWorkloadMemberResponse](#services-v1-DeleteWorkloadMemberResponse) | Delete a workload_member. |


<a name="services-v1-WorkloadService"></a>

### WorkloadService
Workload.

| Method Name | Request Type | Response Type | Description |
| ----------- | ------------ | ------------- | ------------|
| CreateWorkload | [CreateWorkloadRequest](#services-v1-CreateWorkloadRequest) | [.resources.compute.v1.WorkloadResource](#resources-compute-v1-WorkloadResource) | Create a workload. |
| ListWorkloads | [ListWorkloadsRequest](#services-v1-ListWorkloadsRequest) | [ListWorkloadsResponse](#services-v1-ListWorkloadsResponse) | Get a list of workloads. |
| GetWorkload | [GetWorkloadRequest](#services-v1-GetWorkloadRequest) | [.resources.compute.v1.WorkloadResource](#resources-compute-v1-WorkloadResource) | Get a specific workload. |
| UpdateWorkload | [UpdateWorkloadRequest](#services-v1-UpdateWorkloadRequest) | [.resources.compute.v1.WorkloadResource](#resources-compute-v1-WorkloadResource) | Update a workload. |
| PatchWorkload | [PatchWorkloadRequest](#services-v1-PatchWorkloadRequest) | [.resources.compute.v1.WorkloadResource](#resources-compute-v1-WorkloadResource) | Patch a workload. |
| DeleteWorkload | [DeleteWorkloadRequest](#services-v1-DeleteWorkloadRequest) | [DeleteWorkloadResponse](#services-v1-DeleteWorkloadResponse) | Delete a workload. |

 



## Scalar Value Types

| .proto Type | Notes | C++ | Java | Python | Go | C# | PHP | Ruby |
| ----------- | ----- | --- | ---- | ------ | -- | -- | --- | ---- |
| <a name="double" /> double |  | double | double | float | float64 | double | float | Float |
| <a name="float" /> float |  | float | float | float | float32 | float | float | Float |
| <a name="int32" /> int32 | Uses variable-length encoding. Inefficient for encoding negative numbers – if your field is likely to have negative values, use sint32 instead. | int32 | int | int | int32 | int | integer | Bignum or Fixnum (as required) |
| <a name="int64" /> int64 | Uses variable-length encoding. Inefficient for encoding negative numbers – if your field is likely to have negative values, use sint64 instead. | int64 | long | int/long | int64 | long | integer/string | Bignum |
| <a name="uint32" /> uint32 | Uses variable-length encoding. | uint32 | int | int/long | uint32 | uint | integer | Bignum or Fixnum (as required) |
| <a name="uint64" /> uint64 | Uses variable-length encoding. | uint64 | long | int/long | uint64 | ulong | integer/string | Bignum or Fixnum (as required) |
| <a name="sint32" /> sint32 | Uses variable-length encoding. Signed int value. These more efficiently encode negative numbers than regular int32s. | int32 | int | int | int32 | int | integer | Bignum or Fixnum (as required) |
| <a name="sint64" /> sint64 | Uses variable-length encoding. Signed int value. These more efficiently encode negative numbers than regular int64s. | int64 | long | int/long | int64 | long | integer/string | Bignum |
| <a name="fixed32" /> fixed32 | Always four bytes. More efficient than uint32 if values are often greater than 2^28. | uint32 | int | int | uint32 | uint | integer | Bignum or Fixnum (as required) |
| <a name="fixed64" /> fixed64 | Always eight bytes. More efficient than uint64 if values are often greater than 2^56. | uint64 | long | int/long | uint64 | ulong | integer/string | Bignum |
| <a name="sfixed32" /> sfixed32 | Always four bytes. | int32 | int | int | int32 | int | integer | Bignum or Fixnum (as required) |
| <a name="sfixed64" /> sfixed64 | Always eight bytes. | int64 | long | int/long | int64 | long | integer/string | Bignum |
| <a name="bool" /> bool |  | bool | boolean | boolean | bool | bool | boolean | TrueClass/FalseClass |
| <a name="string" /> string | A string must always contain UTF-8 encoded or 7-bit ASCII text. | string | String | str/unicode | string | string | string | String (UTF-8) |
| <a name="bytes" /> bytes | May contain any arbitrary sequence of bytes. | string | ByteString | str | []byte | ByteString | string | String (ASCII-8BIT) |
<|MERGE_RESOLUTION|>--- conflicted
+++ resolved
@@ -45,7 +45,6 @@
     - [HostusbResource](#resources-compute-v1-HostusbResource)
     - [InstanceResource](#resources-compute-v1-InstanceResource)
     - [NetworkInterfaceLinkState](#resources-compute-v1-NetworkInterfaceLinkState)
-    - [OSUpdatePolicy](#resources-compute-v1-OSUpdatePolicy)
     - [WorkloadMember](#resources-compute-v1-WorkloadMember)
     - [WorkloadResource](#resources-compute-v1-WorkloadResource)
   
@@ -56,7 +55,6 @@
     - [InstanceState](#resources-compute-v1-InstanceState)
     - [LinkState](#resources-compute-v1-LinkState)
     - [PowerState](#resources-compute-v1-PowerState)
-    - [UpdatePolicy](#resources-compute-v1-UpdatePolicy)
     - [WorkloadKind](#resources-compute-v1-WorkloadKind)
     - [WorkloadMemberKind](#resources-compute-v1-WorkloadMemberKind)
     - [WorkloadState](#resources-compute-v1-WorkloadState)
@@ -84,8 +82,6 @@
     - [CreateInstanceResponse](#services-v1-CreateInstanceResponse)
     - [CreateLocalAccountRequest](#services-v1-CreateLocalAccountRequest)
     - [CreateLocalAccountResponse](#services-v1-CreateLocalAccountResponse)
-    - [CreateOSUpdatePolicyRequest](#services-v1-CreateOSUpdatePolicyRequest)
-    - [CreateOSUpdatePolicyResponse](#services-v1-CreateOSUpdatePolicyResponse)
     - [CreateOperatingSystemRequest](#services-v1-CreateOperatingSystemRequest)
     - [CreateOperatingSystemResponse](#services-v1-CreateOperatingSystemResponse)
     - [CreateProviderRequest](#services-v1-CreateProviderRequest)
@@ -116,8 +112,6 @@
     - [DeleteInstanceResponse](#services-v1-DeleteInstanceResponse)
     - [DeleteLocalAccountRequest](#services-v1-DeleteLocalAccountRequest)
     - [DeleteLocalAccountResponse](#services-v1-DeleteLocalAccountResponse)
-    - [DeleteOSUpdatePolicyRequest](#services-v1-DeleteOSUpdatePolicyRequest)
-    - [DeleteOSUpdatePolicyResponse](#services-v1-DeleteOSUpdatePolicyResponse)
     - [DeleteOperatingSystemRequest](#services-v1-DeleteOperatingSystemRequest)
     - [DeleteOperatingSystemResponse](#services-v1-DeleteOperatingSystemResponse)
     - [DeleteProviderRequest](#services-v1-DeleteProviderRequest)
@@ -150,8 +144,6 @@
     - [GetInstanceResponse](#services-v1-GetInstanceResponse)
     - [GetLocalAccountRequest](#services-v1-GetLocalAccountRequest)
     - [GetLocalAccountResponse](#services-v1-GetLocalAccountResponse)
-    - [GetOSUpdatePolicyRequest](#services-v1-GetOSUpdatePolicyRequest)
-    - [GetOSUpdatePolicyResponse](#services-v1-GetOSUpdatePolicyResponse)
     - [GetOperatingSystemRequest](#services-v1-GetOperatingSystemRequest)
     - [GetOperatingSystemResponse](#services-v1-GetOperatingSystemResponse)
     - [GetProviderRequest](#services-v1-GetProviderRequest)
@@ -190,8 +182,6 @@
     - [ListLocationsRequest](#services-v1-ListLocationsRequest)
     - [ListLocationsResponse](#services-v1-ListLocationsResponse)
     - [ListLocationsResponse.LocationNode](#services-v1-ListLocationsResponse-LocationNode)
-    - [ListOSUpdatePolicyRequest](#services-v1-ListOSUpdatePolicyRequest)
-    - [ListOSUpdatePolicyResponse](#services-v1-ListOSUpdatePolicyResponse)
     - [ListOperatingSystemsRequest](#services-v1-ListOperatingSystemsRequest)
     - [ListOperatingSystemsResponse](#services-v1-ListOperatingSystemsResponse)
     - [ListProvidersRequest](#services-v1-ListProvidersRequest)
@@ -248,7 +238,6 @@
     - [InstanceService](#services-v1-InstanceService)
     - [LocalAccountService](#services-v1-LocalAccountService)
     - [LocationService](#services-v1-LocationService)
-    - [OSUpdatePolicy](#services-v1-OSUpdatePolicy)
     - [OperatingSystemService](#services-v1-OperatingSystemService)
     - [ProviderService](#services-v1-ProviderService)
     - [RegionService](#services-v1-RegionService)
@@ -866,16 +855,11 @@
 
 back-reference to the Workload Members associated to this Instance |
 | localaccount | [resources.localaccount.v1.LocalAccountResource](#resources-localaccount-v1-LocalAccountResource) |  | Local Account associated with this Instance |
-<<<<<<< HEAD
-| update_policy | [OSUpdatePolicy](#resources-compute-v1-OSUpdatePolicy) |  | Update Policy of this Instance |
-=======
 | instance_status_detail | [string](#string) |  | Textual message that gives detailed status of the instance&#39;s software components. |
->>>>>>> d941a735
 | instanceID | [string](#string) |  | Deprecated, The instance&#39;s unique identifier. Alias of resourceID. |
 | hostID | [string](#string) |  | The host&#39;s unique identifier associated with the instance. |
 | osID | [string](#string) |  | The unique identifier of OS resource that must be installed on the instance. |
 | local_accountID | [string](#string) |  | The unique identifier of local account will be associated with the instance. |
-| os_update_policyID | [string](#string) |  |  |
 | timestamps | [resources.common.v1.Timestamps](#resources-common-v1-Timestamps) |  | Timestamps associated to the resource. |
 
 
@@ -892,29 +876,6 @@
 | Field | Type | Label | Description |
 | ----- | ---- | ----- | ----------- |
 | type | [LinkState](#resources-compute-v1-LinkState) |  | The interface link state. |
-| timestamps | [resources.common.v1.Timestamps](#resources-common-v1-Timestamps) |  | Timestamps associated to the resource. |
-
-
-
-
-
-
-<a name="resources-compute-v1-OSUpdatePolicy"></a>
-
-### OSUpdatePolicy
-
-
-
-| Field | Type | Label | Description |
-| ----- | ---- | ----- | ----------- |
-| resource_id | [string](#string) |  | resource ID, generated by the inventory on Create. |
-| name | [string](#string) |  | User-provided, human-readable name. |
-| description | [string](#string) |  | User-provided, human-readable description. |
-| install_packages | [string](#string) |  | Freeform text, OS-dependent. A list of package names, one per line (newline separated). Must not contain version information. Applies only to Mutable OSes. |
-| update_sources | [string](#string) | repeated | The list of OS resource update sources. Should be in &#39;DEB822 Source Format&#39; for Debian style OSs. Applies only to Mutable OSes. |
-| kernel_command | [string](#string) |  | The OS resource&#39;s kernel Command Line Options. Applies only to Mutable OSes. |
-| target_os | [resources.os.v1.OperatingSystemResource](#resources-os-v1-OperatingSystemResource) |  | The target OS for the update. Applies only to Immutable OSes for A/B upgrades. |
-| update_policy | [UpdatePolicy](#resources-compute-v1-UpdatePolicy) |  | Update Policy for the OS update. This field is used to determine the update policy for the OS update. UPDATE_POLICY_LATEST: - for mutable: unsupported - for immutable: latest version of the OS Resource UPDATE_POLICY_TARGET: - for mutable: apply the install_packages, update_sources, kernel_command - for immutable: install the version referenced by target_os |
 | timestamps | [resources.common.v1.Timestamps](#resources-common-v1-Timestamps) |  | Timestamps associated to the resource. |
 
 
@@ -1063,19 +1024,6 @@
 | POWER_STATE_ERROR | 1 |  |
 | POWER_STATE_ON | 2 |  |
 | POWER_STATE_OFF | 3 |  |
-
-
-
-<a name="resources-compute-v1-UpdatePolicy"></a>
-
-### UpdatePolicy
-States of the host.
-
-| Name | Number | Description |
-| ---- | ------ | ----------- |
-| UPDATE_POLICY_UNSPECIFIED | 0 | Should never be used |
-| UPDATE_POLICY_LATEST | 1 | Upgrade to latest version |
-| UPDATE_POLICY_TARGET | 2 | Upgrade to the target version |
 
 
 
@@ -1460,36 +1408,6 @@
 
 
 
-<a name="services-v1-CreateOSUpdatePolicyRequest"></a>
-
-### CreateOSUpdatePolicyRequest
-Request message for the CreateOSUpdatePolicy method.
-
-
-| Field | Type | Label | Description |
-| ----- | ---- | ----- | ----------- |
-| os_update_policy | [resources.compute.v1.OSUpdatePolicy](#resources-compute-v1-OSUpdatePolicy) |  | The OS Update policy to create. |
-
-
-
-
-
-
-<a name="services-v1-CreateOSUpdatePolicyResponse"></a>
-
-### CreateOSUpdatePolicyResponse
-Response message for the CreateOSUpdatePolicy method.
-
-
-| Field | Type | Label | Description |
-| ----- | ---- | ----- | ----------- |
-| os_update_policy | [resources.compute.v1.OSUpdatePolicy](#resources-compute-v1-OSUpdatePolicy) |  | The created os. |
-
-
-
-
-
-
 <a name="services-v1-CreateOperatingSystemRequest"></a>
 
 ### CreateOperatingSystemRequest
@@ -1919,31 +1837,6 @@
 
 ### DeleteLocalAccountResponse
 Response message for DeleteLocalAccount.
-
-
-
-
-
-
-<a name="services-v1-DeleteOSUpdatePolicyRequest"></a>
-
-### DeleteOSUpdatePolicyRequest
-Request message for DeleteOperatingSystem.
-
-
-| Field | Type | Label | Description |
-| ----- | ---- | ----- | ----------- |
-| resource_id | [string](#string) |  | Name of the OS Update Policy to be deleted. |
-
-
-
-
-
-
-<a name="services-v1-DeleteOSUpdatePolicyResponse"></a>
-
-### DeleteOSUpdatePolicyResponse
-Response message for DeleteOperatingSystem.
 
 
 
@@ -2373,36 +2266,6 @@
 
 
 
-<a name="services-v1-GetOSUpdatePolicyRequest"></a>
-
-### GetOSUpdatePolicyRequest
-Request message for the GetOSUpdatePolicy method.
-
-
-| Field | Type | Label | Description |
-| ----- | ---- | ----- | ----------- |
-| resource_id | [string](#string) |  | Name of the requested os. |
-
-
-
-
-
-
-<a name="services-v1-GetOSUpdatePolicyResponse"></a>
-
-### GetOSUpdatePolicyResponse
-Response message for the GetOSUpdatePolicy method.
-
-
-| Field | Type | Label | Description |
-| ----- | ---- | ----- | ----------- |
-| os_update_policy | [resources.compute.v1.OSUpdatePolicy](#resources-compute-v1-OSUpdatePolicy) |  | The requested os. |
-
-
-
-
-
-
 <a name="services-v1-GetOperatingSystemRequest"></a>
 
 ### GetOperatingSystemRequest
@@ -2983,41 +2846,6 @@
 | parent_id | [string](#string) |  | The associated resource ID, of the parent resource of this Location node. In the case of a region, it could be empty or a regionId. In the case of a site, it could be empty or a regionId. |
 | name | [string](#string) |  | The node human readable name. |
 | type | [ListLocationsResponse.ResourceKind](#services-v1-ListLocationsResponse-ResourceKind) |  | The node type |
-
-
-
-
-
-
-<a name="services-v1-ListOSUpdatePolicyRequest"></a>
-
-### ListOSUpdatePolicyRequest
-Request message for the ListOSUpdatePolicy method.
-
-
-| Field | Type | Label | Description |
-| ----- | ---- | ----- | ----------- |
-| order_by | [string](#string) |  | Optional comma separated list of fields to specify a sorting order. See https://google.aip.dev/132 for details. |
-| filter | [string](#string) |  | Optional filter to return only item of interest. See https://google.aip.dev/160 for details. |
-| page_size | [uint32](#uint32) |  | Defines the amount of items to be contained in a single page. Default of 20. |
-| offset | [uint32](#uint32) |  | Index of the first item to return. This allows skipping items. |
-
-
-
-
-
-
-<a name="services-v1-ListOSUpdatePolicyResponse"></a>
-
-### ListOSUpdatePolicyResponse
-Response message for the ListOSUpdatePolicy method.
-
-
-| Field | Type | Label | Description |
-| ----- | ---- | ----- | ----------- |
-| os_update_policies | [resources.compute.v1.OSUpdatePolicy](#resources-compute-v1-OSUpdatePolicy) | repeated | Sorted and filtered list of OS Update Policies. |
-| total_elements | [int32](#int32) |  | Count of items in the entire list, regardless of pagination. |
-| has_next | [bool](#bool) |  | Inform if there are more elements |
 
 
 
@@ -3938,19 +3766,6 @@
 | Method Name | Request Type | Response Type | Description |
 | ----------- | ------------ | ------------- | ------------|
 | ListLocations | [ListLocationsRequest](#services-v1-ListLocationsRequest) | [ListLocationsResponse](#services-v1-ListLocationsResponse) | Get a list of locations. |
-
-
-<a name="services-v1-OSUpdatePolicy"></a>
-
-### OSUpdatePolicy
-OS Update Policy.
-
-| Method Name | Request Type | Response Type | Description |
-| ----------- | ------------ | ------------- | ------------|
-| CreateOSUpdatePolicy | [CreateOSUpdatePolicyRequest](#services-v1-CreateOSUpdatePolicyRequest) | [.resources.compute.v1.OSUpdatePolicy](#resources-compute-v1-OSUpdatePolicy) | Create an OS Update Policy. |
-| ListOSUpdatePolicy | [ListOSUpdatePolicyRequest](#services-v1-ListOSUpdatePolicyRequest) | [ListOSUpdatePolicyResponse](#services-v1-ListOSUpdatePolicyResponse) | Get a list of OS Update Policies. |
-| GetOSUpdatePolicy | [GetOSUpdatePolicyRequest](#services-v1-GetOSUpdatePolicyRequest) | [.resources.compute.v1.OSUpdatePolicy](#resources-compute-v1-OSUpdatePolicy) | Get a specific OS Update Policy. |
-| DeleteOSUpdatePolicy | [DeleteOSUpdatePolicyRequest](#services-v1-DeleteOSUpdatePolicyRequest) | [.resources.compute.v1.OSUpdatePolicy](#resources-compute-v1-OSUpdatePolicy) | Delete a OS Update Policy. |
 
 
 <a name="services-v1-OperatingSystemService"></a>
