--- conflicted
+++ resolved
@@ -110,33 +110,7 @@
 			return nil, err
 		}
 
-<<<<<<< HEAD
-		// Look up the optional host ID for this Instance.
-		if err := setEdgeHostIDForMut(ctx, tx.Client(), mut, in.GetHost()); err != nil {
-			return nil, err
-		}
-		// Look up the optional Desired OS ID for this Instance.
-		if err := setEdgeDesiredOSIDForMut(ctx, tx.Client(), mut, in.GetDesiredOs()); err != nil {
-			return nil, err
-		}
-		// Look up the optional Desired OS ID for this Instance.
-		if err := setEdgeCurrentOSIDForMut(ctx, tx.Client(), mut, in.GetCurrentOs()); err != nil {
-			return nil, err
-		}
-		// Look up the optional provider ID for this host.
-		if err := setEdgeProviderIDForMut(ctx, tx.Client(), mut, in.GetProvider()); err != nil {
-			return nil, err
-		}
-		// Look up the OS ID for this Instance.
-		if err := setEdgeOSIDForMut(ctx, tx.Client(), mut, in.GetCurrentOs()); err != nil {
-			return nil, err
-		}
-
-		// Look up the optional LocalAccount ID for this Instance.
-		if err := setEdgeLocalAccountIDForMut(ctx, tx.Client(), mut, in.GetLocalaccount()); err != nil {
-=======
 		if err := setRelationsForInstanceCreate(ctx, tx.Client(), mut, in); err != nil {
->>>>>>> 1124c052
 			return nil, err
 		}
 
@@ -184,6 +158,10 @@
 	}
 	// Look up the optional OSPolicyUpdate for this Instance.
 	if err := setEdgeOSPolicyUpdateIDForMut(ctx, client, mut, in.GetOsUpdatePolicy()); err != nil {
+		return err
+	}
+	// Look up the OS ID for this Instance.
+	if err := setEdgeOSIDForMut(ctx, tx.Client(), mut, in.GetCurrentOs()); err != nil {
 		return err
 	}
 	return nil
@@ -507,6 +485,7 @@
 		WithWorkloadMembers(func(q *ent.WorkloadMemberQuery) {
 			q.WithWorkload() // Populate the workload of each member
 		}).
+		WithOs().
 		WithProvider().
 		WithLocalaccount().
 		WithOsUpdatePolicy().
@@ -596,15 +575,15 @@
 			return err
 		}
 	}
-<<<<<<< HEAD
+	mut.ResetOsUpdatePolicy()
+	if slices.Contains(fieldmask.GetPaths(), instanceresource.EdgeOsUpdatePolicy) {
+		if err := setEdgeOSPolicyUpdateIDForMut(ctx, client, mut, in.GetOsUpdatePolicy()); err != nil {
+			return err
+		}
+	}
 	mut.ResetOs()
 	if slices.Contains(fieldmask.GetPaths(), instanceresource.EdgeOs) {
 		if err := setEdgeOSIDForMut(ctx, client, mut, in.GetOs()); err != nil {
-=======
-	mut.ResetOsUpdatePolicy()
-	if slices.Contains(fieldmask.GetPaths(), instanceresource.EdgeOsUpdatePolicy) {
-		if err := setEdgeOSPolicyUpdateIDForMut(ctx, client, mut, in.GetOsUpdatePolicy()); err != nil {
->>>>>>> 1124c052
 			return err
 		}
 	}
