// SPDX-FileCopyrightText: (C) 2025 Intel Corporation
// SPDX-License-Identifier: Apache-2.0

package store

// instance.go  store information for Instance objects

import (
	"context"

	"golang.org/x/exp/slices"
	"google.golang.org/grpc/codes"
	"google.golang.org/protobuf/types/known/fieldmaskpb"

	"github.com/open-edge-platform/infra-core/inventory/v2/internal/ent"
	"github.com/open-edge-platform/infra-core/inventory/v2/internal/ent/hostresource"
	"github.com/open-edge-platform/infra-core/inventory/v2/internal/ent/instanceresource"
	"github.com/open-edge-platform/infra-core/inventory/v2/internal/utils/booleans"
	computev1 "github.com/open-edge-platform/infra-core/inventory/v2/pkg/api/compute/v1"
	inv_v1 "github.com/open-edge-platform/infra-core/inventory/v2/pkg/api/inventory/v1"
	osv1 "github.com/open-edge-platform/infra-core/inventory/v2/pkg/api/os/v1"
	statusv1 "github.com/open-edge-platform/infra-core/inventory/v2/pkg/api/status/v1"
	cl "github.com/open-edge-platform/infra-core/inventory/v2/pkg/client"
	"github.com/open-edge-platform/infra-core/inventory/v2/pkg/errors"
	"github.com/open-edge-platform/infra-core/inventory/v2/pkg/util"
	"github.com/open-edge-platform/infra-core/inventory/v2/pkg/util/collections"
	"github.com/open-edge-platform/infra-core/inventory/v2/pkg/validator"
)

var instanceResourceCreationValidators = []resourceValidator[*computev1.InstanceResource]{
	protoValidator[*computev1.InstanceResource],
	validateInstanceProto,
	doNotAcceptResourceID[*computev1.InstanceResource],
}

// validateInstanceProto checks that all constraints on an Instance proto message are fulfilled.
func validateInstanceProto(in *computev1.InstanceResource) error {
	// Check that only fields applicable to the instance kind are set.
	if in.GetKind() == computev1.InstanceKind_INSTANCE_KIND_METAL {
		if in.GetVmMemoryBytes() > 0 || in.GetVmCpuCores() > 0 || in.GetVmStorageBytes() > 0 {
			return errors.Errorfc(codes.InvalidArgument, "VM fields cannot be set on a baremetal instance")
		}
	}
	if in.GetKind() == computev1.InstanceKind_INSTANCE_KIND_VM {
		if in.GetHost() != nil {
			return errors.Errorfc(codes.InvalidArgument, "host cannot be set on a VM instance")
		}
	}

	return nil
}

// InstanceEnumStateMap maps proto enum fields to their Ent equivalents.
func InstanceEnumStateMap(fname string, eint int32) (ent.Value, error) {
	switch fname {
	case instanceresource.FieldDesiredState:
		return instanceresource.DesiredState(computev1.InstanceState_name[eint]), nil

	case instanceresource.FieldCurrentState:
		return instanceresource.CurrentState(computev1.InstanceState_name[eint]), nil

	case instanceresource.FieldKind:
		return instanceresource.Kind(computev1.InstanceKind_name[eint]), nil

	case instanceresource.FieldInstanceStatusIndicator:
		return instanceresource.InstanceStatusIndicator(statusv1.StatusIndication_name[eint]), nil

	case instanceresource.FieldProvisioningStatusIndicator:
		return instanceresource.ProvisioningStatusIndicator(statusv1.StatusIndication_name[eint]), nil

	case instanceresource.FieldUpdateStatusIndicator:
		return instanceresource.UpdateStatusIndicator(statusv1.StatusIndication_name[eint]), nil

	case instanceresource.FieldTrustedAttestationStatusIndicator:
		return instanceresource.TrustedAttestationStatusIndicator(statusv1.StatusIndication_name[eint]), nil

	case instanceresource.FieldSecurityFeature:
		return instanceresource.SecurityFeature(osv1.SecurityFeature_name[eint]), nil

	default:
		zlog.InfraSec().InfraError("unknown Enum field %s", fname).Msg("")
		return nil, errors.Errorfc(codes.InvalidArgument, "unknown Enum field %s", fname)
	}
}

func (is *InvStore) CreateInstance(ctx context.Context, in *computev1.InstanceResource) (*inv_v1.Resource, error) {
	if err := validate(in, instanceResourceCreationValidators...); err != nil {
		return nil, err
	}

	res, err := ExecuteInTxAndReturnSingle[inv_v1.Resource](is)(ctx, instanceResourceCreator(in))
	if err != nil {
		return nil, err
	}

	zlog.Debug().Msgf("Instance Created: %s, %s", res.GetInstance().GetResourceId(), res)
	return res, nil
}

//nolint:cyclop // high cyclomatic complexity due to setting many fields in instance resource.
func instanceResourceCreator(in *computev1.InstanceResource) func(context.Context, *ent.Tx) (
	*inv_v1.Resource, error) {
	return func(ctx context.Context, tx *ent.Tx) (*inv_v1.Resource, error) {
		id := util.NewInvID(inv_v1.ResourceKind_RESOURCE_KIND_INSTANCE)
		zlog.Debug().Msgf("CreateInstance: %s", id)

		newEntity := tx.InstanceResource.Create()
		mut := newEntity.Mutation()

		if err := buildEntMutate(in, mut, InstanceEnumStateMap, nil); err != nil {
			return nil, err
		}

		if err := setRelationsForInstanceCreate(ctx, tx.Client(), mut, in); err != nil {
			return nil, err
		}
		// Look up the optional CustomConfig IDs for this Instance. CustomConfig is M2M relation,
		// so multiple edges could be provided at once
		if err := setEdgeCustomConfigIDsForMut(ctx, tx.Client(), mut, in.GetCustomConfig()); err != nil {
			return nil, err
		}
		if err := mut.SetField(instanceresource.FieldResourceID, id); err != nil {
			return nil, errors.Wrap(err)
		}

		_, err := newEntity.Save(ctx)
		if err != nil {
			return nil, errors.Wrap(err)
		}

		res, err := getInstanceQuery(ctx, tx, id, false)
		if err != nil {
			return nil, err
		}
		return util.WrapResource(entInstanceResourceToProtoInstanceResource(res))
	}
}

func setRelationsForInstanceCreate(ctx context.Context,
	client *ent.Client,
	mut *ent.InstanceResourceMutation,
	in *computev1.InstanceResource,
) error {
	// Look up the optional host ID for this Instance.
	if err := setEdgeHostIDForMut(ctx, client, mut, in.GetHost()); err != nil {
		return err
	}
	// Look up the optional Desired OS ID for this Instance.
	if err := setEdgeDesiredOSIDForMut(ctx, client, mut, in.GetDesiredOs()); err != nil {
		return err
	}
	// Look up the optional Desired OS ID for this Instance.
	if err := setEdgeCurrentOSIDForMut(ctx, client, mut, in.GetCurrentOs()); err != nil {
		return err
	}
	// Look up the optional provider ID for this Instance.
	if err := setEdgeProviderIDForMut(ctx, client, mut, in.GetProvider()); err != nil {
		return err
	}
	// Look up the optional LocalAccount ID for this Instance.
	if err := setEdgeLocalAccountIDForMut(ctx, client, mut, in.GetLocalaccount()); err != nil {
		return err
	}
	// Look up the optional OSPolicyUpdate for this Instance.
	if err := setEdgeOSPolicyUpdateIDForMut(ctx, client, mut, in.GetOsUpdatePolicy()); err != nil {
		return err
	}
	// Look up the OS ID for this Instance.
	if err := setEdgeOSIDForMut(ctx, client, mut, in.GetOs()); err != nil {
		return err
	}
	return nil
}

func (is *InvStore) GetInstance(ctx context.Context, id string) (*inv_v1.Resource, error) {
	res, err := ExecuteInRoTxAndReturnSingle[ent.InstanceResource](is)(
		ctx,
		func(ctx context.Context, tx *ent.Tx) (*ent.InstanceResource, error) {
			return getInstanceQuery(ctx, tx, id, true)
		})
	if err != nil {
		return nil, err
	}

	apiResource := entInstanceResourceToProtoInstanceResource(res)
	if err = validator.ValidateMessage(apiResource); err != nil {
		zlog.InfraSec().InfraErr(err).Msg("")
		return nil, errors.Wrap(err)
	}
	if err = validateInstanceProto(apiResource); err != nil {
		zlog.InfraSec().InfraErr(err).Msg("")
		return nil, errors.Wrap(err)
	}

	return &inv_v1.Resource{Resource: &inv_v1.Resource_Instance{Instance: apiResource}}, nil
}

func getInstanceQuery(ctx context.Context, tx *ent.Tx, resourceID string, nestedLoad bool) (*ent.InstanceResource, error) {
	query := tx.InstanceResource.Query().
		Where(instanceresource.ResourceID(resourceID)).
		WithDesiredOs().
		WithCurrentOs().
		WithOs().
		WithProvider().
		WithLocalaccount().
		WithOsUpdatePolicy().
		WithCustomConfig()
	if nestedLoad {
		query.
			WithHost(func(q *ent.HostResourceQuery) {
				q.WithSite()     // Populate the site of each host
				q.WithProvider() // Populate the provider of each host
			}).
			WithWorkloadMembers(func(q *ent.WorkloadMemberQuery) {
				q.WithWorkload() // Populate the workload of each member
			})
	} else {
		query.WithHost().WithWorkloadMembers()
	}
	entity, err := query.Only(ctx)
	if err != nil {
		return nil, errors.Wrap(err)
	}
	return entity, nil
}

//nolint:cyclop // high cyclomatic complexity due to hard-delete.
func (is *InvStore) UpdateInstance(
	ctx context.Context, id string, in *computev1.InstanceResource, fieldmask *fieldmaskpb.FieldMask,
) (*inv_v1.Resource, bool, error) {
	if err := validate(in, validateInstanceProto); err != nil {
		return nil, false, errors.Wrap(err)
	}

	zlog.Debug().Msgf("UpdateInstance (%s): %v, fm: %v", id, in, fieldmask)

	res, hardDelete, err := ExecuteInTxAndReturnDouble[inv_v1.Resource, bool](is)(ctx,
		func(ctx context.Context, tx *ent.Tx) (*inv_v1.Resource, *bool, error) {
			entity, err := tx.InstanceResource.Query().
				Where(instanceresource.ResourceID(id)).
				Only(ctx)
			if err != nil {
				return nil, booleans.Pointer(false), errors.Wrap(err)
			}

			// hard delete - if both Desired and Current state are Deleted, remove
			if isInstanceHardDelete(fieldmask, entity, in) {
				zlog.Debug().Msgf("UpdateInstance Hard Delete: %s", id)

				// should be nil on success
				err = tx.InstanceResource.DeleteOneID(entity.ID).Exec(ctx)
				if err != nil {
					return nil, booleans.Pointer(false), errors.Wrap(err)
				}

				var wrapped *inv_v1.Resource
				// Set current state to be consistent on the returned value on events and upon update.
				entity.CurrentState = instanceresource.CurrentStateINSTANCE_STATE_DELETED
				wrapped, err = util.WrapResource(entInstanceResourceToProtoInstanceResource(entity))
				if err != nil {
					return nil, booleans.Pointer(false), err
				}
				return wrapped, booleans.Pointer(true), nil
			}

			if isNotValidInstanceTransition(fieldmask, entity, in) {
				zlog.InfraSec().InfraError("%s from %s to %s is not allowed",
					id, entity.CurrentState, in.DesiredState).Msgf("UpdateInstance")
				return nil, booleans.Pointer(false),
					errors.Errorfc(codes.InvalidArgument, "UpdateInstance %s from %s to %s is not allowed",
						id, entity.CurrentState, in.DesiredState)
			}

			if isNotValidLocalAccountUpdate(fieldmask, entity) {
				zlog.InfraSec().InfraError("%s from %s to %s is not allowed",
					id, entity.CurrentState, in.GetLocalaccount()).Msgf("UpdateInstance")
				return nil, booleans.Pointer(false),
					errors.Errorfc(codes.InvalidArgument, "UpdateInstance %s LocalAccount is not allowed %s, currentState: %s",
						id, in.GetLocalaccount(), entity.CurrentState,
					)
			}

			if isNotValidCustomConfigUpdate(fieldmask, entity) {
				zlog.InfraSec().InfraError("%s from %s to %s is not allowed",
					id, entity.CurrentState, in.GetCustomConfig()).Msgf("UpdateInstance")
				return nil, booleans.Pointer(false),
					errors.Errorfc(codes.InvalidArgument, "UpdateInstance %s CustomConfig is not allowed %s, currentState: %s",
						id, in.GetCustomConfig(), entity.CurrentState,
					)
			}

			// Because the instance-to-host edge is O2O and Ent has a limitation that does not allow
			// updating an already set O2O edge, we have to clear it before setting it in the mutation.
			if in.GetHost().GetResourceId() != "" {
				_, err = tx.InstanceResource.UpdateOneID(entity.ID).
					ClearHost().
					Save(ctx)
				if err != nil {
					return nil, booleans.Pointer(false), errors.Wrap(err)
				}
			}

			updateBuilder := tx.InstanceResource.UpdateOneID(entity.ID)
			mut := updateBuilder.Mutation()

			// Look up the (new) referenced edges for this Instance.
			err = setRelationsForInstanceMutIfNeeded(ctx, tx.Client(), mut, in, fieldmask)
			if err != nil {
				return nil, booleans.Pointer(false), err
			}

			err = buildEntMutate(in, mut, InstanceEnumStateMap, fieldmask.GetPaths())
			if err != nil {
				return nil, booleans.Pointer(false), err
			}

			_, err = updateBuilder.Save(ctx)
			if err != nil {
				return nil, booleans.Pointer(false), errors.Wrap(err)
			}

			// Get updated resource including eager loaded edges
			res, err := getInstanceQuery(ctx, tx, id, false)
			if err != nil {
				return nil, booleans.Pointer(false), err
			}
			toBeReturned, err := util.WrapResource(entInstanceResourceToProtoInstanceResource(res))
			return toBeReturned, booleans.Pointer(false), err
		},
	)
	if err != nil {
		return nil, false, err
	}

	return res, *hardDelete, err
}

func (is *InvStore) DeleteInstance(ctx context.Context, id string) (*inv_v1.Resource, bool, error) {
	// this is a "Soft Delete" - it only sets the Desired State to Deleted
	// Hard delete happens in Update, when both Desired and Current state are
	// both Deleted.
	zlog.Debug().Msgf("DeleteInstance Soft Delete: %s", id)

	res, isSoftDelete, err := ExecuteInTxAndReturnDouble[inv_v1.Resource, bool](is)(
		ctx,
		deleteInstance(id))
	if err != nil {
		return nil, false, err
	}

	return res, *isSoftDelete, err
}

func deleteInstance(id string) func(ctx context.Context, tx *ent.Tx) (*inv_v1.Resource, *bool, error) {
	return func(ctx context.Context, tx *ent.Tx) (*inv_v1.Resource, *bool, error) {
		entity, err := tx.InstanceResource.Query().
			Where(instanceresource.ResourceID(id)).
			Only(ctx)
		if err != nil {
			return nil, booleans.Pointer(false), errors.Wrap(err)
		}

		_, err = tx.InstanceResource.UpdateOneID(entity.ID).
			SetDesiredState(instanceresource.DesiredStateINSTANCE_STATE_DELETED).
			Save(ctx)
		if err != nil {
			return nil, booleans.Pointer(false), errors.Wrap(err)
		}

		// Get updated resource including eager loaded edges
		res, err := getInstanceQuery(ctx, tx, id, false)
		if err != nil {
			return nil, booleans.Pointer(false), err
		}
		toBeReturned, err := util.WrapResource(entInstanceResourceToProtoInstanceResource(res))
		if err != nil {
			return nil, booleans.Pointer(false), err
		}

		return toBeReturned, booleans.Pointer(true), nil
	}
}

func (is *InvStore) DeleteInstances(
	ctx context.Context, tenantID string, enforce bool,
) ([]*util.Tuple[DeletionKind, *inv_v1.Resource], error) {
	deletionStrategies := map[bool]func(ctx context.Context, tx *ent.Tx, tenantID string) (DeletionKind, int, error){
		true: func(ctx context.Context, tx *ent.Tx, tenantID string) (DeletionKind, int, error) {
			i, e := tx.InstanceResource.Delete().Where(instanceresource.TenantID(tenantID)).Exec(ctx)
			return HARD, i, e
		},
		false: func(ctx context.Context, tx *ent.Tx, tenantID string) (DeletionKind, int, error) {
			i, e := tx.InstanceResource.Update().
				Where(instanceresource.TenantID(tenantID)).
				SetDesiredState(instanceresource.DesiredStateINSTANCE_STATE_DELETED).
				Save(ctx)
			return SOFT, i, e
		},
	}

	var deleted []*util.Tuple[DeletionKind, *inv_v1.Resource]
	txErr := ExecuteInTx(is)(
		ctx,
		func(ctx context.Context, tx *ent.Tx) error {
			collection, err := tx.InstanceResource.Query().Where(instanceresource.TenantID(tenantID)).All(ctx)
			if err != nil {
				return err
			}
			dk, noOfDeleted, err := deletionStrategies[enforce](ctx, tx, tenantID)
			if err != nil {
				return err
			}
			if noOfDeleted != len(collection) {
				return errors.Errorf(
					"Returned number of updated/delete hosts(%d) is different that number of retrieved hosts(%d)",
					noOfDeleted,
					len(collection))
			}
			if dk == SOFT {
				// because of performance reasons we do not want to fetch updated instance from DB,
				// and in the same time we want to have updated resource reported by the event.
				collections.ForEach(collection, func(i *ent.InstanceResource) {
					i.DesiredState = instanceresource.DesiredStateINSTANCE_STATE_DELETED
				})
			}
			for _, element := range collection {
				res, err := util.WrapResource(entInstanceResourceToProtoInstanceResource(element))
				if err != nil {
					return err
				}
				deleted = append(deleted, util.NewTuple(dk, res))
			}

			return nil
		})
	return deleted, txErr
}

func (is *InvStore) ListInstances(ctx context.Context, filter *inv_v1.ResourceFilter) (
	[]*inv_v1.GetResourceResponse, int, error,
) {
	resources, total, err := ExecuteInRoTxAndReturnDouble[[]*ent.InstanceResource, int](is)(
		ctx,
		func(ctx context.Context, tx *ent.Tx) (*[]*ent.InstanceResource, *int, error) {
			filtered, total, err := filterInstances(ctx, tx.Client(), filter)
			if err != nil {
				return nil, nil, err
			}
			return &filtered, &total, err
		},
	)
	if err != nil {
		return nil, 0, err
	}

	resps := collections.MapSlice[*ent.InstanceResource, *inv_v1.GetResourceResponse](*resources,
		func(res *ent.InstanceResource) *inv_v1.GetResourceResponse {
			return &inv_v1.GetResourceResponse{
				Resource: &inv_v1.Resource{
					Resource: &inv_v1.Resource_Instance{
						Instance: entInstanceResourceToProtoInstanceResource(res),
					},
				},
			}
		})
	if err := collections.FirstError[*inv_v1.GetResourceResponse](resps, validateProto[*inv_v1.GetResourceResponse]); err != nil {
		zlog.InfraSec().InfraErr(err).Msg("")
		return nil, 0, errors.Wrap(err)
	}

	return resps, *total, nil
}

func filterInstances(ctx context.Context, client *ent.Client, filter *inv_v1.ResourceFilter) (
	[]*ent.InstanceResource, int, error,
) {
	pred, err := getPredicate(inv_v1.ResourceKind_RESOURCE_KIND_INSTANCE, filter.GetFilter())
	if err != nil {
		return nil, 0, err
	}

	orderOpts, err := GetOrderByOptions[instanceresource.OrderOption](filter.GetOrderBy(), instanceresource.ValidColumn)
	if err != nil {
		return nil, 0, err
	}

	offset, limit, err := getOffsetAndLimit(filter)
	if err != nil {
		return nil, 0, err
	}

	// perform query - And together all the predicates with eager loading
	query := client.Debug().InstanceResource.Query().
		WithHost(func(q *ent.HostResourceQuery) {
			q.WithSite()     // Populate the site of each host
			q.WithProvider() // Populate the provider of each host
		}).
		WithDesiredOs().
		WithCurrentOs().
		WithWorkloadMembers(func(q *ent.WorkloadMemberQuery) {
			q.WithWorkload() // Populate the workload of each member
		}).
		WithOs().
		WithProvider().
		WithLocalaccount().
		WithOsUpdatePolicy().
		Where(pred).
		Order(orderOpts...).
		Offset(offset)

	// Limits number of query results if existent
	if limit != 0 {
		query = query.Limit(limit)
	}

	instanceresourceList, err := query.All(ctx)
	if err != nil {
		return nil, 0, errors.Wrap(err)
	}

	// Count total number of item without applying pagination limits, order, or loading edges.
	total, err := client.InstanceResource.Query().
		Where(pred).
		Count(ctx)
	if err != nil {
		return nil, 0, errors.Wrap(err)
	}

	return instanceresourceList, total, nil
}

func (is *InvStore) FilterInstances(ctx context.Context, filter *inv_v1.ResourceFilter) (
	[]*cl.ResourceTenantIDCarrier, int, error,
) {
	resources, total, err := ExecuteInRoTxAndReturnDouble[[]*ent.InstanceResource, int](is)(
		ctx, func(ctx context.Context, tx *ent.Tx) (*[]*ent.InstanceResource, *int, error) {
			filtered, total, err := filterInstances(ctx, tx.Client(), filter)
			if err != nil {
				return nil, nil, err
			}
			return &filtered, &total, nil
		})
	if err != nil {
		return nil, 0, err
	}

	ids := collections.MapSlice[*ent.InstanceResource, *cl.ResourceTenantIDCarrier](
		*resources, func(c *ent.InstanceResource) *cl.ResourceTenantIDCarrier {
			return &cl.ResourceTenantIDCarrier{TenantId: c.TenantID, ResourceId: c.ResourceID}
		})

	return ids, *total, err
}

//nolint:cyclop // high cyclomatic complexity due to large conditions.
func setRelationsForInstanceMutIfNeeded(
	ctx context.Context,
	client *ent.Client,
	mut *ent.InstanceResourceMutation,
	in *computev1.InstanceResource,
	fieldmask *fieldmaskpb.FieldMask,
) error {
	mut.ResetHost()
	if slices.Contains(fieldmask.GetPaths(), instanceresource.EdgeHost) {
		if err := setEdgeHostIDForMut(ctx, client, mut, in.GetHost()); err != nil {
			return err
		}
	}
	mut.ResetDesiredOs()
	if slices.Contains(fieldmask.GetPaths(), instanceresource.EdgeDesiredOs) {
		if err := setEdgeDesiredOSIDForMut(ctx, client, mut, in.GetDesiredOs()); err != nil {
			return err
		}
	}
	mut.ResetCurrentOs()
	if slices.Contains(fieldmask.GetPaths(), instanceresource.EdgeCurrentOs) {
		if err := setEdgeCurrentOSIDForMut(ctx, client, mut, in.GetCurrentOs()); err != nil {
			return err
		}
	}
	mut.ResetProvider()
	if slices.Contains(fieldmask.GetPaths(), instanceresource.EdgeProvider) {
		if err := setEdgeProviderIDForMut(ctx, client, mut, in.GetProvider()); err != nil {
			return err
		}
	}
	mut.ResetLocalaccount()
	if slices.Contains(fieldmask.GetPaths(), instanceresource.EdgeLocalaccount) {
		if err := setEdgeLocalAccountIDForMut(ctx, client, mut, in.GetLocalaccount()); err != nil {
			return err
		}
	}
	mut.ResetOsUpdatePolicy()
	if slices.Contains(fieldmask.GetPaths(), instanceresource.EdgeOsUpdatePolicy) {
		if err := setEdgeOSPolicyUpdateIDForMut(ctx, client, mut, in.GetOsUpdatePolicy()); err != nil {
			return err
		}
	}
<<<<<<< HEAD
	if slices.Contains(fieldmask.GetPaths(), instanceresource.EdgeCustomConfig) {
		mut.ClearCustomConfig()
		if err := setEdgeCustomConfigIDsForMut(ctx, client, mut, in.GetCustomConfig()); err != nil {
			return err
		}
	}

=======
	mut.ResetOs()
	if slices.Contains(fieldmask.GetPaths(), instanceresource.EdgeOs) {
		if err := setEdgeOSIDForMut(ctx, client, mut, in.GetOs()); err != nil {
			return err
		}
	}
>>>>>>> 0f7b12dd
	return nil
}

func getInstanceIDFromResourceID(ctx context.Context, client *ent.Client, instanceRes *computev1.InstanceResource) (int, error) {
	site, qerr := client.InstanceResource.Query().
		Where(instanceresource.ResourceID(instanceRes.ResourceId)).
		Only(ctx)
	if qerr != nil {
		return 0, errors.Wrap(qerr)
	}
	return site.ID, nil
}

func isInstanceHardDelete(
	fieldmask *fieldmaskpb.FieldMask, instanceq *ent.InstanceResource, in *computev1.InstanceResource,
) bool {
	return slices.Contains(fieldmask.GetPaths(), hostresource.FieldCurrentState) &&
		instanceq.DesiredState == instanceresource.DesiredStateINSTANCE_STATE_DELETED &&
		in.CurrentState == computev1.InstanceState_INSTANCE_STATE_DELETED
}

func isNotValidInstanceTransition(
	fieldmask *fieldmaskpb.FieldMask,
	instanceq *ent.InstanceResource,
	in *computev1.InstanceResource,
) bool {
	// transition from Untrusted to any other state than DELETED is not allowed
	return slices.Contains(fieldmask.GetPaths(), instanceresource.FieldDesiredState) &&
		instanceq.CurrentState == instanceresource.CurrentStateINSTANCE_STATE_UNTRUSTED &&
		in.DesiredState != computev1.InstanceState_INSTANCE_STATE_DELETED
}

func isNotValidLocalAccountUpdate(
	fieldmask *fieldmaskpb.FieldMask,
	instanceq *ent.InstanceResource,
) bool {
	return slices.Contains(fieldmask.GetPaths(), instanceresource.EdgeLocalaccount) &&
		instanceq.CurrentState != instanceresource.CurrentStateINSTANCE_STATE_UNSPECIFIED
}

func isNotValidCustomConfigUpdate(
	fieldmask *fieldmaskpb.FieldMask,
	instanceq *ent.InstanceResource,
) bool {
	return slices.Contains(fieldmask.GetPaths(), instanceresource.EdgeCustomConfig) &&
		(instanceq.InstanceStatusIndicator != instanceresource.InstanceStatusIndicatorSTATUS_INDICATION_UNSPECIFIED ||
			instanceq.CurrentState != instanceresource.CurrentStateINSTANCE_STATE_UNSPECIFIED)
}<|MERGE_RESOLUTION|>--- conflicted
+++ resolved
@@ -596,7 +596,12 @@
 			return err
 		}
 	}
-<<<<<<< HEAD
+	mut.ResetOs()
+	if slices.Contains(fieldmask.GetPaths(), instanceresource.EdgeOs) {
+		if err := setEdgeOSIDForMut(ctx, client, mut, in.GetOs()); err != nil {
+			return err
+		}
+	}
 	if slices.Contains(fieldmask.GetPaths(), instanceresource.EdgeCustomConfig) {
 		mut.ClearCustomConfig()
 		if err := setEdgeCustomConfigIDsForMut(ctx, client, mut, in.GetCustomConfig()); err != nil {
@@ -604,14 +609,6 @@
 		}
 	}
 
-=======
-	mut.ResetOs()
-	if slices.Contains(fieldmask.GetPaths(), instanceresource.EdgeOs) {
-		if err := setEdgeOSIDForMut(ctx, client, mut, in.GetOs()); err != nil {
-			return err
-		}
-	}
->>>>>>> 0f7b12dd
 	return nil
 }
 
