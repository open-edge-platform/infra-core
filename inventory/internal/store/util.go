--- conflicted
+++ resolved
@@ -261,11 +261,8 @@
 		tenant.OrderOption |
 		localaccountresource.OrderOption |
 		osupdatepolicyresource.OrderOption |
-<<<<<<< HEAD
-		osupdaterunresource.OrderOption
-=======
-		customconfigresource.OrderOption
->>>>>>> 8a62ff9d
+		customconfigresource.OrderOption |
+    osupdaterunresource.OrderOption
 }
 
 // GetOrderByOptions takes an AIP-132 compliant orderBy string and returns the
