--- conflicted
+++ resolved
@@ -259,11 +259,8 @@
 		remoteaccessconfiguration.OrderOption |
 		tenant.OrderOption |
 		localaccountresource.OrderOption |
-<<<<<<< HEAD
+		osupdatepolicyresource.OrderOption |
 		customconfigresource.OrderOption
-=======
-		osupdatepolicyresource.OrderOption
->>>>>>> 3d0e2810
 }
 
 // GetOrderByOptions takes an AIP-132 compliant orderBy string and returns the
