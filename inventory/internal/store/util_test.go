// SPDX-FileCopyrightText: (C) 2025 Intel Corporation
// SPDX-License-Identifier: Apache-2.0

package store_test

import (
	"testing"

	"github.com/goccy/go-json"
	"github.com/stretchr/testify/assert"
	"github.com/stretchr/testify/require"

	"github.com/open-edge-platform/infra-core/inventory/v2/internal/store"
	telemetry_v1 "github.com/open-edge-platform/infra-core/inventory/v2/pkg/api/telemetry/v1"
)

type Metadata struct {
	Key   string `json:"key"`
	Value string `json:"value"`
}

var (
	// valid metadata key and value.
	Metadata1 = []Metadata{
		{
			Key:   "cluster.orchestration.io/cluster-id",
			Value: "clusterid-1234",
		}, {
			Key:   "cluster-id",
			Value: "clusterid-12345",
		}, {
			Key:   "cluster-id_1-test",
			Value: "clusterid-test",
		}, {
			Key:   "123test-123", // numeric at begin and last.
			Value: "123test-other.symbol_123",
		}, {
			Key:   "0123.test",
			Value: "0123456789",
		}, {
			Key:   "0123",
			Value: "0123",
		}, {
			Key:   "k",
			Value: "v",
		}, {
			Key:   "",
			Value: "",
		}, {
			Key:   "example.com/a",
			Value: "v",
		}, {
			Key:   "example.com/",
			Value: "v",
		}, {
			Key:   "example.com/8",
			Value: "12",
		}, {
			Key:   "example.com/a9_9",
			Value: "12",
		}, {
			Key:   "123_4-test",
			Value: "123test-test_123",
		}, {
			Key:   "test.com/test-123_name.test",
			Value: "123test-other.symbol_123",
		}, {
			Key:   "example.com/2-test_9",
			Value: "123test-other.symbol_123",
		},
	}
	Metadata1JSONPlainObj = `{"":"","0123":"0123","0123.test":"0123456789","123_4-test":"123test-test_123",` +
		`"123test-123":"123test-other.symbol_123","cluster-id":"clusterid-12345","cluster-id_1-test":"clusterid-test",` +
		`"cluster.orchestration.io/cluster-id":"clusterid-1234","example.com/":"v",` +
		`"example.com/2-test_9":"123test-other.symbol_123","example.com/8":"12","example.com/a":"v",` +
		`"example.com/a9_9":"12","k":"v","test.com/test-123_name.test":"123test-other.symbol_123"}`
	// invalid metadata key with upper case char.
	Metadata2 = []Metadata{
		{
			Key:   "Cluster-id",
			Value: "clusterid-1234",
		},
	}
	// invalid metadata key no prefix.
	Metadata3 = []Metadata{
		{
			Key:   "/cluster-id",
			Value: "clusterid-1234",
		},
	}
	// invalid metadata key with upper case char at end.
	Metadata4 = []Metadata{
		{
			Key:   "cluster-ID",
			Value: "clusterid-1234",
		},
	}
	// invalid metadata value with upper case char at begin.
	Metadata5 = []Metadata{
		{
			Key:   "cluster-id",
			Value: "Clusterid-test",
		},
	}

	// invalid meatadata value length > 63.
	Metadata6 = []Metadata{
		{
			Key:   "cluster-id",
			Value: "invalidvaluelengthinvalidvaluelengthinvalidvaluelengthinvalidval",
		},
	}
	// invalid metadata key( name )length > 63.
	Metadata7 = []Metadata{
		{
			Key:   "cluster.com/invalidkeylengthinvalidkeylengthinvalidkeylengthinvalidkeylength",
			Value: "clusterid-1234",
		},
	}
	// invalid prefix length > 253.
	Metadata8 = []Metadata{
		{
			Key: `invalidprefixlengthinvalidprefixlengthinvalidprefixlengthinvalidprefix
			lengthinvalidprefixlengthinvalidprefixlengthinvalidprefixlengthinvalidprefix
			lengthinvalidprefixlengthinvalidprefixlengthinvalidprefixlengthinva
			lidprefixlengthinvalidprefixlengthinvali/validname`,
			Value: "clusterid-1234",
		},
	}
	// invalid metadata key with prefix upper case char.
	Metadata9 = []Metadata{
		{
			Key:   "Test.com/id",
			Value: "test",
		},
	}
	// invalid metadata key with other symbol at last.
	Metadata10 = []Metadata{
		{
			Key:   "test1234-",
			Value: "test",
		},
	}
	// invalid metadata key with other symbol at begin.
	Metadata11 = []Metadata{
		{
			Key:   "_test1234",
			Value: "test",
		},
	}
	// invalid metadata key name with other symbol at begin.
	Metadata12 = []Metadata{
		{
			Key:   "test.com/-",
			Value: "test",
		},
	}
	// invalid metadata key name othersymbol at last.
	Metadata13 = []Metadata{
		{
			Key:   "test.com/1a_",
			Value: "0123456789",
		},
	} // invalid metadata key name upper case.
	Metadata14 = []Metadata{
		{
			Key:   "test.com/A",
			Value: "0123456789",
		},
	}
)

func Test_ValidateMetadata(t *testing.T) {
	testcases := map[string]struct {
		in    []Metadata
		valid bool
	}{
		"ValidMetadatakeyAndValue":                         {in: Metadata1, valid: true},
		"InValidMetadatakeyWithUppercaseChar":              {in: Metadata2, valid: false},
		"InValidMetadatakeyNameNoPrefix":                   {in: Metadata3, valid: false},
		"InValidMetadatakeyWithUppercaseLastChar":          {in: Metadata4, valid: false},
		"InValidMetadataValueWithUppercaseChar":            {in: Metadata5, valid: false},
		"InValidMetadataValueLength":                       {in: Metadata6, valid: false},
		"InValidMetadataKeyNameLength":                     {in: Metadata7, valid: false},
		"InValidMetadataKeyPrefixLength":                   {in: Metadata8, valid: false},
		"InValidMetadataKeyPrefixUppercaseChar":            {in: Metadata9, valid: false},
		"InValidMetadataKeyNameOtherSymbolLast":            {in: Metadata10, valid: false},
		"InValidMetadataKeyNameOtherSymbolBegin":           {in: Metadata11, valid: false},
		"InValidMetadataKeyNameOtherSymbolBeginwithPrefix": {in: Metadata12, valid: false},
		"InValidMetadataKeyNameOtherSymbolLastwithPrefix":  {in: Metadata13, valid: false},
		"InValidMetadataKeyNameUpperCasewithPrefix":        {in: Metadata14, valid: false},
	}
	for tcname, tc := range testcases {
		t.Run(tcname, func(t *testing.T) {
			bytes, err := json.Marshal(tc.in)
			if err != nil {
				t.Errorf("Error while marshaling the metadata  %s", err)
			}
			_, err = store.ValidateMetadata(string(bytes))
			if err != nil {
				if !tc.valid {
					assert.Error(t, err)
				}
			}
		})
	}
}

func Test_EmptyEnumStateMap(t *testing.T) {
	v, err := store.EmptyEnumStateMap("invalid_input",
		int32(telemetry_v1.TelemetryResourceKind_TELEMETRY_RESOURCE_KIND_METRICS))
	assert.Error(t, err)
	assert.Nil(t, v)
}

func Test_ValidateOSMetadata(t *testing.T) {
	testcases := map[string]struct {
		in    string
		valid bool
<<<<<<< HEAD
	}{
		"ValidMetadatakeyAndValue":                         {in: helperMetadataToJSONPlain(t, Metadata1), valid: true},
=======
		exp   string
	}{
		"ValidMetadatakeyAndValue": {
			in: helperMetadataToJSONPlain(t, Metadata1), valid: true, exp: Metadata1JSONPlainObj,
		},
>>>>>>> 33791798
		"InValidMetadatakeyWithUppercaseChar":              {in: helperMetadataToJSONPlain(t, Metadata2), valid: false},
		"InValidMetadatakeyNameNoPrefix":                   {in: helperMetadataToJSONPlain(t, Metadata3), valid: false},
		"InValidMetadatakeyWithUppercaseLastChar":          {in: helperMetadataToJSONPlain(t, Metadata4), valid: false},
		"InValidMetadataValueWithUppercaseChar":            {in: helperMetadataToJSONPlain(t, Metadata5), valid: false},
		"InValidMetadataValueLength":                       {in: helperMetadataToJSONPlain(t, Metadata6), valid: false},
		"InValidMetadataKeyNameLength":                     {in: helperMetadataToJSONPlain(t, Metadata7), valid: false},
		"InValidMetadataKeyPrefixLength":                   {in: helperMetadataToJSONPlain(t, Metadata8), valid: false},
		"InValidMetadataKeyPrefixUppercaseChar":            {in: helperMetadataToJSONPlain(t, Metadata9), valid: false},
		"InValidMetadataKeyNameOtherSymbolLast":            {in: helperMetadataToJSONPlain(t, Metadata10), valid: false},
		"InValidMetadataKeyNameOtherSymbolBegin":           {in: helperMetadataToJSONPlain(t, Metadata11), valid: false},
		"InValidMetadataKeyNameOtherSymbolBeginwithPrefix": {in: helperMetadataToJSONPlain(t, Metadata12), valid: false},
		"InValidMetadataKeyNameOtherSymbolLastwithPrefix":  {in: helperMetadataToJSONPlain(t, Metadata13), valid: false},
		"InValidMetadataKeyNameUpperCasewithPrefix":        {in: helperMetadataToJSONPlain(t, Metadata14), valid: false},
		"InvalidMetadataDuplicateKeys": {
<<<<<<< HEAD
			in:    `{"key1":"value1","key2":"value2","key1":"value3"}`,
			valid: false,
		},
	}
	for tcname, tc := range testcases {
		t.Run(tcname, func(t *testing.T) {
			bytes, err := json.Marshal(tc.in)
			if err != nil {
				t.Errorf("Error while marshaling the metadata  %s", err)
			}
			_, err = store.ValidateOSMetadata(string(bytes))
			if err != nil {
				if !tc.valid {
					assert.Error(t, err)
				}
=======
			in: `{"key1":"value1","key2":"value2","key1":"value3"}`, valid: false,
		},
		"InvalidJSON": {in: `INVALID JSON`, valid: false},
		"Empty1":      {in: "{}", valid: true, exp: "{}"},
		"Empty2":      {in: "", valid: true, exp: ""},
	}
	for tcname, tc := range testcases {
		t.Run(tcname, func(t *testing.T) {
			_, err := json.Marshal(tc.in)
			if err != nil {
				t.Errorf("Error while marshaling the metadata  %s", err)
			}
			reParsed, err := store.ValidateOSMetadata(tc.in)
			if !tc.valid {
				assert.Error(t, err)
			} else {
				assert.NoError(t, err)
				assert.Equal(t, tc.exp, reParsed)
>>>>>>> 33791798
			}
		})
	}
}

func helperMetadataToJSONPlain(t *testing.T, metadata []Metadata) string {
	t.Helper()

	result := make(map[string]string)
	for _, m := range metadata {
		result[m.Key] = m.Value
	}
	val, err := json.Marshal(result)
	require.NoError(t, err, "Failed to marshal metadata to JSON")
	return string(val)
}<|MERGE_RESOLUTION|>--- conflicted
+++ resolved
@@ -217,16 +217,11 @@
 	testcases := map[string]struct {
 		in    string
 		valid bool
-<<<<<<< HEAD
-	}{
-		"ValidMetadatakeyAndValue":                         {in: helperMetadataToJSONPlain(t, Metadata1), valid: true},
-=======
 		exp   string
 	}{
 		"ValidMetadatakeyAndValue": {
 			in: helperMetadataToJSONPlain(t, Metadata1), valid: true, exp: Metadata1JSONPlainObj,
 		},
->>>>>>> 33791798
 		"InValidMetadatakeyWithUppercaseChar":              {in: helperMetadataToJSONPlain(t, Metadata2), valid: false},
 		"InValidMetadatakeyNameNoPrefix":                   {in: helperMetadataToJSONPlain(t, Metadata3), valid: false},
 		"InValidMetadatakeyWithUppercaseLastChar":          {in: helperMetadataToJSONPlain(t, Metadata4), valid: false},
@@ -241,23 +236,6 @@
 		"InValidMetadataKeyNameOtherSymbolLastwithPrefix":  {in: helperMetadataToJSONPlain(t, Metadata13), valid: false},
 		"InValidMetadataKeyNameUpperCasewithPrefix":        {in: helperMetadataToJSONPlain(t, Metadata14), valid: false},
 		"InvalidMetadataDuplicateKeys": {
-<<<<<<< HEAD
-			in:    `{"key1":"value1","key2":"value2","key1":"value3"}`,
-			valid: false,
-		},
-	}
-	for tcname, tc := range testcases {
-		t.Run(tcname, func(t *testing.T) {
-			bytes, err := json.Marshal(tc.in)
-			if err != nil {
-				t.Errorf("Error while marshaling the metadata  %s", err)
-			}
-			_, err = store.ValidateOSMetadata(string(bytes))
-			if err != nil {
-				if !tc.valid {
-					assert.Error(t, err)
-				}
-=======
 			in: `{"key1":"value1","key2":"value2","key1":"value3"}`, valid: false,
 		},
 		"InvalidJSON": {in: `INVALID JSON`, valid: false},
@@ -276,7 +254,6 @@
 			} else {
 				assert.NoError(t, err)
 				assert.Equal(t, tc.exp, reParsed)
->>>>>>> 33791798
 			}
 		})
 	}
