// SPDX-FileCopyrightText: (C) 2025 Intel Corporation
// SPDX-License-Identifier: Apache-2.0

package store

import (
	"strings"

	"github.com/open-edge-platform/infra-core/inventory/v2/internal/ent"
	computev1 "github.com/open-edge-platform/infra-core/inventory/v2/pkg/api/compute/v1"
	localaccount_v1 "github.com/open-edge-platform/infra-core/inventory/v2/pkg/api/localaccount/v1"
	location_v1 "github.com/open-edge-platform/infra-core/inventory/v2/pkg/api/location/v1"
	network_v1 "github.com/open-edge-platform/infra-core/inventory/v2/pkg/api/network/v1"
	osv1 "github.com/open-edge-platform/infra-core/inventory/v2/pkg/api/os/v1"
	ou_v1 "github.com/open-edge-platform/infra-core/inventory/v2/pkg/api/ou/v1"
	provider_v1 "github.com/open-edge-platform/infra-core/inventory/v2/pkg/api/provider/v1"
	remoteaccessv1 "github.com/open-edge-platform/infra-core/inventory/v2/pkg/api/remoteaccess/v1"
	schedule_v1 "github.com/open-edge-platform/infra-core/inventory/v2/pkg/api/schedule/v1"
	statusv1 "github.com/open-edge-platform/infra-core/inventory/v2/pkg/api/status/v1"
	telemetry_v1 "github.com/open-edge-platform/infra-core/inventory/v2/pkg/api/telemetry/v1"
)

// This file contains helper functions to convert Ent schema objects to their
// protobuf equivalents.

func entTelemetryProfileToProtoTelemetryProfile(
	telemetryProfile *ent.TelemetryProfile,
) *telemetry_v1.TelemetryProfile {
	if telemetryProfile == nil {
		return nil
	}
	kind := telemetry_v1.TelemetryResourceKind_value[telemetryProfile.Kind.String()]
	logLevel := telemetry_v1.SeverityLevel_value[telemetryProfile.LogLevel.String()]
	protoTelemetryProfile := &telemetry_v1.TelemetryProfile{
		ResourceId:      telemetryProfile.ResourceID,
		Kind:            telemetry_v1.TelemetryResourceKind(kind),
		LogLevel:        telemetry_v1.SeverityLevel(logLevel),
		MetricsInterval: telemetryProfile.MetricsInterval,
		TenantId:        telemetryProfile.TenantID,
		CreatedAt:       telemetryProfile.CreatedAt,
		UpdatedAt:       telemetryProfile.UpdatedAt,
	}

	if inst, qerr := telemetryProfile.Edges.InstanceOrErr(); qerr == nil {
		protoTelemetryProfile.Relation = &telemetry_v1.TelemetryProfile_Instance{
			Instance: entInstanceResourceToProtoInstanceResource(inst),
		}
	}
	if site, qerr := telemetryProfile.Edges.SiteOrErr(); qerr == nil {
		protoTelemetryProfile.Relation = &telemetry_v1.TelemetryProfile_Site{
			Site: entSiteResourceToProtoSiteResource(site),
		}
	}
	if region, qerr := telemetryProfile.Edges.RegionOrErr(); qerr == nil {
		protoTelemetryProfile.Relation = &telemetry_v1.TelemetryProfile_Region{
			Region: entRegionResourceToProtoRegionResource(region),
		}
	}
	if telGroup, qerr := telemetryProfile.Edges.GroupOrErr(); qerr == nil {
		protoTelemetryProfile.Group = entTelemetryGroupResourceToProtoTelemetryGroupResource(telGroup)
	}

	return protoTelemetryProfile
}

func entTelemetryGroupResourceToProtoTelemetryGroupResource(
	telemetryGroup *ent.TelemetryGroupResource,
) *telemetry_v1.TelemetryGroupResource {
	if telemetryGroup == nil {
		return nil
	}
	kind := telemetry_v1.TelemetryResourceKind_value[telemetryGroup.Kind.String()]
	collectorKind := telemetry_v1.CollectorKind_value[telemetryGroup.CollectorKind.String()]
	protoTelemetry := &telemetry_v1.TelemetryGroupResource{
		ResourceId:    telemetryGroup.ResourceID,
		Kind:          telemetry_v1.TelemetryResourceKind(kind),
		CollectorKind: telemetry_v1.CollectorKind(collectorKind),
		Name:          telemetryGroup.Name,
		TenantId:      telemetryGroup.TenantID,
		CreatedAt:     telemetryGroup.CreatedAt,
		UpdatedAt:     telemetryGroup.UpdatedAt,
	}

	if telemetryGroup.Groups != "" {
		protoTelemetry.Groups = strings.Split(telemetryGroup.Groups, "|")
	}

	if profiles, qerr := telemetryGroup.Edges.ProfilesOrErr(); qerr == nil {
		for _, p := range profiles {
			protoTelemetry.Profiles = append(protoTelemetry.Profiles, entTelemetryProfileToProtoTelemetryProfile(p))
		}
	}

	return protoTelemetry
}

func entSingleScheduleResourceToProtoSingleScheduleResource(singleschedule *ent.SingleScheduleResource,
) *schedule_v1.SingleScheduleResource {
	if singleschedule == nil {
		return nil
	}
	// Convert the fields directly.
	status := schedule_v1.ScheduleStatus_value[singleschedule.ScheduleStatus.String()] // Defaults to 0 if not found
	protoSingle := &schedule_v1.SingleScheduleResource{
		ResourceId:     singleschedule.ResourceID,
		ScheduleStatus: schedule_v1.ScheduleStatus(status),
		Name:           singleschedule.Name,
		StartSeconds:   singleschedule.StartSeconds,
		EndSeconds:     singleschedule.EndSeconds,
		TenantId:       singleschedule.TenantID,
		CreatedAt:      singleschedule.CreatedAt,
		UpdatedAt:      singleschedule.UpdatedAt,
	}

	// Convert the edges recursively.
	if targetHost, qerr := singleschedule.Edges.TargetHostOrErr(); qerr == nil {
		protoSingle.Relation = &schedule_v1.SingleScheduleResource_TargetHost{
			TargetHost: entHostResourceToProtoHostResource(targetHost),
		}
	}

	if targetRegion, err := singleschedule.Edges.TargetRegionOrErr(); err == nil {
		protoSingle.Relation = &schedule_v1.SingleScheduleResource_TargetRegion{
			TargetRegion: entRegionResourceToProtoRegionResource(targetRegion),
		}
	}
	if targetSite, qerr := singleschedule.Edges.TargetSiteOrErr(); qerr == nil {
		protoSingle.Relation = &schedule_v1.SingleScheduleResource_TargetSite{
			TargetSite: entSiteResourceToProtoSiteResource(targetSite),
		}
	}

	if targetWorkload, qerr := singleschedule.Edges.TargetWorkloadOrErr(); qerr == nil {
		protoSingle.Relation = &schedule_v1.SingleScheduleResource_TargetWorkload{
			TargetWorkload: entWorkloadResourceToProtoWorkloadResource(targetWorkload),
		}
	}

	return protoSingle
}

func entRepeatedScheduleResourceToProtoRepeatedScheduleResource(repeatedschedule *ent.RepeatedScheduleResource,
) *schedule_v1.RepeatedScheduleResource {
	if repeatedschedule == nil {
		return nil
	}
	// Convert the fields directly.
	status := schedule_v1.ScheduleStatus_value[repeatedschedule.ScheduleStatus.String()] // Defaults to 0 if not found
	protoRepeated := &schedule_v1.RepeatedScheduleResource{
		ResourceId:      repeatedschedule.ResourceID,
		ScheduleStatus:  schedule_v1.ScheduleStatus(status),
		Name:            repeatedschedule.Name,
		DurationSeconds: repeatedschedule.DurationSeconds,
		CronMinutes:     repeatedschedule.CronMinutes,
		CronHours:       repeatedschedule.CronHours,
		CronDayMonth:    repeatedschedule.CronDayMonth,
		CronMonth:       repeatedschedule.CronMonth,
		CronDayWeek:     repeatedschedule.CronDayWeek,
		TenantId:        repeatedschedule.TenantID,
		CreatedAt:       repeatedschedule.CreatedAt,
		UpdatedAt:       repeatedschedule.UpdatedAt,
	}
	// Convert the edges recursively.
	if targetHost, qerr := repeatedschedule.Edges.TargetHostOrErr(); qerr == nil {
		protoRepeated.Relation = &schedule_v1.RepeatedScheduleResource_TargetHost{
			TargetHost: entHostResourceToProtoHostResource(targetHost),
		}
	}
	if targetRegion, err := repeatedschedule.Edges.TargetRegionOrErr(); err == nil {
		protoRepeated.Relation = &schedule_v1.RepeatedScheduleResource_TargetRegion{
			TargetRegion: entRegionResourceToProtoRegionResource(targetRegion),
		}
	}
	if targetSite, qerr := repeatedschedule.Edges.TargetSiteOrErr(); qerr == nil {
		protoRepeated.Relation = &schedule_v1.RepeatedScheduleResource_TargetSite{
			TargetSite: entSiteResourceToProtoSiteResource(targetSite),
		}
	}
	if targetWorkload, qerr := repeatedschedule.Edges.TargetWorkloadOrErr(); qerr == nil {
		protoRepeated.Relation = &schedule_v1.RepeatedScheduleResource_TargetWorkload{
			TargetWorkload: entWorkloadResourceToProtoWorkloadResource(targetWorkload),
		}
	}

	return protoRepeated
}

func entOperatingSystemResourceToProtoOperatingSystemResource(os *ent.OperatingSystemResource,
) *osv1.OperatingSystemResource {
	if os == nil {
		return nil
	}
	// Convert the fields directly.
	securityFeatures := osv1.SecurityFeature_value[os.SecurityFeature.String()] // Defaults to 0 if not found
	osType := osv1.OsType_value[os.OsType.String()]                             // Defaults to 0 if not found
	osProvider := osv1.OsProviderKind_value[os.OsProvider.String()]             // Defaults to 0 if not found
	protoUpdate := &osv1.OperatingSystemResource{
		ResourceId:        os.ResourceID,
		Name:              os.Name,
		Architecture:      os.Architecture,
		KernelCommand:     os.KernelCommand,
		ImageUrl:          os.ImageURL,
		ImageId:           os.ImageID,
		Sha256:            os.Sha256,
		ProfileName:       os.ProfileName,
		ProfileVersion:    os.ProfileVersion,
		InstalledPackages: os.InstalledPackages,
		SecurityFeature:   osv1.SecurityFeature(securityFeatures),
		OsType:            osv1.OsType(osType),
		OsProvider:        osv1.OsProviderKind(osProvider),
		PlatformBundle:    os.PlatformBundle,
		Description:       os.Description,
		ExistingCvesUrl:   os.ExistingCvesURL,
		ExistingCves:      os.ExistingCves,
		FixedCvesUrl:      os.FixedCvesURL,
		FixedCves:         os.FixedCves,
		TenantId:          os.TenantID,
		CreatedAt:         os.CreatedAt,
		UpdatedAt:         os.UpdatedAt,
		Metadata:          os.Metadata,
	}
	if os.UpdateSources != "" {
		protoUpdate.UpdateSources = strings.Split(os.UpdateSources, "|")
	}
	return protoUpdate
}

func entOuResourceToProtoOuResource(ou *ent.OuResource) *ou_v1.OuResource {
	if ou == nil {
		return nil
	}
	// Convert the fields directly.
	protoOu := &ou_v1.OuResource{
		ResourceId: ou.ResourceID,
		Name:       ou.Name,
		OuKind:     ou.OuKind,
		Metadata:   ou.Metadata,
		TenantId:   ou.TenantID,
		CreatedAt:  ou.CreatedAt,
		UpdatedAt:  ou.UpdatedAt,
	}
	// Convert the edges recursively. Ent only returns the first level.
	if parentOu, qerr := ou.Edges.ParentOuOrErr(); qerr == nil {
		protoOu.ParentOu = entOuResourceToProtoOuResource(parentOu)
	}

	return protoOu
}

func entRegionResourceToProtoRegionResource(region *ent.RegionResource) *location_v1.RegionResource {
	if region == nil {
		return nil
	}
	// Convert the fields directly.
	protoRegion := &location_v1.RegionResource{
		ResourceId: region.ResourceID,
		Name:       region.Name,
		RegionKind: region.RegionKind,
		Metadata:   region.Metadata,
		TenantId:   region.TenantID,
		CreatedAt:  region.CreatedAt,
		UpdatedAt:  region.UpdatedAt,
	}
	// Convert the edges recursively.
	if parentRegion, qerr := region.Edges.ParentRegionOrErr(); qerr == nil {
		protoRegion.ParentRegion = entRegionResourceToProtoRegionResource(parentRegion)
	}

	return protoRegion
}

func entSiteResourceToProtoSiteResource(site *ent.SiteResource) *location_v1.SiteResource {
	if site == nil {
		return nil
	}
	// Convert the fields directly.
	protoSite := &location_v1.SiteResource{
		ResourceId:      site.ResourceID,
		Name:            site.Name,
		Address:         site.Address,
		SiteLat:         site.SiteLat,
		SiteLng:         site.SiteLng,
		MetricsEndpoint: site.MetricsEndpoint,
		HttpProxy:       site.HTTPProxy,
		HttpsProxy:      site.HTTPSProxy,
		FtpProxy:        site.FtpProxy,
		NoProxy:         site.NoProxy,
		Metadata:        site.Metadata,
		TenantId:        site.TenantID,
		CreatedAt:       site.CreatedAt,
		UpdatedAt:       site.UpdatedAt,
	}
	// We need to handle the special case of empty string, which should not
	// result in a slice of length 1 with an empty string, but an empty slice.
	if site.DNSServers != "" {
		protoSite.DnsServers = strings.Split(site.DNSServers, "|")
	}
	if site.DockerRegistries != "" {
		protoSite.DockerRegistries = strings.Split(site.DockerRegistries, "|")
	}
	// Convert the edges recursively.
	if region, qerr := site.Edges.RegionOrErr(); qerr == nil {
		protoSite.Region = entRegionResourceToProtoRegionResource(region)
	}
	if ou, qerr := site.Edges.OuOrErr(); qerr == nil {
		protoSite.Ou = entOuResourceToProtoOuResource(ou)
	}
	if prov, qerr := site.Edges.ProviderOrErr(); qerr == nil {
		protoSite.Provider = entProviderResourceToProtoProviderResource(prov)
	}

	return protoSite
}

func entProviderResourceToProtoProviderResource(provider *ent.ProviderResource) *provider_v1.ProviderResource {
	if provider == nil {
		return nil
	}
	// Convert the fields directly.
	kind := provider_v1.ProviderKind_value[provider.ProviderKind.String()]       // Defaults to 0 if not found
	vendor := provider_v1.ProviderVendor_value[provider.ProviderVendor.String()] // Defaults to 0 if not found
	protoProvider := &provider_v1.ProviderResource{
		ResourceId:     provider.ResourceID,
		ProviderKind:   provider_v1.ProviderKind(kind),
		ProviderVendor: provider_v1.ProviderVendor(vendor),
		Name:           provider.Name,
		ApiEndpoint:    provider.APIEndpoint,
		Config:         provider.Config,
		TenantId:       provider.TenantID,
		CreatedAt:      provider.CreatedAt,
		UpdatedAt:      provider.UpdatedAt,
	}

	if provider.APICredentials != "" {
		protoProvider.ApiCredentials = strings.Split(provider.APICredentials, "|")
	}

	return protoProvider
}

func entLocalAccountResourceToProtoLocalAccountResource(
	localaccount *ent.LocalAccountResource,
) *localaccount_v1.LocalAccountResource {
	if localaccount == nil {
		return nil
	}
	protoLocalAccount := &localaccount_v1.LocalAccountResource{
		ResourceId: localaccount.ResourceID,
		Username:   localaccount.Username,
		SshKey:     localaccount.SSHKey,
		TenantId:   localaccount.TenantID,
		CreatedAt:  localaccount.CreatedAt,
	}
	return protoLocalAccount
}

//nolint:cyclop // host resource has many edges that need to be converted.
func entHostResourceToProtoHostResource(host *ent.HostResource) *computev1.HostResource {
	if host == nil {
		return nil
	}
	// Convert the fields directly.
	desiredState := computev1.HostState_value[host.DesiredState.String()]            // Defaults to 0 if not found
	currentState := computev1.HostState_value[host.CurrentState.String()]            // Defaults to 0 if not found
	bcmKind := computev1.BaremetalControllerKind_value[host.BmcKind.String()]        // Defaults to 0 if not found
	desiredPowerState := computev1.PowerState_value[host.DesiredPowerState.String()] // Defaults to 0 if not found
	currentPowerState := computev1.PowerState_value[host.CurrentPowerState.String()] // Defaults to 0 if not found
	hostStatusIndicator := statusv1.StatusIndication_value[host.HostStatusIndicator.String()]
	onboardingStatusIndicator := statusv1.StatusIndication_value[host.OnboardingStatusIndicator.String()]
	registrationStatusIndicator := statusv1.StatusIndication_value[host.RegistrationStatusIndicator.String()]
	powerCommandPolicy := computev1.PowerCommandPolicy_value[host.PowerCommandPolicy.String()]
	desiredAmtState := computev1.AmtState_value[host.DesiredAmtState.String()]
	currentAmtState := computev1.AmtState_value[host.CurrentAmtState.String()]
	powerStatusIndicator := statusv1.StatusIndication_value[host.PowerStatusIndicator.String()]
	amtStatusIndicator := statusv1.StatusIndication_value[host.AmtStatusIndicator.String()]

	protoHost := &computev1.HostResource{
		ResourceId:                  host.ResourceID,
		Kind:                        host.Kind,
		Name:                        host.Name,
		Note:                        host.Note,
		DesiredState:                computev1.HostState(desiredState),
		CurrentState:                computev1.HostState(currentState),
		HostStatus:                  host.HostStatus,
		HostStatusIndicator:         statusv1.StatusIndication(hostStatusIndicator),
		HostStatusTimestamp:         host.HostStatusTimestamp,
		OnboardingStatus:            host.OnboardingStatus,
		OnboardingStatusIndicator:   statusv1.StatusIndication(onboardingStatusIndicator),
		OnboardingStatusTimestamp:   host.OnboardingStatusTimestamp,
		RegistrationStatus:          host.RegistrationStatus,
		RegistrationStatusIndicator: statusv1.StatusIndication(registrationStatusIndicator),
		RegistrationStatusTimestamp: host.RegistrationStatusTimestamp,
		HardwareKind:                host.HardwareKind,
		SerialNumber:                host.SerialNumber,
		Uuid:                        host.UUID,
		MemoryBytes:                 host.MemoryBytes,
		CpuModel:                    host.CPUModel,
		CpuSockets:                  host.CPUSockets,
		CpuCores:                    host.CPUCores,
		CpuCapabilities:             host.CPUCapabilities,
		CpuArchitecture:             host.CPUArchitecture,
		CpuThreads:                  host.CPUThreads,
		CpuTopology:                 host.CPUTopology,
		MgmtIp:                      host.MgmtIP,
		BmcKind:                     computev1.BaremetalControllerKind(bcmKind),
		BmcIp:                       host.BmcIP,
		BmcUsername:                 host.BmcUsername,
		BmcPassword:                 host.BmcPassword,
		PxeMac:                      host.PxeMAC,
		Hostname:                    host.Hostname,
		ProductName:                 host.ProductName,
		BiosVersion:                 host.BiosVersion,
		BiosReleaseDate:             host.BiosReleaseDate,
		BiosVendor:                  host.BiosVendor,
		Metadata:                    host.Metadata,
		DesiredPowerState:           computev1.PowerState(desiredPowerState),
		CurrentPowerState:           computev1.PowerState(currentPowerState),
		PowerStatus:                 host.PowerStatus,
		PowerStatusIndicator:        statusv1.StatusIndication(powerStatusIndicator),
		PowerStatusTimestamp:        host.PowerStatusTimestamp,
		PowerCommandPolicy:          computev1.PowerCommandPolicy(powerCommandPolicy),
		PowerOnTime:                 host.PowerOnTime,
		AmtSku:                      host.AmtSku,
		DesiredAmtState:             computev1.AmtState(desiredAmtState),
		CurrentAmtState:             computev1.AmtState(currentAmtState),
		AmtStatus:                   host.AmtStatus,
		AmtStatusIndicator:          statusv1.StatusIndication(amtStatusIndicator),
		AmtStatusTimestamp:          host.AmtStatusTimestamp,
		TenantId:                    host.TenantID,
		CreatedAt:                   host.CreatedAt,
		UpdatedAt:                   host.UpdatedAt,
	}
	// Convert the edges recursively.
	if site, qerr := host.Edges.SiteOrErr(); qerr == nil {
		protoHost.Site = entSiteResourceToProtoSiteResource(site)
	}

	if provider, qerr := host.Edges.ProviderOrErr(); qerr == nil {
		protoHost.Provider = entProviderResourceToProtoProviderResource(provider)
	}
	if storages, qerr := host.Edges.HostStoragesOrErr(); qerr == nil {
		for _, s := range storages {
			protoHost.HostStorages = append(protoHost.HostStorages, entHostStorageResourceToProtoHostStorageResource(s))
		}
	}
	if nics, qerr := host.Edges.HostNicsOrErr(); qerr == nil {
		for _, n := range nics {
			protoHost.HostNics = append(protoHost.HostNics, entHostnicResourceToProtoHostnicResource(n))
		}
	}
	if usbs, qerr := host.Edges.HostUsbsOrErr(); qerr == nil {
		for _, u := range usbs {
			protoHost.HostUsbs = append(protoHost.HostUsbs, entHostusbResourceToProtoHostusbResource(u))
		}
	}
	if inst, qerr := host.Edges.InstanceOrErr(); qerr == nil {
		protoHost.Instance = entInstanceResourceToProtoInstanceResource(inst)
	}
	if gpus, qerr := host.Edges.HostGpusOrErr(); qerr == nil {
		for _, i := range gpus {
			protoHost.HostGpus = append(protoHost.HostGpus, entHostgpuResourceToProtoHostgpuResource(i))
		}
	}

	return protoHost
}

func entHostnicResourceToProtoHostnicResource(hostnic *ent.HostnicResource) *computev1.HostnicResource {
	if hostnic == nil {
		return nil
	}
	// Convert the fields directly.
	linkState := computev1.NetworkInterfaceLinkState_value[hostnic.LinkState.String()]
	protoNic := &computev1.HostnicResource{
		ResourceId:          hostnic.ResourceID,
		Kind:                hostnic.Kind,
		ProviderStatus:      hostnic.ProviderStatus,
		DeviceName:          hostnic.DeviceName,
		PciIdentifier:       hostnic.PciIdentifier,
		MacAddr:             hostnic.MACAddr,
		SriovEnabled:        hostnic.SriovEnabled,
		SriovVfsNum:         hostnic.SriovVfsNum,
		SriovVfsTotal:       hostnic.SriovVfsTotal,
		PeerName:            hostnic.PeerName,
		PeerDescription:     hostnic.PeerDescription,
		PeerMac:             hostnic.PeerMAC,
		PeerMgmtIp:          hostnic.PeerMgmtIP,
		PeerPort:            hostnic.PeerPort,
		SupportedLinkMode:   hostnic.SupportedLinkMode,
		AdvertisingLinkMode: hostnic.AdvertisingLinkMode,
		CurrentSpeedBps:     hostnic.CurrentSpeedBps,
		CurrentDuplex:       hostnic.CurrentDuplex,
		Features:            hostnic.Features,
		LinkState:           computev1.NetworkInterfaceLinkState(linkState),
		Mtu:                 hostnic.Mtu,
		BmcInterface:        hostnic.BmcInterface,
		TenantId:            hostnic.TenantID,
		CreatedAt:           hostnic.CreatedAt,
		UpdatedAt:           hostnic.UpdatedAt,
	}
	if host, qerr := hostnic.Edges.HostOrErr(); qerr == nil {
		protoNic.Host = entHostResourceToProtoHostResource(host)
	}

	return protoNic
}

func entHostusbResourceToProtoHostusbResource(hostusb *ent.HostusbResource) *computev1.HostusbResource {
	if hostusb == nil {
		return nil
	}
	// Convert the fields directly.
	protoUsb := &computev1.HostusbResource{
		ResourceId: hostusb.ResourceID,
		Kind:       hostusb.Kind,
		OwnerId:    hostusb.OwnerID,
		Idvendor:   hostusb.Idvendor,
		Idproduct:  hostusb.Idproduct,
		Bus:        hostusb.Bus,
		Addr:       hostusb.Addr,
		Class:      hostusb.Class,
		Serial:     hostusb.Serial,
		DeviceName: hostusb.DeviceName,
		TenantId:   hostusb.TenantID,
		CreatedAt:  hostusb.CreatedAt,
		UpdatedAt:  hostusb.UpdatedAt,
	}
	// Convert the edges recursively.
	if host, qerr := hostusb.Edges.HostOrErr(); qerr == nil {
		protoUsb.Host = entHostResourceToProtoHostResource(host)
	}

	return protoUsb
}

func entHostgpuResourceToProtoHostgpuResource(hostgpu *ent.HostgpuResource) *computev1.HostgpuResource {
	if hostgpu == nil {
		return nil
	}

	protoGpu := &computev1.HostgpuResource{
		ResourceId:  hostgpu.ResourceID,
		DeviceName:  hostgpu.DeviceName,
		PciId:       hostgpu.PciID,
		Product:     hostgpu.Product,
		Vendor:      hostgpu.Vendor,
		Description: hostgpu.Description,
		Features:    hostgpu.Features,
		TenantId:    hostgpu.TenantID,
		CreatedAt:   hostgpu.CreatedAt,
		UpdatedAt:   hostgpu.UpdatedAt,
	}

	if host, qerr := hostgpu.Edges.HostOrErr(); qerr == nil {
		protoGpu.Host = entHostResourceToProtoHostResource(host)
	}

	return protoGpu
}

func entHostStorageResourceToProtoHostStorageResource(hostStorage *ent.HoststorageResource) *computev1.HoststorageResource {
	if hostStorage == nil {
		return nil
	}
	// Convert the fields directly.
	protoHostStorage := &computev1.HoststorageResource{
		ResourceId:     hostStorage.ResourceID,
		Kind:           hostStorage.Kind,
		ProviderStatus: hostStorage.ProviderStatus,
		Wwid:           hostStorage.Wwid,
		Serial:         hostStorage.Serial,
		Vendor:         hostStorage.Vendor,
		Model:          hostStorage.Model,
		CapacityBytes:  hostStorage.CapacityBytes,
		DeviceName:     hostStorage.DeviceName,
		TenantId:       hostStorage.TenantID,
		CreatedAt:      hostStorage.CreatedAt,
		UpdatedAt:      hostStorage.UpdatedAt,
	}
	if host, qerr := hostStorage.Edges.HostOrErr(); qerr == nil {
		protoHostStorage.Host = entHostResourceToProtoHostResource(host)
	}

	return protoHostStorage
}

func entRemoteAccessConfigurationToProto(entity *ent.RemoteAccessConfiguration) *remoteaccessv1.RemoteAccessConfiguration {
	if entity == nil {
		return nil
	}
	statusIndicator := statusv1.StatusIndication_value[entity.ConfigurationStatusIndicator.String()]
	desiredState := remoteaccessv1.RemoteAccessState_value[entity.DesiredState.String()]
	currentState := remoteaccessv1.RemoteAccessState_value[entity.CurrentState.String()]
	protoResource := &remoteaccessv1.RemoteAccessConfiguration{
		ConfigurationStatus:          entity.ConfigurationStatus,
		ConfigurationStatusIndicator: statusv1.StatusIndication(statusIndicator),
		ConfigurationStatusTimestamp: entity.ConfigurationStatusTimestamp,
		ExpirationTimestamp:          entity.ExpirationTimestamp,
		LocalPort:                    entity.LocalPort,
		ResourceId:                   entity.ResourceID,
		DesiredState:                 remoteaccessv1.RemoteAccessState(desiredState),
		CurrentState:                 remoteaccessv1.RemoteAccessState(currentState),
		User:                         entity.User,
		TenantId:                     entity.TenantID,
		CreatedAt:                    entity.CreatedAt,
		UpdatedAt:                    entity.UpdatedAt,
	}

	if inst, err := entity.Edges.InstanceOrErr(); err == nil {
		protoResource.Instance = entInstanceResourceToProtoInstanceResource(inst)
	}
	return protoResource
}

func entEndpointResourceToProtoEndpointResource(endpoint *ent.EndpointResource) *network_v1.EndpointResource {
	if endpoint == nil {
		return nil
	}
	// Convert the fields directly.
	protoEndpoint := &network_v1.EndpointResource{
		ResourceId: endpoint.ResourceID,
		Kind:       endpoint.Kind,
		Name:       endpoint.Name,
		TenantId:   endpoint.TenantID,
		CreatedAt:  endpoint.CreatedAt,
		UpdatedAt:  endpoint.UpdatedAt,
	}
	// Convert the edges recursively.
	if host, qerr := endpoint.Edges.HostOrErr(); qerr == nil {
		protoEndpoint.Host = entHostResourceToProtoHostResource(host)
	}

	return protoEndpoint
}

func entNetworkSegmentToProtoNetworkSegmentResource(network *ent.NetworkSegment) *network_v1.NetworkSegment {
	if network == nil {
		return nil
	}
	// Convert the fields directly.
	protoNetwork := &network_v1.NetworkSegment{
		ResourceId: network.ResourceID,
		Name:       network.Name,
		VlanId:     network.VlanID,
		TenantId:   network.TenantID,
		CreatedAt:  network.CreatedAt,
		UpdatedAt:  network.UpdatedAt,
	}
	// Convert the edges recursively.
	if site, qerr := network.Edges.SiteOrErr(); qerr == nil {
		protoNetwork.Site = entSiteResourceToProtoSiteResource(site)
	}

	return protoNetwork
}

func entNetlinkResourceToProtoNetlinkResource(netlink *ent.NetlinkResource) *network_v1.NetlinkResource {
	if netlink == nil {
		return nil
	}
	// Convert the fields directly.
	desiredState := network_v1.NetlinkState_value[netlink.DesiredState.String()] // Defaults to 0 if not found
	currentState := network_v1.NetlinkState_value[netlink.CurrentState.String()] // Defaults to 0 if not found
	protoNetlink := &network_v1.NetlinkResource{
		ResourceId:     netlink.ResourceID,
		Kind:           netlink.Kind,
		Name:           netlink.Name,
		DesiredState:   network_v1.NetlinkState(desiredState),
		CurrentState:   network_v1.NetlinkState(currentState),
		ProviderStatus: netlink.ProviderStatus,
		TenantId:       netlink.TenantID,
		CreatedAt:      netlink.CreatedAt,
		UpdatedAt:      netlink.UpdatedAt,
	}
	// Convert the edges recursively.
	if src, qerr := netlink.Edges.SrcOrErr(); qerr == nil {
		protoNetlink.Src = entEndpointResourceToProtoEndpointResource(src)
	}
	if dst, qerr := netlink.Edges.DstOrErr(); qerr == nil {
		protoNetlink.Dst = entEndpointResourceToProtoEndpointResource(dst)
	}

	return protoNetlink
}

//nolint:cyclop // InstanceResource has many edges that need to be converted.
func entInstanceResourceToProtoInstanceResource(ins *ent.InstanceResource) *computev1.InstanceResource {
	if ins == nil {
		return nil
	}
	// Convert the fields directly.
	desiredState := computev1.InstanceState_value[ins.DesiredState.String()]     // Defaults to 0 if not found
	currentState := computev1.InstanceState_value[ins.CurrentState.String()]     // Defaults to 0 if not found
	inskind := computev1.InstanceKind_value[ins.Kind.String()]                   // Defaults to 0 if not found
	securityFeatures := osv1.SecurityFeature_value[ins.SecurityFeature.String()] // Defaults to 0 if not found
	insStatusIndicator := statusv1.StatusIndication_value[ins.InstanceStatusIndicator.String()]
	updateStatusIndicator := statusv1.StatusIndication_value[ins.UpdateStatusIndicator.String()]
	provisioningStatusIndicator := statusv1.StatusIndication_value[ins.ProvisioningStatusIndicator.String()]
	trustedAttestationStatusIndicator := statusv1.StatusIndication_value[ins.TrustedAttestationStatusIndicator.String()]
	protoInstance := &computev1.InstanceResource{
		ResourceId:                        ins.ResourceID,
		Kind:                              computev1.InstanceKind(inskind),
		Name:                              ins.Name,
		DesiredState:                      computev1.InstanceState(desiredState),
		CurrentState:                      computev1.InstanceState(currentState),
		VmMemoryBytes:                     ins.VMMemoryBytes,
		VmCpuCores:                        ins.VMCPUCores,
		VmStorageBytes:                    ins.VMStorageBytes,
		SecurityFeature:                   osv1.SecurityFeature(securityFeatures),
		InstanceStatus:                    ins.InstanceStatus,
		InstanceStatusIndicator:           statusv1.StatusIndication(insStatusIndicator),
		InstanceStatusTimestamp:           ins.InstanceStatusTimestamp,
		InstanceStatusDetail:              ins.InstanceStatusDetail,
		UpdateStatus:                      ins.UpdateStatus,
		UpdateStatusIndicator:             statusv1.StatusIndication(updateStatusIndicator),
		UpdateStatusTimestamp:             ins.UpdateStatusTimestamp,
		UpdateStatusDetail:                ins.UpdateStatusDetail,
		ProvisioningStatus:                ins.ProvisioningStatus,
		ProvisioningStatusIndicator:       statusv1.StatusIndication(provisioningStatusIndicator),
		ProvisioningStatusTimestamp:       ins.ProvisioningStatusTimestamp,
		TrustedAttestationStatus:          ins.TrustedAttestationStatus,
		TrustedAttestationStatusIndicator: statusv1.StatusIndication(trustedAttestationStatusIndicator),
		TrustedAttestationStatusTimestamp: ins.TrustedAttestationStatusTimestamp,
		ExistingCves:                      ins.ExistingCves,
		RuntimePackages:                   ins.RuntimePackages,
		OsUpdateAvailable:                 ins.OsUpdateAvailable,
		TenantId:                          ins.TenantID,
		CreatedAt:                         ins.CreatedAt,
		UpdatedAt:                         ins.UpdatedAt,
	}
	// Convert the edges recursively.
	if host, qerr := ins.Edges.HostOrErr(); qerr == nil {
		protoInstance.Host = entHostResourceToProtoHostResource(host)
	}
	if os, qerr := ins.Edges.DesiredOsOrErr(); qerr == nil {
		protoInstance.DesiredOs = entOperatingSystemResourceToProtoOperatingSystemResource(os)
	}
	if os, qerr := ins.Edges.CurrentOsOrErr(); qerr == nil {
		protoInstance.CurrentOs = entOperatingSystemResourceToProtoOperatingSystemResource(os)
	}
	if os, qerr := ins.Edges.OsOrErr(); qerr == nil {
		protoInstance.Os = entOperatingSystemResourceToProtoOperatingSystemResource(os)
	}
	if wMembers, qerr := ins.Edges.WorkloadMembersOrErr(); qerr == nil {
		for _, m := range wMembers {
			protoInstance.WorkloadMembers = append(protoInstance.WorkloadMembers, entWorkloadMemberToProtoWorkloadMember(m))
		}
	}
	if provider, qerr := ins.Edges.ProviderOrErr(); qerr == nil {
		protoInstance.Provider = entProviderResourceToProtoProviderResource(provider)
	}
	if localaccount, qerr := ins.Edges.LocalaccountOrErr(); qerr == nil {
		protoInstance.Localaccount = entLocalAccountResourceToProtoLocalAccountResource(localaccount)
	}
	if osUpdatePolicy, qerr := ins.Edges.OsUpdatePolicyOrErr(); qerr == nil {
		protoInstance.OsUpdatePolicy = entOSUpdatePolicyResourceToProtoOSUpdatePolicyResource(osUpdatePolicy)
	}
<<<<<<< HEAD
	if customConfig, qerr := ins.Edges.CustomConfigOrErr(); qerr == nil {
		for _, m := range customConfig {
			protoInstance.CustomConfig = append(protoInstance.CustomConfig, entCustomConfigResourceToProtoCustomConfigResource(m))
		}
	}

=======
>>>>>>> 0f7b12dd
	return protoInstance
}

func entWorkloadResourceToProtoWorkloadResource(workload *ent.WorkloadResource) *computev1.WorkloadResource {
	if workload == nil {
		return nil
	}
	// Convert the fields directly.
	kind := computev1.WorkloadKind_value[workload.Kind.String()]
	desiredState := computev1.WorkloadState_value[workload.DesiredState.String()]
	currentState := computev1.WorkloadState_value[workload.CurrentState.String()]
	protoWorkload := &computev1.WorkloadResource{
		ResourceId:   workload.ResourceID,
		Kind:         computev1.WorkloadKind(kind),
		Name:         workload.Name,
		DesiredState: computev1.WorkloadState(desiredState),
		CurrentState: computev1.WorkloadState(currentState),
		Status:       workload.Status,
		Metadata:     workload.Metadata,
		ExternalId:   workload.ExternalID,
		TenantId:     workload.TenantID,
		CreatedAt:    workload.CreatedAt,
		UpdatedAt:    workload.UpdatedAt,
	}
	// Convert the edges recursively.
	if members, qerr := workload.Edges.MembersOrErr(); qerr == nil {
		for _, m := range members {
			protoWorkload.Members = append(protoWorkload.Members, entWorkloadMemberToProtoWorkloadMember(m))
		}
	}

	return protoWorkload
}

func entWorkloadMemberToProtoWorkloadMember(member *ent.WorkloadMember) *computev1.WorkloadMember {
	if member == nil {
		return nil
	}
	// Convert the fields directly.
	kind := computev1.WorkloadMemberKind_value[member.Kind.String()]
	protoMember := &computev1.WorkloadMember{
		ResourceId: member.ResourceID,
		Kind:       computev1.WorkloadMemberKind(kind),
		TenantId:   member.TenantID,
		CreatedAt:  member.CreatedAt,
		UpdatedAt:  member.UpdatedAt,
	}
	// Convert the edges recursively.
	if workload, qerr := member.Edges.WorkloadOrErr(); qerr == nil {
		protoMember.Workload = entWorkloadResourceToProtoWorkloadResource(workload)
	}
	if instance, qerr := member.Edges.InstanceOrErr(); qerr == nil {
		protoMember.Instance = entInstanceResourceToProtoInstanceResource(instance)
	}

	return protoMember
}

func entIPAddressResourceToProtoIPAddressResource(ipaddress *ent.IPAddressResource) *network_v1.IPAddressResource {
	if ipaddress == nil {
		return nil
	}
	// Convert the fields directly.
	desiredState := network_v1.IPAddressState_value[ipaddress.DesiredState.String()]
	currentState := network_v1.IPAddressState_value[ipaddress.CurrentState.String()]
	configMethod := network_v1.IPAddressConfigMethod_value[ipaddress.ConfigMethod.String()]
	status := network_v1.IPAddressStatus_value[ipaddress.Status.String()]
	protoIPAddress := &network_v1.IPAddressResource{
		ResourceId:   ipaddress.ResourceID,
		Address:      ipaddress.Address,
		DesiredState: network_v1.IPAddressState(desiredState),
		CurrentState: network_v1.IPAddressState(currentState),
		Status:       network_v1.IPAddressStatus(status),
		StatusDetail: ipaddress.StatusDetail,
		ConfigMethod: network_v1.IPAddressConfigMethod(configMethod),
		TenantId:     ipaddress.TenantID,
		CreatedAt:    ipaddress.CreatedAt,
		UpdatedAt:    ipaddress.UpdatedAt,
	}
	// Convert the edges recursively.
	if nic, qerr := ipaddress.Edges.NicOrErr(); qerr == nil {
		protoIPAddress.Nic = entHostnicResourceToProtoHostnicResource(nic)
	}

	return protoIPAddress
}

func entOSUpdatePolicyResourceToProtoOSUpdatePolicyResource(osup *ent.OSUpdatePolicyResource,
) *computev1.OSUpdatePolicyResource {
	if osup == nil {
		return nil
	}
	// Convert the fields directly.
	updatePolicy := computev1.UpdatePolicy_value[osup.UpdatePolicy.String()] // Defaults to 0 if not found
	protoOsUpdatePolicy := &computev1.OSUpdatePolicyResource{
		Name:            osup.Name,
		Description:     osup.Description,
		ResourceId:      osup.ResourceID,
		InstallPackages: osup.InstallPackages,
		KernelCommand:   osup.KernelCommand,
		UpdatePolicy:    computev1.UpdatePolicy(updatePolicy),
		TenantId:        osup.TenantID,
		CreatedAt:       osup.CreatedAt,
		UpdatedAt:       osup.UpdatedAt,
	}
	if osup.UpdateSources != "" {
		protoOsUpdatePolicy.UpdateSources = strings.Split(osup.UpdateSources, "|")
	}
	// Convert the edges recursively.
	if os, err := osup.Edges.TargetOsOrErr(); err == nil {
		protoOsUpdatePolicy.TargetOs = entOperatingSystemResourceToProtoOperatingSystemResource(os)
	}
	return protoOsUpdatePolicy
}

func entCustomConfigResourceToProtoCustomConfigResource(
	customconfig *ent.CustomConfigResource,
) *computev1.CustomConfigResource {
	if customconfig == nil {
		return nil
	}
	protoLocalAccount := &computev1.CustomConfigResource{
		ResourceId:  customconfig.ResourceID,
		Name:        customconfig.Name,
		Description: customconfig.Description,
		Config:      customconfig.Config,
		TenantId:    customconfig.TenantID,
		CreatedAt:   customconfig.CreatedAt,
	}
	return protoLocalAccount
}<|MERGE_RESOLUTION|>--- conflicted
+++ resolved
@@ -755,15 +755,11 @@
 	if osUpdatePolicy, qerr := ins.Edges.OsUpdatePolicyOrErr(); qerr == nil {
 		protoInstance.OsUpdatePolicy = entOSUpdatePolicyResourceToProtoOSUpdatePolicyResource(osUpdatePolicy)
 	}
-<<<<<<< HEAD
 	if customConfig, qerr := ins.Edges.CustomConfigOrErr(); qerr == nil {
 		for _, m := range customConfig {
 			protoInstance.CustomConfig = append(protoInstance.CustomConfig, entCustomConfigResourceToProtoCustomConfigResource(m))
 		}
 	}
-
-=======
->>>>>>> 0f7b12dd
 	return protoInstance
 }
 
