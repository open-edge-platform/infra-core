// SPDX-FileCopyrightText: (C) 2025 Intel Corporation
// SPDX-License-Identifier: Apache-2.0

package store

import (
	"strings"

	"github.com/open-edge-platform/infra-core/inventory/v2/internal/ent"
	computev1 "github.com/open-edge-platform/infra-core/inventory/v2/pkg/api/compute/v1"
	localaccount_v1 "github.com/open-edge-platform/infra-core/inventory/v2/pkg/api/localaccount/v1"
	location_v1 "github.com/open-edge-platform/infra-core/inventory/v2/pkg/api/location/v1"
	network_v1 "github.com/open-edge-platform/infra-core/inventory/v2/pkg/api/network/v1"
	osv1 "github.com/open-edge-platform/infra-core/inventory/v2/pkg/api/os/v1"
	ou_v1 "github.com/open-edge-platform/infra-core/inventory/v2/pkg/api/ou/v1"
	provider_v1 "github.com/open-edge-platform/infra-core/inventory/v2/pkg/api/provider/v1"
	remoteaccessv1 "github.com/open-edge-platform/infra-core/inventory/v2/pkg/api/remoteaccess/v1"
	schedule_v1 "github.com/open-edge-platform/infra-core/inventory/v2/pkg/api/schedule/v1"
	statusv1 "github.com/open-edge-platform/infra-core/inventory/v2/pkg/api/status/v1"
	telemetry_v1 "github.com/open-edge-platform/infra-core/inventory/v2/pkg/api/telemetry/v1"
)

// This file contains helper functions to convert Ent schema objects to their
// protobuf equivalents.

func entTelemetryProfileToProtoTelemetryProfile(
	telemetryProfile *ent.TelemetryProfile,
) *telemetry_v1.TelemetryProfile {
	if telemetryProfile == nil {
		return nil
	}
	kind := telemetry_v1.TelemetryResourceKind_value[telemetryProfile.Kind.String()]
	logLevel := telemetry_v1.SeverityLevel_value[telemetryProfile.LogLevel.String()]
	protoTelemetryProfile := &telemetry_v1.TelemetryProfile{
		ResourceId:      telemetryProfile.ResourceID,
		Kind:            telemetry_v1.TelemetryResourceKind(kind),
		LogLevel:        telemetry_v1.SeverityLevel(logLevel),
		MetricsInterval: telemetryProfile.MetricsInterval,
		TenantId:        telemetryProfile.TenantID,
		CreatedAt:       telemetryProfile.CreatedAt,
		UpdatedAt:       telemetryProfile.UpdatedAt,
	}

	if inst, qerr := telemetryProfile.Edges.InstanceOrErr(); qerr == nil {
		protoTelemetryProfile.Relation = &telemetry_v1.TelemetryProfile_Instance{
			Instance: entInstanceResourceToProtoInstanceResource(inst),
		}
	}
	if site, qerr := telemetryProfile.Edges.SiteOrErr(); qerr == nil {
		protoTelemetryProfile.Relation = &telemetry_v1.TelemetryProfile_Site{
			Site: entSiteResourceToProtoSiteResource(site),
		}
	}
	if region, qerr := telemetryProfile.Edges.RegionOrErr(); qerr == nil {
		protoTelemetryProfile.Relation = &telemetry_v1.TelemetryProfile_Region{
			Region: entRegionResourceToProtoRegionResource(region),
		}
	}
	if telGroup, qerr := telemetryProfile.Edges.GroupOrErr(); qerr == nil {
		protoTelemetryProfile.Group = entTelemetryGroupResourceToProtoTelemetryGroupResource(telGroup)
	}

	return protoTelemetryProfile
}

func entTelemetryGroupResourceToProtoTelemetryGroupResource(
	telemetryGroup *ent.TelemetryGroupResource,
) *telemetry_v1.TelemetryGroupResource {
	if telemetryGroup == nil {
		return nil
	}
	kind := telemetry_v1.TelemetryResourceKind_value[telemetryGroup.Kind.String()]
	collectorKind := telemetry_v1.CollectorKind_value[telemetryGroup.CollectorKind.String()]
	protoTelemetry := &telemetry_v1.TelemetryGroupResource{
		ResourceId:    telemetryGroup.ResourceID,
		Kind:          telemetry_v1.TelemetryResourceKind(kind),
		CollectorKind: telemetry_v1.CollectorKind(collectorKind),
		Name:          telemetryGroup.Name,
		TenantId:      telemetryGroup.TenantID,
		CreatedAt:     telemetryGroup.CreatedAt,
		UpdatedAt:     telemetryGroup.UpdatedAt,
	}

	if telemetryGroup.Groups != "" {
		protoTelemetry.Groups = strings.Split(telemetryGroup.Groups, "|")
	}

	if profiles, qerr := telemetryGroup.Edges.ProfilesOrErr(); qerr == nil {
		for _, p := range profiles {
			protoTelemetry.Profiles = append(protoTelemetry.Profiles, entTelemetryProfileToProtoTelemetryProfile(p))
		}
	}

	return protoTelemetry
}

func entSingleScheduleResourceToProtoSingleScheduleResource(singleschedule *ent.SingleScheduleResource,
) *schedule_v1.SingleScheduleResource {
	if singleschedule == nil {
		return nil
	}
	// Convert the fields directly.
	status := schedule_v1.ScheduleStatus_value[singleschedule.ScheduleStatus.String()] // Defaults to 0 if not found
	protoSingle := &schedule_v1.SingleScheduleResource{
		ResourceId:     singleschedule.ResourceID,
		ScheduleStatus: schedule_v1.ScheduleStatus(status),
		Name:           singleschedule.Name,
		StartSeconds:   singleschedule.StartSeconds,
		EndSeconds:     singleschedule.EndSeconds,
		TenantId:       singleschedule.TenantID,
		CreatedAt:      singleschedule.CreatedAt,
		UpdatedAt:      singleschedule.UpdatedAt,
	}

	// Convert the edges recursively.
	if targetHost, qerr := singleschedule.Edges.TargetHostOrErr(); qerr == nil {
		protoSingle.Relation = &schedule_v1.SingleScheduleResource_TargetHost{
			TargetHost: entHostResourceToProtoHostResource(targetHost),
		}
	}

	if targetRegion, err := singleschedule.Edges.TargetRegionOrErr(); err == nil {
		protoSingle.Relation = &schedule_v1.SingleScheduleResource_TargetRegion{
			TargetRegion: entRegionResourceToProtoRegionResource(targetRegion),
		}
	}
	if targetSite, qerr := singleschedule.Edges.TargetSiteOrErr(); qerr == nil {
		protoSingle.Relation = &schedule_v1.SingleScheduleResource_TargetSite{
			TargetSite: entSiteResourceToProtoSiteResource(targetSite),
		}
	}

	if targetWorkload, qerr := singleschedule.Edges.TargetWorkloadOrErr(); qerr == nil {
		protoSingle.Relation = &schedule_v1.SingleScheduleResource_TargetWorkload{
			TargetWorkload: entWorkloadResourceToProtoWorkloadResource(targetWorkload),
		}
	}

	return protoSingle
}

func entRepeatedScheduleResourceToProtoRepeatedScheduleResource(repeatedschedule *ent.RepeatedScheduleResource,
) *schedule_v1.RepeatedScheduleResource {
	if repeatedschedule == nil {
		return nil
	}
	// Convert the fields directly.
	status := schedule_v1.ScheduleStatus_value[repeatedschedule.ScheduleStatus.String()] // Defaults to 0 if not found
	protoRepeated := &schedule_v1.RepeatedScheduleResource{
		ResourceId:      repeatedschedule.ResourceID,
		ScheduleStatus:  schedule_v1.ScheduleStatus(status),
		Name:            repeatedschedule.Name,
		DurationSeconds: repeatedschedule.DurationSeconds,
		CronMinutes:     repeatedschedule.CronMinutes,
		CronHours:       repeatedschedule.CronHours,
		CronDayMonth:    repeatedschedule.CronDayMonth,
		CronMonth:       repeatedschedule.CronMonth,
		CronDayWeek:     repeatedschedule.CronDayWeek,
		TenantId:        repeatedschedule.TenantID,
		CreatedAt:       repeatedschedule.CreatedAt,
		UpdatedAt:       repeatedschedule.UpdatedAt,
	}
	// Convert the edges recursively.
	if targetHost, qerr := repeatedschedule.Edges.TargetHostOrErr(); qerr == nil {
		protoRepeated.Relation = &schedule_v1.RepeatedScheduleResource_TargetHost{
			TargetHost: entHostResourceToProtoHostResource(targetHost),
		}
	}
	if targetRegion, err := repeatedschedule.Edges.TargetRegionOrErr(); err == nil {
		protoRepeated.Relation = &schedule_v1.RepeatedScheduleResource_TargetRegion{
			TargetRegion: entRegionResourceToProtoRegionResource(targetRegion),
		}
	}
	if targetSite, qerr := repeatedschedule.Edges.TargetSiteOrErr(); qerr == nil {
		protoRepeated.Relation = &schedule_v1.RepeatedScheduleResource_TargetSite{
			TargetSite: entSiteResourceToProtoSiteResource(targetSite),
		}
	}
	if targetWorkload, qerr := repeatedschedule.Edges.TargetWorkloadOrErr(); qerr == nil {
		protoRepeated.Relation = &schedule_v1.RepeatedScheduleResource_TargetWorkload{
			TargetWorkload: entWorkloadResourceToProtoWorkloadResource(targetWorkload),
		}
	}

	return protoRepeated
}

func entOperatingSystemResourceToProtoOperatingSystemResource(os *ent.OperatingSystemResource,
) *osv1.OperatingSystemResource {
	if os == nil {
		return nil
	}
	// Convert the fields directly.
	securityFeatures := osv1.SecurityFeature_value[os.SecurityFeature.String()] // Defaults to 0 if not found
	osType := osv1.OsType_value[os.OsType.String()]                             // Defaults to 0 if not found
	osProvider := osv1.OsProviderKind_value[os.OsProvider.String()]             // Defaults to 0 if not found
	protoUpdate := &osv1.OperatingSystemResource{
		ResourceId:        os.ResourceID,
		Name:              os.Name,
		Architecture:      os.Architecture,
		KernelCommand:     os.KernelCommand,
		ImageUrl:          os.ImageURL,
		ImageId:           os.ImageID,
		Sha256:            os.Sha256,
		ProfileName:       os.ProfileName,
		ProfileVersion:    os.ProfileVersion,
		InstalledPackages: os.InstalledPackages,
		SecurityFeature:   osv1.SecurityFeature(securityFeatures),
		OsType:            osv1.OsType(osType),
		OsProvider:        osv1.OsProviderKind(osProvider),
		PlatformBundle:    os.PlatformBundle,
		Description:       os.Description,
		ExistingCvesUrl:   os.ExistingCvesURL,
		ExistingCves:      os.ExistingCves,
		FixedCvesUrl:      os.FixedCvesURL,
		FixedCves:         os.FixedCves,
		TenantId:          os.TenantID,
		CreatedAt:         os.CreatedAt,
		UpdatedAt:         os.UpdatedAt,
<<<<<<< HEAD
		Description:       os.Description,
		Metadata:          os.Metadata,
=======
>>>>>>> 86d757f0
	}
	if os.UpdateSources != "" {
		protoUpdate.UpdateSources = strings.Split(os.UpdateSources, "|")
	}
	return protoUpdate
}

func entOuResourceToProtoOuResource(ou *ent.OuResource) *ou_v1.OuResource {
	if ou == nil {
		return nil
	}
	// Convert the fields directly.
	protoOu := &ou_v1.OuResource{
		ResourceId: ou.ResourceID,
		Name:       ou.Name,
		OuKind:     ou.OuKind,
		Metadata:   ou.Metadata,
		TenantId:   ou.TenantID,
		CreatedAt:  ou.CreatedAt,
		UpdatedAt:  ou.UpdatedAt,
	}
	// Convert the edges recursively. Ent only returns the first level.
	if parentOu, qerr := ou.Edges.ParentOuOrErr(); qerr == nil {
		protoOu.ParentOu = entOuResourceToProtoOuResource(parentOu)
	}

	return protoOu
}

func entRegionResourceToProtoRegionResource(region *ent.RegionResource) *location_v1.RegionResource {
	if region == nil {
		return nil
	}
	// Convert the fields directly.
	protoRegion := &location_v1.RegionResource{
		ResourceId: region.ResourceID,
		Name:       region.Name,
		RegionKind: region.RegionKind,
		Metadata:   region.Metadata,
		TenantId:   region.TenantID,
		CreatedAt:  region.CreatedAt,
		UpdatedAt:  region.UpdatedAt,
	}
	// Convert the edges recursively.
	if parentRegion, qerr := region.Edges.ParentRegionOrErr(); qerr == nil {
		protoRegion.ParentRegion = entRegionResourceToProtoRegionResource(parentRegion)
	}

	return protoRegion
}

func entSiteResourceToProtoSiteResource(site *ent.SiteResource) *location_v1.SiteResource {
	if site == nil {
		return nil
	}
	// Convert the fields directly.
	protoSite := &location_v1.SiteResource{
		ResourceId:      site.ResourceID,
		Name:            site.Name,
		Address:         site.Address,
		SiteLat:         site.SiteLat,
		SiteLng:         site.SiteLng,
		MetricsEndpoint: site.MetricsEndpoint,
		HttpProxy:       site.HTTPProxy,
		HttpsProxy:      site.HTTPSProxy,
		FtpProxy:        site.FtpProxy,
		NoProxy:         site.NoProxy,
		Metadata:        site.Metadata,
		TenantId:        site.TenantID,
		CreatedAt:       site.CreatedAt,
		UpdatedAt:       site.UpdatedAt,
	}
	// We need to handle the special case of empty string, which should not
	// result in a slice of length 1 with an empty string, but an empty slice.
	if site.DNSServers != "" {
		protoSite.DnsServers = strings.Split(site.DNSServers, "|")
	}
	if site.DockerRegistries != "" {
		protoSite.DockerRegistries = strings.Split(site.DockerRegistries, "|")
	}
	// Convert the edges recursively.
	if region, qerr := site.Edges.RegionOrErr(); qerr == nil {
		protoSite.Region = entRegionResourceToProtoRegionResource(region)
	}
	if ou, qerr := site.Edges.OuOrErr(); qerr == nil {
		protoSite.Ou = entOuResourceToProtoOuResource(ou)
	}
	if prov, qerr := site.Edges.ProviderOrErr(); qerr == nil {
		protoSite.Provider = entProviderResourceToProtoProviderResource(prov)
	}

	return protoSite
}

func entProviderResourceToProtoProviderResource(provider *ent.ProviderResource) *provider_v1.ProviderResource {
	if provider == nil {
		return nil
	}
	// Convert the fields directly.
	kind := provider_v1.ProviderKind_value[provider.ProviderKind.String()]       // Defaults to 0 if not found
	vendor := provider_v1.ProviderVendor_value[provider.ProviderVendor.String()] // Defaults to 0 if not found
	protoProvider := &provider_v1.ProviderResource{
		ResourceId:     provider.ResourceID,
		ProviderKind:   provider_v1.ProviderKind(kind),
		ProviderVendor: provider_v1.ProviderVendor(vendor),
		Name:           provider.Name,
		ApiEndpoint:    provider.APIEndpoint,
		Config:         provider.Config,
		TenantId:       provider.TenantID,
		CreatedAt:      provider.CreatedAt,
		UpdatedAt:      provider.UpdatedAt,
	}

	if provider.APICredentials != "" {
		protoProvider.ApiCredentials = strings.Split(provider.APICredentials, "|")
	}

	return protoProvider
}

func entLocalAccountResourceToProtoLocalAccountResource(
	localaccount *ent.LocalAccountResource,
) *localaccount_v1.LocalAccountResource {
	if localaccount == nil {
		return nil
	}
	protoLocalAccount := &localaccount_v1.LocalAccountResource{
		ResourceId: localaccount.ResourceID,
		Username:   localaccount.Username,
		SshKey:     localaccount.SSHKey,
		TenantId:   localaccount.TenantID,
		CreatedAt:  localaccount.CreatedAt,
	}
	return protoLocalAccount
}

//nolint:cyclop // host resource has many edges that need to be converted.
func entHostResourceToProtoHostResource(host *ent.HostResource) *computev1.HostResource {
	if host == nil {
		return nil
	}
	// Convert the fields directly.
	desiredState := computev1.HostState_value[host.DesiredState.String()]            // Defaults to 0 if not found
	currentState := computev1.HostState_value[host.CurrentState.String()]            // Defaults to 0 if not found
	bcmKind := computev1.BaremetalControllerKind_value[host.BmcKind.String()]        // Defaults to 0 if not found
	desiredPowerState := computev1.PowerState_value[host.DesiredPowerState.String()] // Defaults to 0 if not found
	currentPowerState := computev1.PowerState_value[host.CurrentPowerState.String()] // Defaults to 0 if not found
	hostStatusIndicator := statusv1.StatusIndication_value[host.HostStatusIndicator.String()]
	onboardingStatusIndicator := statusv1.StatusIndication_value[host.OnboardingStatusIndicator.String()]
	registrationStatusIndicator := statusv1.StatusIndication_value[host.RegistrationStatusIndicator.String()]
	powerCommandPolicy := computev1.PowerCommandPolicy_value[host.PowerCommandPolicy.String()]
	desiredAmtState := computev1.AmtState_value[host.DesiredAmtState.String()]
	currentAmtState := computev1.AmtState_value[host.CurrentAmtState.String()]
	powerStatusIndicator := statusv1.StatusIndication_value[host.PowerStatusIndicator.String()]
	amtStatusIndicator := statusv1.StatusIndication_value[host.AmtStatusIndicator.String()]

	protoHost := &computev1.HostResource{
		ResourceId:                  host.ResourceID,
		Kind:                        host.Kind,
		Name:                        host.Name,
		Note:                        host.Note,
		DesiredState:                computev1.HostState(desiredState),
		CurrentState:                computev1.HostState(currentState),
		HostStatus:                  host.HostStatus,
		HostStatusIndicator:         statusv1.StatusIndication(hostStatusIndicator),
		HostStatusTimestamp:         host.HostStatusTimestamp,
		OnboardingStatus:            host.OnboardingStatus,
		OnboardingStatusIndicator:   statusv1.StatusIndication(onboardingStatusIndicator),
		OnboardingStatusTimestamp:   host.OnboardingStatusTimestamp,
		RegistrationStatus:          host.RegistrationStatus,
		RegistrationStatusIndicator: statusv1.StatusIndication(registrationStatusIndicator),
		RegistrationStatusTimestamp: host.RegistrationStatusTimestamp,
		HardwareKind:                host.HardwareKind,
		SerialNumber:                host.SerialNumber,
		Uuid:                        host.UUID,
		MemoryBytes:                 host.MemoryBytes,
		CpuModel:                    host.CPUModel,
		CpuSockets:                  host.CPUSockets,
		CpuCores:                    host.CPUCores,
		CpuCapabilities:             host.CPUCapabilities,
		CpuArchitecture:             host.CPUArchitecture,
		CpuThreads:                  host.CPUThreads,
		CpuTopology:                 host.CPUTopology,
		MgmtIp:                      host.MgmtIP,
		BmcKind:                     computev1.BaremetalControllerKind(bcmKind),
		BmcIp:                       host.BmcIP,
		BmcUsername:                 host.BmcUsername,
		BmcPassword:                 host.BmcPassword,
		PxeMac:                      host.PxeMAC,
		Hostname:                    host.Hostname,
		ProductName:                 host.ProductName,
		BiosVersion:                 host.BiosVersion,
		BiosReleaseDate:             host.BiosReleaseDate,
		BiosVendor:                  host.BiosVendor,
		Metadata:                    host.Metadata,
		DesiredPowerState:           computev1.PowerState(desiredPowerState),
		CurrentPowerState:           computev1.PowerState(currentPowerState),
		PowerStatus:                 host.PowerStatus,
		PowerStatusIndicator:        statusv1.StatusIndication(powerStatusIndicator),
		PowerStatusTimestamp:        host.PowerStatusTimestamp,
		PowerCommandPolicy:          computev1.PowerCommandPolicy(powerCommandPolicy),
		PowerOnTime:                 host.PowerOnTime,
		AmtSku:                      host.AmtSku,
		DesiredAmtState:             computev1.AmtState(desiredAmtState),
		CurrentAmtState:             computev1.AmtState(currentAmtState),
		AmtStatus:                   host.AmtStatus,
		AmtStatusIndicator:          statusv1.StatusIndication(amtStatusIndicator),
		AmtStatusTimestamp:          host.AmtStatusTimestamp,
		TenantId:                    host.TenantID,
		CreatedAt:                   host.CreatedAt,
		UpdatedAt:                   host.UpdatedAt,
	}
	// Convert the edges recursively.
	if site, qerr := host.Edges.SiteOrErr(); qerr == nil {
		protoHost.Site = entSiteResourceToProtoSiteResource(site)
	}

	if provider, qerr := host.Edges.ProviderOrErr(); qerr == nil {
		protoHost.Provider = entProviderResourceToProtoProviderResource(provider)
	}
	if storages, qerr := host.Edges.HostStoragesOrErr(); qerr == nil {
		for _, s := range storages {
			protoHost.HostStorages = append(protoHost.HostStorages, entHostStorageResourceToProtoHostStorageResource(s))
		}
	}
	if nics, qerr := host.Edges.HostNicsOrErr(); qerr == nil {
		for _, n := range nics {
			protoHost.HostNics = append(protoHost.HostNics, entHostnicResourceToProtoHostnicResource(n))
		}
	}
	if usbs, qerr := host.Edges.HostUsbsOrErr(); qerr == nil {
		for _, u := range usbs {
			protoHost.HostUsbs = append(protoHost.HostUsbs, entHostusbResourceToProtoHostusbResource(u))
		}
	}
	if inst, qerr := host.Edges.InstanceOrErr(); qerr == nil {
		protoHost.Instance = entInstanceResourceToProtoInstanceResource(inst)
	}
	if gpus, qerr := host.Edges.HostGpusOrErr(); qerr == nil {
		for _, i := range gpus {
			protoHost.HostGpus = append(protoHost.HostGpus, entHostgpuResourceToProtoHostgpuResource(i))
		}
	}

	return protoHost
}

func entHostnicResourceToProtoHostnicResource(hostnic *ent.HostnicResource) *computev1.HostnicResource {
	if hostnic == nil {
		return nil
	}
	// Convert the fields directly.
	linkState := computev1.NetworkInterfaceLinkState_value[hostnic.LinkState.String()]
	protoNic := &computev1.HostnicResource{
		ResourceId:          hostnic.ResourceID,
		Kind:                hostnic.Kind,
		ProviderStatus:      hostnic.ProviderStatus,
		DeviceName:          hostnic.DeviceName,
		PciIdentifier:       hostnic.PciIdentifier,
		MacAddr:             hostnic.MACAddr,
		SriovEnabled:        hostnic.SriovEnabled,
		SriovVfsNum:         hostnic.SriovVfsNum,
		SriovVfsTotal:       hostnic.SriovVfsTotal,
		PeerName:            hostnic.PeerName,
		PeerDescription:     hostnic.PeerDescription,
		PeerMac:             hostnic.PeerMAC,
		PeerMgmtIp:          hostnic.PeerMgmtIP,
		PeerPort:            hostnic.PeerPort,
		SupportedLinkMode:   hostnic.SupportedLinkMode,
		AdvertisingLinkMode: hostnic.AdvertisingLinkMode,
		CurrentSpeedBps:     hostnic.CurrentSpeedBps,
		CurrentDuplex:       hostnic.CurrentDuplex,
		Features:            hostnic.Features,
		LinkState:           computev1.NetworkInterfaceLinkState(linkState),
		Mtu:                 hostnic.Mtu,
		BmcInterface:        hostnic.BmcInterface,
		TenantId:            hostnic.TenantID,
		CreatedAt:           hostnic.CreatedAt,
		UpdatedAt:           hostnic.UpdatedAt,
	}
	if host, qerr := hostnic.Edges.HostOrErr(); qerr == nil {
		protoNic.Host = entHostResourceToProtoHostResource(host)
	}

	return protoNic
}

func entHostusbResourceToProtoHostusbResource(hostusb *ent.HostusbResource) *computev1.HostusbResource {
	if hostusb == nil {
		return nil
	}
	// Convert the fields directly.
	protoUsb := &computev1.HostusbResource{
		ResourceId: hostusb.ResourceID,
		Kind:       hostusb.Kind,
		OwnerId:    hostusb.OwnerID,
		Idvendor:   hostusb.Idvendor,
		Idproduct:  hostusb.Idproduct,
		Bus:        hostusb.Bus,
		Addr:       hostusb.Addr,
		Class:      hostusb.Class,
		Serial:     hostusb.Serial,
		DeviceName: hostusb.DeviceName,
		TenantId:   hostusb.TenantID,
		CreatedAt:  hostusb.CreatedAt,
		UpdatedAt:  hostusb.UpdatedAt,
	}
	// Convert the edges recursively.
	if host, qerr := hostusb.Edges.HostOrErr(); qerr == nil {
		protoUsb.Host = entHostResourceToProtoHostResource(host)
	}

	return protoUsb
}

func entHostgpuResourceToProtoHostgpuResource(hostgpu *ent.HostgpuResource) *computev1.HostgpuResource {
	if hostgpu == nil {
		return nil
	}

	protoGpu := &computev1.HostgpuResource{
		ResourceId:  hostgpu.ResourceID,
		DeviceName:  hostgpu.DeviceName,
		PciId:       hostgpu.PciID,
		Product:     hostgpu.Product,
		Vendor:      hostgpu.Vendor,
		Description: hostgpu.Description,
		Features:    hostgpu.Features,
		TenantId:    hostgpu.TenantID,
		CreatedAt:   hostgpu.CreatedAt,
		UpdatedAt:   hostgpu.UpdatedAt,
	}

	if host, qerr := hostgpu.Edges.HostOrErr(); qerr == nil {
		protoGpu.Host = entHostResourceToProtoHostResource(host)
	}

	return protoGpu
}

func entHostStorageResourceToProtoHostStorageResource(hostStorage *ent.HoststorageResource) *computev1.HoststorageResource {
	if hostStorage == nil {
		return nil
	}
	// Convert the fields directly.
	protoHostStorage := &computev1.HoststorageResource{
		ResourceId:     hostStorage.ResourceID,
		Kind:           hostStorage.Kind,
		ProviderStatus: hostStorage.ProviderStatus,
		Wwid:           hostStorage.Wwid,
		Serial:         hostStorage.Serial,
		Vendor:         hostStorage.Vendor,
		Model:          hostStorage.Model,
		CapacityBytes:  hostStorage.CapacityBytes,
		DeviceName:     hostStorage.DeviceName,
		TenantId:       hostStorage.TenantID,
		CreatedAt:      hostStorage.CreatedAt,
		UpdatedAt:      hostStorage.UpdatedAt,
	}
	if host, qerr := hostStorage.Edges.HostOrErr(); qerr == nil {
		protoHostStorage.Host = entHostResourceToProtoHostResource(host)
	}

	return protoHostStorage
}

func entRemoteAccessConfigurationToProto(entity *ent.RemoteAccessConfiguration) *remoteaccessv1.RemoteAccessConfiguration {
	if entity == nil {
		return nil
	}
	statusIndicator := statusv1.StatusIndication_value[entity.ConfigurationStatusIndicator.String()]
	desiredState := remoteaccessv1.RemoteAccessState_value[entity.DesiredState.String()]
	currentState := remoteaccessv1.RemoteAccessState_value[entity.CurrentState.String()]
	protoResource := &remoteaccessv1.RemoteAccessConfiguration{
		ConfigurationStatus:          entity.ConfigurationStatus,
		ConfigurationStatusIndicator: statusv1.StatusIndication(statusIndicator),
		ConfigurationStatusTimestamp: entity.ConfigurationStatusTimestamp,
		ExpirationTimestamp:          entity.ExpirationTimestamp,
		LocalPort:                    entity.LocalPort,
		ResourceId:                   entity.ResourceID,
		DesiredState:                 remoteaccessv1.RemoteAccessState(desiredState),
		CurrentState:                 remoteaccessv1.RemoteAccessState(currentState),
		User:                         entity.User,
		TenantId:                     entity.TenantID,
		CreatedAt:                    entity.CreatedAt,
		UpdatedAt:                    entity.UpdatedAt,
	}

	if inst, err := entity.Edges.InstanceOrErr(); err == nil {
		protoResource.Instance = entInstanceResourceToProtoInstanceResource(inst)
	}
	return protoResource
}

func entEndpointResourceToProtoEndpointResource(endpoint *ent.EndpointResource) *network_v1.EndpointResource {
	if endpoint == nil {
		return nil
	}
	// Convert the fields directly.
	protoEndpoint := &network_v1.EndpointResource{
		ResourceId: endpoint.ResourceID,
		Kind:       endpoint.Kind,
		Name:       endpoint.Name,
		TenantId:   endpoint.TenantID,
		CreatedAt:  endpoint.CreatedAt,
		UpdatedAt:  endpoint.UpdatedAt,
	}
	// Convert the edges recursively.
	if host, qerr := endpoint.Edges.HostOrErr(); qerr == nil {
		protoEndpoint.Host = entHostResourceToProtoHostResource(host)
	}

	return protoEndpoint
}

func entNetworkSegmentToProtoNetworkSegmentResource(network *ent.NetworkSegment) *network_v1.NetworkSegment {
	if network == nil {
		return nil
	}
	// Convert the fields directly.
	protoNetwork := &network_v1.NetworkSegment{
		ResourceId: network.ResourceID,
		Name:       network.Name,
		VlanId:     network.VlanID,
		TenantId:   network.TenantID,
		CreatedAt:  network.CreatedAt,
		UpdatedAt:  network.UpdatedAt,
	}
	// Convert the edges recursively.
	if site, qerr := network.Edges.SiteOrErr(); qerr == nil {
		protoNetwork.Site = entSiteResourceToProtoSiteResource(site)
	}

	return protoNetwork
}

func entNetlinkResourceToProtoNetlinkResource(netlink *ent.NetlinkResource) *network_v1.NetlinkResource {
	if netlink == nil {
		return nil
	}
	// Convert the fields directly.
	desiredState := network_v1.NetlinkState_value[netlink.DesiredState.String()] // Defaults to 0 if not found
	currentState := network_v1.NetlinkState_value[netlink.CurrentState.String()] // Defaults to 0 if not found
	protoNetlink := &network_v1.NetlinkResource{
		ResourceId:     netlink.ResourceID,
		Kind:           netlink.Kind,
		Name:           netlink.Name,
		DesiredState:   network_v1.NetlinkState(desiredState),
		CurrentState:   network_v1.NetlinkState(currentState),
		ProviderStatus: netlink.ProviderStatus,
		TenantId:       netlink.TenantID,
		CreatedAt:      netlink.CreatedAt,
		UpdatedAt:      netlink.UpdatedAt,
	}
	// Convert the edges recursively.
	if src, qerr := netlink.Edges.SrcOrErr(); qerr == nil {
		protoNetlink.Src = entEndpointResourceToProtoEndpointResource(src)
	}
	if dst, qerr := netlink.Edges.DstOrErr(); qerr == nil {
		protoNetlink.Dst = entEndpointResourceToProtoEndpointResource(dst)
	}

	return protoNetlink
}

func entInstanceResourceToProtoInstanceResource(ins *ent.InstanceResource) *computev1.InstanceResource {
	if ins == nil {
		return nil
	}
	// Convert the fields directly.
	desiredState := computev1.InstanceState_value[ins.DesiredState.String()]     // Defaults to 0 if not found
	currentState := computev1.InstanceState_value[ins.CurrentState.String()]     // Defaults to 0 if not found
	inskind := computev1.InstanceKind_value[ins.Kind.String()]                   // Defaults to 0 if not found
	securityFeatures := osv1.SecurityFeature_value[ins.SecurityFeature.String()] // Defaults to 0 if not found
	insStatusIndicator := statusv1.StatusIndication_value[ins.InstanceStatusIndicator.String()]
	updateStatusIndicator := statusv1.StatusIndication_value[ins.UpdateStatusIndicator.String()]
	provisioningStatusIndicator := statusv1.StatusIndication_value[ins.ProvisioningStatusIndicator.String()]
	trustedAttestationStatusIndicator := statusv1.StatusIndication_value[ins.TrustedAttestationStatusIndicator.String()]
	protoInstance := &computev1.InstanceResource{
		ResourceId:                        ins.ResourceID,
		Kind:                              computev1.InstanceKind(inskind),
		Name:                              ins.Name,
		DesiredState:                      computev1.InstanceState(desiredState),
		CurrentState:                      computev1.InstanceState(currentState),
		VmMemoryBytes:                     ins.VMMemoryBytes,
		VmCpuCores:                        ins.VMCPUCores,
		VmStorageBytes:                    ins.VMStorageBytes,
		SecurityFeature:                   osv1.SecurityFeature(securityFeatures),
		InstanceStatus:                    ins.InstanceStatus,
		InstanceStatusIndicator:           statusv1.StatusIndication(insStatusIndicator),
		InstanceStatusTimestamp:           ins.InstanceStatusTimestamp,
		InstanceStatusDetail:              ins.InstanceStatusDetail,
		UpdateStatus:                      ins.UpdateStatus,
		UpdateStatusIndicator:             statusv1.StatusIndication(updateStatusIndicator),
		UpdateStatusTimestamp:             ins.UpdateStatusTimestamp,
		UpdateStatusDetail:                ins.UpdateStatusDetail,
		ProvisioningStatus:                ins.ProvisioningStatus,
		ProvisioningStatusIndicator:       statusv1.StatusIndication(provisioningStatusIndicator),
		ProvisioningStatusTimestamp:       ins.ProvisioningStatusTimestamp,
		TrustedAttestationStatus:          ins.TrustedAttestationStatus,
		TrustedAttestationStatusIndicator: statusv1.StatusIndication(trustedAttestationStatusIndicator),
		TrustedAttestationStatusTimestamp: ins.TrustedAttestationStatusTimestamp,
		ExistingCves:                      ins.ExistingCves,
		TenantId:                          ins.TenantID,
		CreatedAt:                         ins.CreatedAt,
		UpdatedAt:                         ins.UpdatedAt,
	}
	// Convert the edges recursively.
	if host, qerr := ins.Edges.HostOrErr(); qerr == nil {
		protoInstance.Host = entHostResourceToProtoHostResource(host)
	}
	if os, qerr := ins.Edges.DesiredOsOrErr(); qerr == nil {
		protoInstance.DesiredOs = entOperatingSystemResourceToProtoOperatingSystemResource(os)
	}
	if os, qerr := ins.Edges.CurrentOsOrErr(); qerr == nil {
		protoInstance.CurrentOs = entOperatingSystemResourceToProtoOperatingSystemResource(os)
	}
	if wMembers, qerr := ins.Edges.WorkloadMembersOrErr(); qerr == nil {
		for _, m := range wMembers {
			protoInstance.WorkloadMembers = append(protoInstance.WorkloadMembers, entWorkloadMemberToProtoWorkloadMember(m))
		}
	}
	if provider, qerr := ins.Edges.ProviderOrErr(); qerr == nil {
		protoInstance.Provider = entProviderResourceToProtoProviderResource(provider)
	}
	if localaccount, qerr := ins.Edges.LocalaccountOrErr(); qerr == nil {
		protoInstance.Localaccount = entLocalAccountResourceToProtoLocalAccountResource(localaccount)
	}

	return protoInstance
}

func entWorkloadResourceToProtoWorkloadResource(workload *ent.WorkloadResource) *computev1.WorkloadResource {
	if workload == nil {
		return nil
	}
	// Convert the fields directly.
	kind := computev1.WorkloadKind_value[workload.Kind.String()]
	desiredState := computev1.WorkloadState_value[workload.DesiredState.String()]
	currentState := computev1.WorkloadState_value[workload.CurrentState.String()]
	protoWorkload := &computev1.WorkloadResource{
		ResourceId:   workload.ResourceID,
		Kind:         computev1.WorkloadKind(kind),
		Name:         workload.Name,
		DesiredState: computev1.WorkloadState(desiredState),
		CurrentState: computev1.WorkloadState(currentState),
		Status:       workload.Status,
		Metadata:     workload.Metadata,
		ExternalId:   workload.ExternalID,
		TenantId:     workload.TenantID,
		CreatedAt:    workload.CreatedAt,
		UpdatedAt:    workload.UpdatedAt,
	}
	// Convert the edges recursively.
	if members, qerr := workload.Edges.MembersOrErr(); qerr == nil {
		for _, m := range members {
			protoWorkload.Members = append(protoWorkload.Members, entWorkloadMemberToProtoWorkloadMember(m))
		}
	}

	return protoWorkload
}

func entWorkloadMemberToProtoWorkloadMember(member *ent.WorkloadMember) *computev1.WorkloadMember {
	if member == nil {
		return nil
	}
	// Convert the fields directly.
	kind := computev1.WorkloadMemberKind_value[member.Kind.String()]
	protoMember := &computev1.WorkloadMember{
		ResourceId: member.ResourceID,
		Kind:       computev1.WorkloadMemberKind(kind),
		TenantId:   member.TenantID,
		CreatedAt:  member.CreatedAt,
		UpdatedAt:  member.UpdatedAt,
	}
	// Convert the edges recursively.
	if workload, qerr := member.Edges.WorkloadOrErr(); qerr == nil {
		protoMember.Workload = entWorkloadResourceToProtoWorkloadResource(workload)
	}
	if instance, qerr := member.Edges.InstanceOrErr(); qerr == nil {
		protoMember.Instance = entInstanceResourceToProtoInstanceResource(instance)
	}

	return protoMember
}

func entIPAddressResourceToProtoIPAddressResource(ipaddress *ent.IPAddressResource) *network_v1.IPAddressResource {
	if ipaddress == nil {
		return nil
	}
	// Convert the fields directly.
	desiredState := network_v1.IPAddressState_value[ipaddress.DesiredState.String()]
	currentState := network_v1.IPAddressState_value[ipaddress.CurrentState.String()]
	configMethod := network_v1.IPAddressConfigMethod_value[ipaddress.ConfigMethod.String()]
	status := network_v1.IPAddressStatus_value[ipaddress.Status.String()]
	protoIPAddress := &network_v1.IPAddressResource{
		ResourceId:   ipaddress.ResourceID,
		Address:      ipaddress.Address,
		DesiredState: network_v1.IPAddressState(desiredState),
		CurrentState: network_v1.IPAddressState(currentState),
		Status:       network_v1.IPAddressStatus(status),
		StatusDetail: ipaddress.StatusDetail,
		ConfigMethod: network_v1.IPAddressConfigMethod(configMethod),
		TenantId:     ipaddress.TenantID,
		CreatedAt:    ipaddress.CreatedAt,
		UpdatedAt:    ipaddress.UpdatedAt,
	}
	// Convert the edges recursively.
	if nic, qerr := ipaddress.Edges.NicOrErr(); qerr == nil {
		protoIPAddress.Nic = entHostnicResourceToProtoHostnicResource(nic)
	}

	return protoIPAddress
}<|MERGE_RESOLUTION|>--- conflicted
+++ resolved
@@ -217,11 +217,7 @@
 		TenantId:          os.TenantID,
 		CreatedAt:         os.CreatedAt,
 		UpdatedAt:         os.UpdatedAt,
-<<<<<<< HEAD
-		Description:       os.Description,
 		Metadata:          os.Metadata,
-=======
->>>>>>> 86d757f0
 	}
 	if os.UpdateSources != "" {
 		protoUpdate.UpdateSources = strings.Split(os.UpdateSources, "|")
