--- conflicted
+++ resolved
@@ -48,9 +48,6 @@
 				OsProvider:        os_v1.OsProviderKind_OS_PROVIDER_KIND_INFRA,
 				PlatformBundle:    "test platform bundle",
 				Description:       "test description",
-<<<<<<< HEAD
-				Metadata:          `{"key1":"value1","key2":"value2"}`,
-=======
 				ExistingCvesUrl:   "https://example.com/cves",
 				ExistingCves: `[
 {
@@ -64,7 +61,6 @@
 				FixedCvesUrl: "/files/fixed_cves.json",
 				FixedCves:    `[{"cve_id":"CVE-000-000"}]`,
 				Metadata:     `{"key1":"value1","key2":"value2"}`,
->>>>>>> 33791798
 			},
 			valid: true,
 		},
@@ -176,11 +172,7 @@
 			},
 			valid: true,
 		},
-<<<<<<< HEAD
-		"CreateBadOsDuplicateMetadata": {
-=======
 		"CreateBadOsDuplicateMetadata1": {
->>>>>>> 33791798
 			in: &os_v1.OperatingSystemResource{
 				Name:              "Test Os 1",
 				UpdateSources:     []string{"test entry1", "test entry2"},
@@ -194,8 +186,6 @@
 			},
 			valid: false,
 		},
-<<<<<<< HEAD
-=======
 		"CreateBadOsDuplicateMetadata2": {
 			in: &os_v1.OperatingSystemResource{
 				Name:              "Test Os 1",
@@ -210,7 +200,6 @@
 			},
 			valid: false,
 		},
->>>>>>> 33791798
 	}
 
 	for tcname, tc := range testcases {
@@ -220,7 +209,7 @@
 			}
 
 			// build a context for gRPC
-			ctx, cancel := context.WithTimeout(context.Background(), 10000*time.Second)
+			ctx, cancel := context.WithTimeout(context.Background(), time.Second)
 			defer cancel()
 
 			// create
