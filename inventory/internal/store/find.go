// SPDX-FileCopyrightText: (C) 2025 Intel Corporation
// SPDX-License-Identifier: Apache-2.0

package store

import (
	"context"

	"google.golang.org/grpc/codes"

	inv_v1 "github.com/open-edge-platform/infra-core/inventory/v2/pkg/api/inventory/v1"
	"github.com/open-edge-platform/infra-core/inventory/v2/pkg/client"
	"github.com/open-edge-platform/infra-core/inventory/v2/pkg/errors"
	"github.com/open-edge-platform/infra-core/inventory/v2/pkg/util"
)

func (is *InvStore) ListResources(ctx context.Context, filter *inv_v1.ResourceFilter) (
	[]*inv_v1.GetResourceResponse, int, error,
) {
	zlog.Debug().Msgf("ListResources: %v", filter)

	resKind := util.GetResourceKindFromResource(filter.GetResource())
	// TODO apply other filters to the resources
	// NOTE we might want to check that the filter we got are applicable for a resource
	mapFindResources := map[inv_v1.ResourceKind]func(context.Context, *inv_v1.ResourceFilter) (
		[]*inv_v1.GetResourceResponse,
		int,
		error,
	){
		inv_v1.ResourceKind_RESOURCE_KIND_INSTANCE:          is.ListInstances,
		inv_v1.ResourceKind_RESOURCE_KIND_HOST:              is.ListHosts,
		inv_v1.ResourceKind_RESOURCE_KIND_HOSTSTORAGE:       is.ListHoststorage,
		inv_v1.ResourceKind_RESOURCE_KIND_HOSTNIC:           is.ListHostnics,
		inv_v1.ResourceKind_RESOURCE_KIND_HOSTUSB:           is.ListHostusb,
		inv_v1.ResourceKind_RESOURCE_KIND_HOSTGPU:           is.ListHostgpus,
		inv_v1.ResourceKind_RESOURCE_KIND_NETWORKSEGMENT:    is.ListNetworkSegments,
		inv_v1.ResourceKind_RESOURCE_KIND_NETLINK:           is.ListNetlinks,
		inv_v1.ResourceKind_RESOURCE_KIND_ENDPOINT:          is.ListEndpoints,
		inv_v1.ResourceKind_RESOURCE_KIND_REGION:            is.ListRegions,
		inv_v1.ResourceKind_RESOURCE_KIND_SITE:              is.ListSites,
		inv_v1.ResourceKind_RESOURCE_KIND_OU:                is.ListOus,
		inv_v1.ResourceKind_RESOURCE_KIND_PROVIDER:          is.ListProviders,
		inv_v1.ResourceKind_RESOURCE_KIND_OS:                is.ListOss,
		inv_v1.ResourceKind_RESOURCE_KIND_SINGLESCHEDULE:    is.ListSingleSchedules,
		inv_v1.ResourceKind_RESOURCE_KIND_REPEATEDSCHEDULE:  is.ListRepeatedSchedules,
		inv_v1.ResourceKind_RESOURCE_KIND_TELEMETRY_GROUP:   is.ListTelemetryGroup,
		inv_v1.ResourceKind_RESOURCE_KIND_TELEMETRY_PROFILE: is.ListTelemetryProfile,
		inv_v1.ResourceKind_RESOURCE_KIND_WORKLOAD:          is.ListWorkload,
		inv_v1.ResourceKind_RESOURCE_KIND_WORKLOAD_MEMBER:   is.ListWorkloadMember,
		inv_v1.ResourceKind_RESOURCE_KIND_IPADDRESS:         is.ListIPAddress,
		inv_v1.ResourceKind_RESOURCE_KIND_RMT_ACCESS_CONF:   is.ListRemoteAccessConfig,
		inv_v1.ResourceKind_RESOURCE_KIND_TENANT:            is.ListTenants,
		inv_v1.ResourceKind_RESOURCE_KIND_LOCALACCOUNT:      is.ListLocalAccounts,
		inv_v1.ResourceKind_RESOURCE_KIND_OSUPDATEPOLICY:    is.ListOSUpdatePolicies,
<<<<<<< HEAD
		inv_v1.ResourceKind_RESOURCE_KIND_OSUPDATERUN:       is.ListOSUpdateRuns,
=======
		inv_v1.ResourceKind_RESOURCE_KIND_CUSTOMCONFIG:      is.ListCustomConfigs,
>>>>>>> 8a62ff9d
	}

	filterFunc, ok := mapFindResources[resKind]
	if !ok {
		zlog.InfraSec().InfraError("resource kind not found %s", resKind).Msg("")
		return nil, 0, errors.Errorfc(codes.InvalidArgument, "resource kind not found %s", resKind)
	}
	return filterFunc(ctx, filter)
}

func (is *InvStore) FindResources(ctx context.Context, filter *inv_v1.ResourceFilter) (
	[]*client.ResourceTenantIDCarrier, int, error,
) {
	zlog.Debug().Msgf("FindResources: %v", filter)

	resKind := util.GetResourceKindFromResource(filter.GetResource())
	// TODO apply other filters to the resources
	// NOTE we might want to check that the filter we got are applicable for a resource
	mapFindResources := map[inv_v1.ResourceKind]func(context.Context, *inv_v1.ResourceFilter) (
		[]*client.ResourceTenantIDCarrier, int, error,
	){
		inv_v1.ResourceKind_RESOURCE_KIND_INSTANCE:          is.FilterInstances,
		inv_v1.ResourceKind_RESOURCE_KIND_HOST:              is.FilterHosts,
		inv_v1.ResourceKind_RESOURCE_KIND_HOSTSTORAGE:       is.FilterHoststorage,
		inv_v1.ResourceKind_RESOURCE_KIND_HOSTNIC:           is.FilterHostnics,
		inv_v1.ResourceKind_RESOURCE_KIND_HOSTUSB:           is.FilterHostusb,
		inv_v1.ResourceKind_RESOURCE_KIND_HOSTGPU:           is.FilterHostgpus,
		inv_v1.ResourceKind_RESOURCE_KIND_NETWORKSEGMENT:    is.FilterNetworkSegments,
		inv_v1.ResourceKind_RESOURCE_KIND_NETLINK:           is.FilterNetlinks,
		inv_v1.ResourceKind_RESOURCE_KIND_ENDPOINT:          is.FilterEndpoints,
		inv_v1.ResourceKind_RESOURCE_KIND_REGION:            is.FilterRegions,
		inv_v1.ResourceKind_RESOURCE_KIND_SITE:              is.FilterSites,
		inv_v1.ResourceKind_RESOURCE_KIND_OU:                is.FilterOus,
		inv_v1.ResourceKind_RESOURCE_KIND_PROVIDER:          is.FilterProviders,
		inv_v1.ResourceKind_RESOURCE_KIND_OS:                is.FilterOss,
		inv_v1.ResourceKind_RESOURCE_KIND_SINGLESCHEDULE:    is.FilterSingleSchedules,
		inv_v1.ResourceKind_RESOURCE_KIND_REPEATEDSCHEDULE:  is.FilterRepeatedSchedules,
		inv_v1.ResourceKind_RESOURCE_KIND_TELEMETRY_GROUP:   is.FilterTelemetryGroup,
		inv_v1.ResourceKind_RESOURCE_KIND_TELEMETRY_PROFILE: is.FilterTelemetryProfile,
		inv_v1.ResourceKind_RESOURCE_KIND_WORKLOAD:          is.FilterWorkload,
		inv_v1.ResourceKind_RESOURCE_KIND_WORKLOAD_MEMBER:   is.FilterWorkloadMember,
		inv_v1.ResourceKind_RESOURCE_KIND_IPADDRESS:         is.FilterIPAddress,
		inv_v1.ResourceKind_RESOURCE_KIND_RMT_ACCESS_CONF:   is.FilterRemoteAccessConfig,
		inv_v1.ResourceKind_RESOURCE_KIND_TENANT:            is.FilterTenants,
		inv_v1.ResourceKind_RESOURCE_KIND_LOCALACCOUNT:      is.FilterLocalAccounts,
		inv_v1.ResourceKind_RESOURCE_KIND_OSUPDATEPOLICY:    is.FilterOSUpdatePolicies,
<<<<<<< HEAD
		inv_v1.ResourceKind_RESOURCE_KIND_OSUPDATERUN:       is.FilterOSUpdateRuns,
=======
		inv_v1.ResourceKind_RESOURCE_KIND_CUSTOMCONFIG:      is.FilterCustomConfigs,
>>>>>>> 8a62ff9d
	}

	filterFunc, ok := mapFindResources[resKind]
	if !ok {
		zlog.InfraSec().InfraError("resource kind not found %s", resKind).Msg("")
		return nil, 0, errors.Errorfc(codes.InvalidArgument, "resource kind not found %s", resKind)
	}
	return filterFunc(ctx, filter)
}<|MERGE_RESOLUTION|>--- conflicted
+++ resolved
@@ -52,11 +52,8 @@
 		inv_v1.ResourceKind_RESOURCE_KIND_TENANT:            is.ListTenants,
 		inv_v1.ResourceKind_RESOURCE_KIND_LOCALACCOUNT:      is.ListLocalAccounts,
 		inv_v1.ResourceKind_RESOURCE_KIND_OSUPDATEPOLICY:    is.ListOSUpdatePolicies,
-<<<<<<< HEAD
-		inv_v1.ResourceKind_RESOURCE_KIND_OSUPDATERUN:       is.ListOSUpdateRuns,
-=======
 		inv_v1.ResourceKind_RESOURCE_KIND_CUSTOMCONFIG:      is.ListCustomConfigs,
->>>>>>> 8a62ff9d
+    inv_v1.ResourceKind_RESOURCE_KIND_OSUPDATERUN:       is.ListOSUpdateRuns,
 	}
 
 	filterFunc, ok := mapFindResources[resKind]
@@ -103,11 +100,8 @@
 		inv_v1.ResourceKind_RESOURCE_KIND_TENANT:            is.FilterTenants,
 		inv_v1.ResourceKind_RESOURCE_KIND_LOCALACCOUNT:      is.FilterLocalAccounts,
 		inv_v1.ResourceKind_RESOURCE_KIND_OSUPDATEPOLICY:    is.FilterOSUpdatePolicies,
-<<<<<<< HEAD
-		inv_v1.ResourceKind_RESOURCE_KIND_OSUPDATERUN:       is.FilterOSUpdateRuns,
-=======
 		inv_v1.ResourceKind_RESOURCE_KIND_CUSTOMCONFIG:      is.FilterCustomConfigs,
->>>>>>> 8a62ff9d
+    inv_v1.ResourceKind_RESOURCE_KIND_OSUPDATERUN:       is.FilterOSUpdateRuns,
 	}
 
 	filterFunc, ok := mapFindResources[resKind]
