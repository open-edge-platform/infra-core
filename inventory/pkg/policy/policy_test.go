--- conflicted
+++ resolved
@@ -1257,7 +1257,6 @@
 			resourceID: hostID,
 			valid:      true,
 		},
-<<<<<<< HEAD
 		"Test_ClientAPI_Update_Host_Fail7": {
 			cliendKind: inv_v1.ClientKind_CLIENT_KIND_API,
 			resource: &inv_v1.Resource{
@@ -1420,7 +1419,8 @@
 				},
 			},
 			resourceID: hostID,
-=======
+			valid:      true,
+		},
 		"Test_ClientAPI_Update_Tenant_Fail1": {
 			cliendKind: inv_v1.ClientKind_CLIENT_KIND_API,
 			resource: &inv_v1.Resource{
@@ -1467,7 +1467,6 @@
 				},
 			},
 			resourceID: tenantID,
->>>>>>> 0f7b12dd
 			valid:      true,
 		},
 		"Test_ClientAPI_Update_Registered_Host_Success1": {
