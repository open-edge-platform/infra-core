--- conflicted
+++ resolved
@@ -79,11 +79,8 @@
 	ResourcePrefixLocalAccount     ResourcePrefix = "localaccount"
 	ResourcePrefixTenant           ResourcePrefix = "tenant"
 	ResourcePrefixOsUpdatePolicy   ResourcePrefix = "osupdatepolicy"
-<<<<<<< HEAD
-	ResourcePrefixOsUpdateRun      ResourcePrefix = "osupdaterun"
-=======
 	ResourcePrefixCustomConfig     ResourcePrefix = "customconfig"
->>>>>>> 8a62ff9d
+  ResourcePrefixOsUpdateRun      ResourcePrefix = "osupdaterun"
 )
 
 func ResourceKindToPrefix(kind inv_v1.ResourceKind) ResourcePrefix {
@@ -113,11 +110,8 @@
 		inv_v1.ResourceKind_RESOURCE_KIND_TENANT:            ResourcePrefixTenant,
 		inv_v1.ResourceKind_RESOURCE_KIND_LOCALACCOUNT:      ResourcePrefixLocalAccount,
 		inv_v1.ResourceKind_RESOURCE_KIND_OSUPDATEPOLICY:    ResourcePrefixOsUpdatePolicy,
-<<<<<<< HEAD
-		inv_v1.ResourceKind_RESOURCE_KIND_OSUPDATERUN:       ResourcePrefixOsUpdateRun,
-=======
 		inv_v1.ResourceKind_RESOURCE_KIND_CUSTOMCONFIG:      ResourcePrefixCustomConfig,
->>>>>>> 8a62ff9d
+    inv_v1.ResourceKind_RESOURCE_KIND_OSUPDATERUN:       ResourcePrefixOsUpdateRun,
 	}
 
 	prefix, ok := mapResourceKindToPrefix[kind]
@@ -183,13 +177,10 @@
 		return inv_v1.ResourceKind_RESOURCE_KIND_LOCALACCOUNT
 	case *inv_v1.Resource_OsUpdatePolicy:
 		return inv_v1.ResourceKind_RESOURCE_KIND_OSUPDATEPOLICY
-<<<<<<< HEAD
+	case *inv_v1.Resource_CustomConfig:
+		return inv_v1.ResourceKind_RESOURCE_KIND_CUSTOMCONFIG
 	case *inv_v1.Resource_OsUpdateRun:
 		return inv_v1.ResourceKind_RESOURCE_KIND_OSUPDATERUN
-=======
-	case *inv_v1.Resource_CustomConfig:
-		return inv_v1.ResourceKind_RESOURCE_KIND_CUSTOMCONFIG
->>>>>>> 8a62ff9d
 	}
 	zlog.InfraSec().InfraError("Unable to map resource to its prefix: %s", resource).Msg("")
 	return inv_v1.ResourceKind_RESOURCE_KIND_UNSPECIFIED
@@ -222,11 +213,8 @@
 		ResourcePrefixLocalAccount:     inv_v1.ResourceKind_RESOURCE_KIND_LOCALACCOUNT,
 		ResourcePrefixOsUpdatePolicy:   inv_v1.ResourceKind_RESOURCE_KIND_OSUPDATEPOLICY,
 		ResourcePrefixTenant:           inv_v1.ResourceKind_RESOURCE_KIND_TENANT,
-<<<<<<< HEAD
-		ResourcePrefixOsUpdateRun:      inv_v1.ResourceKind_RESOURCE_KIND_OSUPDATERUN,
-=======
 		ResourcePrefixCustomConfig:     inv_v1.ResourceKind_RESOURCE_KIND_CUSTOMCONFIG,
->>>>>>> 8a62ff9d
+    ResourcePrefixOsUpdateRun:      inv_v1.ResourceKind_RESOURCE_KIND_OSUPDATERUN,
 	}
 
 	resourceKind, ok := mapPrefixToResourceKind[prefix]
@@ -267,11 +255,8 @@
 		string(ResourcePrefixLocalAccount):     ResourcePrefixLocalAccount,
 		string(ResourcePrefixTenant):           ResourcePrefixTenant,
 		string(ResourcePrefixOsUpdatePolicy):   ResourcePrefixOsUpdatePolicy,
-<<<<<<< HEAD
-		string(ResourcePrefixOsUpdateRun):      ResourcePrefixOsUpdateRun,
-=======
 		string(ResourcePrefixCustomConfig):     ResourcePrefixCustomConfig,
->>>>>>> 8a62ff9d
+    string(ResourcePrefixOsUpdateRun):      ResourcePrefixOsUpdateRun,
 	}
 
 	prefix, ok := mapStringToPrefix[s]
@@ -356,13 +341,10 @@
 		return resource.GetLocalAccount().GetResourceId(), nil
 	case *inv_v1.Resource_OsUpdatePolicy:
 		return resource.GetOsUpdatePolicy().GetResourceId(), nil
-<<<<<<< HEAD
+	case *inv_v1.Resource_CustomConfig:
+		return resource.GetCustomConfig().GetResourceId(), nil
 	case *inv_v1.Resource_OsUpdateRun:
 		return resource.GetOsUpdateRun().GetResourceId(), nil
-=======
-	case *inv_v1.Resource_CustomConfig:
-		return resource.GetCustomConfig().GetResourceId(), nil
->>>>>>> 8a62ff9d
 	default:
 		zlog.InfraSec().InfraError("unknown Resource type: %T", resource.GetResource()).Msg("")
 		return "", errors.Errorfc(codes.InvalidArgument, "unknown Resource type: %T", resource.GetResource())
@@ -431,15 +413,12 @@
 		}
 	case *compute_v1.OSUpdatePolicyResource:
 		wrap.Resource = &inv_v1.Resource_OsUpdatePolicy{OsUpdatePolicy: r}
-<<<<<<< HEAD
-	case *compute_v1.OSUpdateRunResource:
-		wrap.Resource = &inv_v1.Resource_OsUpdateRun{OsUpdateRun: r}
-=======
 	case *compute_v1.CustomConfigResource:
 		wrap.Resource = &inv_v1.Resource_CustomConfig{
 			CustomConfig: r,
 		}
->>>>>>> 8a62ff9d
+	case *compute_v1.OSUpdateRunResource:
+		wrap.Resource = &inv_v1.Resource_OsUpdateRun{OsUpdateRun: r}
 	default:
 		zlog.InfraSec().InfraError("unknown Resource type: %T", resource).Msg("")
 		return nil, errors.Errorfc(codes.InvalidArgument, "unknown Resource type: %T", resource)
@@ -869,11 +848,8 @@
 		inv_v1.ResourceKind_RESOURCE_KIND_LOCALACCOUNT:    {Resource: &inv_v1.Resource_LocalAccount{}},
 
 		inv_v1.ResourceKind_RESOURCE_KIND_OSUPDATEPOLICY: {Resource: &inv_v1.Resource_OsUpdatePolicy{}},
-<<<<<<< HEAD
-		inv_v1.ResourceKind_RESOURCE_KIND_OSUPDATERUN:    {Resource: &inv_v1.Resource_OsUpdateRun{}},
-=======
 		inv_v1.ResourceKind_RESOURCE_KIND_CUSTOMCONFIG:   {Resource: &inv_v1.Resource_CustomConfig{}},
->>>>>>> 8a62ff9d
+    inv_v1.ResourceKind_RESOURCE_KIND_OSUPDATERUN:    {Resource: &inv_v1.Resource_OsUpdateRun{}},
 	}
 	if res, ok := invResMap[resourceType]; ok {
 		return res, nil
@@ -963,14 +939,12 @@
 		inv_v1.ResourceKind_RESOURCE_KIND_OSUPDATEPOLICY: func(r *inv_v1.Resource) proto.Message {
 			return r.GetOsUpdatePolicy()
 		},
-<<<<<<< HEAD
+		inv_v1.ResourceKind_RESOURCE_KIND_CUSTOMCONFIG: func(r *inv_v1.Resource) proto.Message {
+			return r.GetCustomConfig()
+    },
 		inv_v1.ResourceKind_RESOURCE_KIND_OSUPDATERUN: func(r *inv_v1.Resource) proto.Message {
 			return r.GetOsUpdatePolicy()
-=======
-		inv_v1.ResourceKind_RESOURCE_KIND_CUSTOMCONFIG: func(r *inv_v1.Resource) proto.Message {
-			return r.GetCustomConfig()
->>>>>>> 8a62ff9d
-		},
+		}
 	}
 	convert, ok := kindToResource[kind]
 	if !ok {
@@ -1039,13 +1013,10 @@
 		message = resource.GetLocalAccount()
 	case *inv_v1.Resource_OsUpdatePolicy:
 		message = resource.GetOsUpdatePolicy()
-<<<<<<< HEAD
+	case *inv_v1.Resource_CustomConfig:
+		message = resource.GetCustomConfig()
 	case *inv_v1.Resource_OsUpdateRun:
 		message = resource.GetOsUpdateRun()
-=======
-	case *inv_v1.Resource_CustomConfig:
-		message = resource.GetCustomConfig()
->>>>>>> 8a62ff9d
 	default:
 		zlog.InfraSec().InfraError("unknown Resource type: %T", resource.GetResource()).Msg("")
 		return nil, errors.Errorfc(codes.InvalidArgument, "unknown Resource type: %T", resource.GetResource())
