--- conflicted
+++ resolved
@@ -189,11 +189,8 @@
   RESOURCE_KIND_LOCALACCOUNT = 170;
   RESOURCE_KIND_OSUPDATEPOLICY = 180;
 
-<<<<<<< HEAD
-  RESOURCE_KIND_OSUPDATERUN = 190;
-=======
   RESOURCE_KIND_CUSTOMCONFIG = 190;
->>>>>>> 8a62ff9d
+  RESOURCE_KIND_OSUPDATERUN = 200;
 }
 
 message Resource {
@@ -234,12 +231,9 @@
     remoteaccess.v1.RemoteAccessConfiguration remote_access = 150;
     localaccount.v1.LocalAccountResource local_account = 170;
     compute.v1.OSUpdatePolicyResource os_update_policy = 180;
-<<<<<<< HEAD
-    compute.v1.OSUpdateRunResource os_update_run = 190;
-=======
 
     compute.v1.CustomConfigResource custom_config = 190;
->>>>>>> 8a62ff9d
+    compute.v1.OSUpdateRunResource os_update_run = 200;
   }
 }
 
