// SPDX-FileCopyrightText: (C) 2025 Intel Corporation
// SPDX-License-Identifier: Apache-2.0

syntax = "proto3";

package os.v1;

import "buf/validate/validate.proto";
import "ent/opts.proto";
import "infrainv/infrainv.proto";

option go_package = "github.com/open-edge-platform/infra-core/inventory/v2/pkg/api/os/v1;osv1";

// SecurityFeature describes the security capabilities of a resource.
// Due to limitations of the Ent code generator, this enum cannot be a repeated
// field in resource messages. Hence, we have to manually list composite options
// like SB+FDE.
enum SecurityFeature {
  SECURITY_FEATURE_UNSPECIFIED = 0;
  SECURITY_FEATURE_NONE = 1;
  SECURITY_FEATURE_SECURE_BOOT_AND_FULL_DISK_ENCRYPTION = 2;
}

// OsType describes type of operating system.
enum OsType {
  OS_TYPE_UNSPECIFIED = 0;
  OS_TYPE_MUTABLE = 1;
  OS_TYPE_IMMUTABLE = 2;
}

// OsProviderKind describes "owner" of the OS, that will drive OS provisioning.
enum OsProviderKind {
  OS_PROVIDER_KIND_UNSPECIFIED = 0;
  OS_PROVIDER_KIND_INFRA = 1;
  OS_PROVIDER_KIND_LENOVO = 2;
}

message OperatingSystemResource {
  option (ent.schema) = {gen: true};
  option (infrainv.schemaExtension) = {
    indexes: [
      {
        unique: false
        fields: ["tenant_id"]
      }
    ]
  };

  string resource_id = 1 [
    (ent.field) = {unique: true},
    (buf.validate.field).string = {
      pattern: "^os-[0-9a-f]{8}$"
      max_bytes: 11
    },
    (buf.validate.field).ignore = IGNORE_IF_UNPOPULATED
  ]; // Resource ID of this OperatingSystemResource

  string name = 2 [(ent.field) = {optional: true}]; // user-provided, human-readable name of OS
  string architecture = 3 [(ent.field) = {optional: true}]; // CPU architecture supported
  string kernel_command = 4 [(ent.field) = {optional: true}]; // Kernel Command Line Options. Deprecated in EMF-v3.1, use OSUpdatePolicy.

  repeated string update_sources = 5 [
    (ent.field) = {optional: true},
<<<<<<< HEAD
    (buf.validate.field).repeated.items.string = {max_bytes: 4000}
  ]; // OS Update Sources. Should be in 'DEB822 Source Format' for Debian style OSs. Deprecated in EMF-v3.1, use OSUpdatePolicy.
=======
    (buf.validate.field).repeated.items.string = {max_bytes: 10000}
  ]; // OS Update Sources. Should be in 'DEB822 Source Format' for Debian style OSs
>>>>>>> 365e5dc9

  string image_url = 6 [(ent.field) = {
    optional: true
    immutable: true
  }]; // OS image URL. URL of the original installation source.

  string image_id = 13 [(ent.field) = {
    optional: true
    immutable: true
  }]; // OS image ID. This must be a unique identifier of OS image that can be retrieved from running OS. Used by IMMUTABLE only.

  string sha256 = 7 [
    (ent.field) = {
      optional: true
      immutable: true
    },
    (buf.validate.field).string = {
      len_bytes: 64
      pattern: "^[a-f0-9]+$"
    },
    (buf.validate.field).ignore = IGNORE_IF_UNPOPULATED
  ]; // SHA256 checksum of the OS resource in HEX. It's length is 32 bytes, but string representation of HEX is twice long (64 chars)
  string profile_name = 8 [(ent.field) = {
    optional: true
    immutable: true
  }]; // Name of an OS profile that the OS resource belongs to. Uniquely identifies family of OSResources.
  string profile_version = 12 [(ent.field) = {
    optional: true
    immutable: true
  }]; // Version of an OS profile that the OS resource belongs to. Along with profile_name uniquely identifies OS resource.
  string installed_packages = 9 [(ent.field) = {optional: true}]; // Freeform text, OS-dependent. A list of package names, one per line (newline separated). Should not contain version info. Deprecated in EMF-v3.1, use OSUpdatePolicy.
  SecurityFeature security_feature = 10 [(ent.field) = {
    optional: true
    immutable: true
  }]; // Indicating if this OS is capable of supporting features like Secure Boot (SB) and Full Disk Encryption (FDE).

  OsType os_type = 11 [(ent.field) = {
    optional: true
    immutable: true
  }]; // Indicating the type of OS (for example, mutable or immutable).

  OsProviderKind os_provider = 14 [(ent.field) = {
    optional: false
    immutable: true
  }]; // Indicating the provider of OS (e.g., Infra or Lenovo).

  string platform_bundle = 15 [(ent.field) = {
    optional: true
    immutable: true
  }]; // An opaque JSON string storing a reference to custom installation script(s) that supplements the base OS with additional OS-level dependencies/configurations. If empty, the default OS installation will be used.

  string description = 16 [
    (ent.field) = {
      optional: true
      immutable: true
    },
    (buf.validate.field).string = {
      max_bytes: 1000
      pattern: "^$|^[a-zA-Z-_0-9.:;=@?!#,<>*(){}&%$`^\\+\\- ]+$"
    },
    (buf.validate.field).ignore = IGNORE_IF_UNPOPULATED
  ]; // user-provided, human-readable description of OS

  string tenant_id = 100 [
    (ent.field) = {
      immutable: true
      optional: false
    },
    (buf.validate.field).string = {
      uuid: true
      max_bytes: 36
    },
    (buf.validate.field).ignore = IGNORE_IF_UNPOPULATED
  ]; // Tenant Identifier

  string created_at = 200 [(ent.field) = {
    immutable: true
    optional: false
    schema_type: [
      {
        key: "postgres"
        value: "TIMESTAMP"
      }
    ]
  }]; // Creation timestamp

  string updated_at = 201 [(ent.field) = {
    // The field immutable from API perspective, will be changed internally in the hooks.
    immutable: false
    optional: false
    schema_type: [
      {
        key: "postgres"
        value: "TIMESTAMP"
      }
    ]
  }]; // Update timestamp
}<|MERGE_RESOLUTION|>--- conflicted
+++ resolved
@@ -61,13 +61,8 @@
 
   repeated string update_sources = 5 [
     (ent.field) = {optional: true},
-<<<<<<< HEAD
-    (buf.validate.field).repeated.items.string = {max_bytes: 4000}
+    (buf.validate.field).repeated.items.string = {max_bytes: 10000}
   ]; // OS Update Sources. Should be in 'DEB822 Source Format' for Debian style OSs. Deprecated in EMF-v3.1, use OSUpdatePolicy.
-=======
-    (buf.validate.field).repeated.items.string = {max_bytes: 10000}
-  ]; // OS Update Sources. Should be in 'DEB822 Source Format' for Debian style OSs
->>>>>>> 365e5dc9
 
   string image_url = 6 [(ent.field) = {
     optional: true
