// SPDX-FileCopyrightText: (C) 2025 Intel Corporation
// SPDX-License-Identifier: Apache-2.0

syntax = "proto3";

package os.v1;

import "buf/validate/validate.proto";
import "ent/opts.proto";
import "infrainv/infrainv.proto";

option go_package = "github.com/open-edge-platform/infra-core/inventory/v2/pkg/api/os/v1;osv1";

// SecurityFeature describes the security capabilities of a resource.
// Due to limitations of the Ent code generator, this enum cannot be a repeated
// field in resource messages. Hence, we have to manually list composite options
// like SB+FDE.
enum SecurityFeature {
  SECURITY_FEATURE_UNSPECIFIED = 0;
  SECURITY_FEATURE_NONE = 1;
  SECURITY_FEATURE_SECURE_BOOT_AND_FULL_DISK_ENCRYPTION = 2;
}

// OsType describes type of operating system.
enum OsType {
  OS_TYPE_UNSPECIFIED = 0;
  OS_TYPE_MUTABLE = 1;
  OS_TYPE_IMMUTABLE = 2;
}

// OsProviderKind describes "owner" of the OS, that will drive OS provisioning.
enum OsProviderKind {
  OS_PROVIDER_KIND_UNSPECIFIED = 0;
  OS_PROVIDER_KIND_INFRA = 1;
  OS_PROVIDER_KIND_LENOVO = 2;
}

message OperatingSystemResource {
  option (ent.schema) = {gen: true};
  option (infrainv.schemaExtension) = {
    indexes: [
      {
        unique: false
        fields: ["tenant_id"]
      }
    ]
  };

  string resource_id = 1 [
    (ent.field) = {unique: true},
    (buf.validate.field).string = {
      pattern: "^os-[0-9a-f]{8}$"
      max_bytes: 11
    },
    (buf.validate.field).ignore = IGNORE_IF_UNPOPULATED
  ]; // Resource ID of this OperatingSystemResource

  string name = 2 [(ent.field) = {optional: true}]; // user-provided, human-readable name of OS
  string architecture = 3 [(ent.field) = {optional: true}]; // CPU architecture supported
  string kernel_command = 4 [(ent.field) = {optional: true}]; // Kernel Command Line Options

  repeated string update_sources = 5 [
    (ent.field) = {optional: true},
    (buf.validate.field).repeated.items.string = {max_bytes: 10000}
  ]; // OS Update Sources. Should be in 'DEB822 Source Format' for Debian style OSs

  string image_url = 6 [(ent.field) = {
    optional: true
    immutable: true
  }]; // OS image URL. URL of the original installation source.

  string image_id = 13 [(ent.field) = {
    optional: true
    immutable: true
  }]; // OS image ID. This must be a unique identifier of OS image that can be retrieved from running OS. Used by IMMUTABLE only.

  string sha256 = 7 [
    (ent.field) = {
      optional: true
      immutable: true
    },
    (buf.validate.field).string = {
      len_bytes: 64
      pattern: "^[a-f0-9]+$"
    },
    (buf.validate.field).ignore = IGNORE_IF_UNPOPULATED
  ]; // SHA256 checksum of the OS resource in HEX. It's length is 32 bytes, but string representation of HEX is twice long (64 chars)
  string profile_name = 8 [(ent.field) = {
    optional: true
    immutable: true
  }]; // Name of an OS profile that the OS resource belongs to. Uniquely identifies family of OSResources.
  string profile_version = 12 [(ent.field) = {
    optional: true
    immutable: true
  }]; // Version of an OS profile that the OS resource belongs to. Along with profile_name uniquely identifies OS resource.
  string installed_packages = 9 [(ent.field) = {optional: true}]; // Freeform text, OS-dependent. A list of package names, one per line (newline separated). Should not contain version info.
  SecurityFeature security_feature = 10 [(ent.field) = {
    optional: true
    immutable: true
  }]; // Indicating if this OS is capable of supporting features like Secure Boot (SB) and Full Disk Encryption (FDE).

  OsType os_type = 11 [(ent.field) = {
    optional: true
    immutable: true
  }]; // Indicating the type of OS (for example, mutable or immutable).

  OsProviderKind os_provider = 14 [(ent.field) = {
    optional: false
    immutable: true
  }]; // Indicating the provider of OS (e.g., Infra or Lenovo).

  string platform_bundle = 15 [(ent.field) = {
    optional: true
    immutable: true
  }]; // An opaque JSON string storing a reference to custom installation script(s) that supplements the base OS with additional OS-level dependencies/configurations. If empty, the default OS installation will be used.

  string description = 16 [
    (ent.field) = {
      optional: true
      immutable: true
    },
    (buf.validate.field).string = {
      max_bytes: 1000
      pattern: "^$|^[a-zA-Z-_0-9.:;=@?!#,<>*(){}&%$`^\\+\\- ]+$"
    },
    (buf.validate.field).ignore = IGNORE_IF_UNPOPULATED
  ]; // user-provided, human-readable description of OS

<<<<<<< HEAD
  string metadata = 18 [
    (ent.field) = {optional: true},
    (buf.validate.field).string = {
      pattern: "^$|^[a-z0-9,.-_:/\"\\\\ \\\\n\\{\\}\\[\\]]+$"
      max_len: 500
    }
  ]; // Opaque JSON field storing metadata associated to this OS resource. Expected to be a JSON object with string keys and values, or an empty string.
=======
  string existing_cves_url = 42 [
    (ent.field) = {
      optional: true
      immutable: true
    },
    (buf.validate.field).string = {
      uri_ref: true
      max_len: 500
    },
    (buf.validate.field).ignore = IGNORE_IF_UNPOPULATED
  ]; // URL of the file containing information about the existing CVEs on the Operating System.

  string existing_cves = 43 [
    (ent.field) = {optional: true},
    (buf.validate.field).string = {
      pattern: "^$|^[a-zA-Z-_0-9./:;=@?!#,<>*+~()\"\\\\ \\\n\\{\\}\\[\\]]+$"
      max_len: 20000
    },
    (buf.validate.field).ignore = IGNORE_IF_UNPOPULATED
  ]; // The CVEs that are currently present on the Operating System, encoded as a JSON list.

  string fixed_cves_url = 44 [
    (ent.field) = {
      optional: true
      immutable: true
    },
    (buf.validate.field).string = {
      uri_ref: true
      max_len: 500
    },
    (buf.validate.field).ignore = IGNORE_IF_UNPOPULATED
  ]; // URL of the file containing information about the CVEs that have been fixed by this OS Resource version.

  string fixed_cves = 45 [
    (ent.field) = {optional: true},
    (buf.validate.field).string = {
      pattern: "^$|^[a-zA-Z-_0-9./:;=@?!#,<>*+~()\"\\\\ \\\n\\{\\}\\[\\]]+$"
      max_len: 20000
    },
    (buf.validate.field).ignore = IGNORE_IF_UNPOPULATED
  ]; // The CVEs that have been fixed by this OS Resource version, encoded as a JSON list.
>>>>>>> 86d757f0

  string tenant_id = 100 [
    (ent.field) = {
      immutable: true
      optional: false
    },
    (buf.validate.field).string = {
      uuid: true
      max_bytes: 36
    },
    (buf.validate.field).ignore = IGNORE_IF_UNPOPULATED
  ]; // Tenant Identifier

  string created_at = 200 [(ent.field) = {
    immutable: true
    optional: false
    schema_type: [
      {
        key: "postgres"
        value: "TIMESTAMP"
      }
    ]
  }]; // Creation timestamp

  string updated_at = 201 [(ent.field) = {
    // The field immutable from API perspective, will be changed internally in the hooks.
    immutable: false
    optional: false
    schema_type: [
      {
        key: "postgres"
        value: "TIMESTAMP"
      }
    ]
  }]; // Update timestamp
}<|MERGE_RESOLUTION|>--- conflicted
+++ resolved
@@ -126,7 +126,6 @@
     (buf.validate.field).ignore = IGNORE_IF_UNPOPULATED
   ]; // user-provided, human-readable description of OS
 
-<<<<<<< HEAD
   string metadata = 18 [
     (ent.field) = {optional: true},
     (buf.validate.field).string = {
@@ -134,7 +133,7 @@
       max_len: 500
     }
   ]; // Opaque JSON field storing metadata associated to this OS resource. Expected to be a JSON object with string keys and values, or an empty string.
-=======
+
   string existing_cves_url = 42 [
     (ent.field) = {
       optional: true
@@ -176,7 +175,6 @@
     },
     (buf.validate.field).ignore = IGNORE_IF_UNPOPULATED
   ]; // The CVEs that have been fixed by this OS Resource version, encoded as a JSON list.
->>>>>>> 86d757f0
 
   string tenant_id = 100 [
     (ent.field) = {
