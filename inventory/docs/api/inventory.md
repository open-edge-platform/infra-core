--- conflicted
+++ resolved
@@ -763,12 +763,9 @@
 | localaccount | [localaccount.v1.LocalAccountResource](#localaccount-v1-LocalAccountResource) |  | Local Account associated with this Instance |
 | existing_cves | [string](#string) |  | The CVEs that are currently present on the Instance, encoded as a JSON list. |
 | os_update_policy | [OSUpdatePolicyResource](#compute-v1-OSUpdatePolicyResource) |  | OS Update Policy associated with this Instance. |
-<<<<<<< HEAD
-| custom_config | [CustomConfigResource](#compute-v1-CustomConfigResource) | repeated | List of Custom Config associated with this Instance |
-=======
 | runtime_packages | [string](#string) |  | The packages available on the Instance at runtime, represented as a JSON list. |
 | os_update_available | [string](#string) |  | Details about OS Updates available for this Instance. If empty, there are no updates available. |
->>>>>>> 0f7b12dd
+| custom_config | [CustomConfigResource](#compute-v1-CustomConfigResource) | repeated | List of Custom Config associated with this Instance |
 | tenant_id | [string](#string) |  | Tenant Identifier |
 | instance_status_detail | [string](#string) |  | textual message that gives detailed status of the instance&#39;s software components. |
 | created_at | [string](#string) |  | Creation timestamp |
