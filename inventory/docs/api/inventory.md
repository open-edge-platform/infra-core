# Protocol Documentation
<a name="top"></a>

## Table of Contents

- [localaccount/v1/localaccount.proto](#localaccount_v1_localaccount-proto)
    - [LocalAccountResource](#localaccount-v1-LocalAccountResource)
  
- [ou/v1/ou.proto](#ou_v1_ou-proto)
    - [OuResource](#ou-v1-OuResource)
  
- [provider/v1/provider.proto](#provider_v1_provider-proto)
    - [ProviderResource](#provider-v1-ProviderResource)
  
    - [ProviderKind](#provider-v1-ProviderKind)
    - [ProviderVendor](#provider-v1-ProviderVendor)
  
- [location/v1/location.proto](#location_v1_location-proto)
    - [RegionResource](#location-v1-RegionResource)
    - [SiteResource](#location-v1-SiteResource)
  
- [os/v1/os.proto](#os_v1_os-proto)
    - [OperatingSystemResource](#os-v1-OperatingSystemResource)
  
    - [OsProviderKind](#os-v1-OsProviderKind)
    - [OsType](#os-v1-OsType)
    - [SecurityFeature](#os-v1-SecurityFeature)
  
- [status/v1/status.proto](#status_v1_status-proto)
    - [StatusIndication](#status-v1-StatusIndication)
  
- [compute/v1/compute.proto](#compute_v1_compute-proto)
    - [HostResource](#compute-v1-HostResource)
    - [HostgpuResource](#compute-v1-HostgpuResource)
    - [HostnicResource](#compute-v1-HostnicResource)
    - [HoststorageResource](#compute-v1-HoststorageResource)
    - [HostusbResource](#compute-v1-HostusbResource)
    - [InstanceResource](#compute-v1-InstanceResource)
    - [WorkloadMember](#compute-v1-WorkloadMember)
    - [WorkloadResource](#compute-v1-WorkloadResource)
  
    - [AmtState](#compute-v1-AmtState)
    - [BaremetalControllerKind](#compute-v1-BaremetalControllerKind)
    - [HostComponentState](#compute-v1-HostComponentState)
    - [HostState](#compute-v1-HostState)
    - [InstanceKind](#compute-v1-InstanceKind)
    - [InstanceState](#compute-v1-InstanceState)
    - [NetworkInterfaceLinkState](#compute-v1-NetworkInterfaceLinkState)
    - [PowerCommandPolicy](#compute-v1-PowerCommandPolicy)
    - [PowerState](#compute-v1-PowerState)
    - [WorkloadKind](#compute-v1-WorkloadKind)
    - [WorkloadMemberKind](#compute-v1-WorkloadMemberKind)
    - [WorkloadState](#compute-v1-WorkloadState)
  
- [network/v1/network.proto](#network_v1_network-proto)
    - [EndpointResource](#network-v1-EndpointResource)
    - [IPAddressResource](#network-v1-IPAddressResource)
    - [NetlinkResource](#network-v1-NetlinkResource)
    - [NetworkSegment](#network-v1-NetworkSegment)
  
    - [IPAddressConfigMethod](#network-v1-IPAddressConfigMethod)
    - [IPAddressState](#network-v1-IPAddressState)
    - [IPAddressStatus](#network-v1-IPAddressStatus)
    - [NetlinkState](#network-v1-NetlinkState)
  
- [remoteaccess/v1/remoteaccess.proto](#remoteaccess_v1_remoteaccess-proto)
    - [RemoteAccessConfiguration](#remoteaccess-v1-RemoteAccessConfiguration)
  
    - [RemoteAccessState](#remoteaccess-v1-RemoteAccessState)
  
- [schedule/v1/schedule.proto](#schedule_v1_schedule-proto)
    - [RepeatedScheduleResource](#schedule-v1-RepeatedScheduleResource)
    - [SingleScheduleResource](#schedule-v1-SingleScheduleResource)
  
    - [ScheduleStatus](#schedule-v1-ScheduleStatus)
  
- [telemetry/v1/telemetry.proto](#telemetry_v1_telemetry-proto)
    - [TelemetryGroupResource](#telemetry-v1-TelemetryGroupResource)
    - [TelemetryProfile](#telemetry-v1-TelemetryProfile)
  
    - [CollectorKind](#telemetry-v1-CollectorKind)
    - [SeverityLevel](#telemetry-v1-SeverityLevel)
    - [TelemetryResourceKind](#telemetry-v1-TelemetryResourceKind)
  
- [tenant/v1/tenant.proto](#tenant_v1_tenant-proto)
    - [Tenant](#tenant-v1-Tenant)
  
    - [TenantState](#tenant-v1-TenantState)
  
- [inventory/v1/inventory.proto](#inventory_v1_inventory-proto)
    - [ChangeSubscribeEventsRequest](#inventory-v1-ChangeSubscribeEventsRequest)
    - [ChangeSubscribeEventsResponse](#inventory-v1-ChangeSubscribeEventsResponse)
    - [CreateResourceRequest](#inventory-v1-CreateResourceRequest)
    - [DeleteAllResourcesRequest](#inventory-v1-DeleteAllResourcesRequest)
    - [DeleteAllResourcesResponse](#inventory-v1-DeleteAllResourcesResponse)
    - [DeleteResourceRequest](#inventory-v1-DeleteResourceRequest)
    - [DeleteResourceResponse](#inventory-v1-DeleteResourceResponse)
    - [FindResourcesRequest](#inventory-v1-FindResourcesRequest)
    - [FindResourcesResponse](#inventory-v1-FindResourcesResponse)
    - [FindResourcesResponse.ResourceTenantIDCarrier](#inventory-v1-FindResourcesResponse-ResourceTenantIDCarrier)
    - [GetResourceRequest](#inventory-v1-GetResourceRequest)
    - [GetResourceResponse](#inventory-v1-GetResourceResponse)
    - [GetResourceResponse.ResourceMetadata](#inventory-v1-GetResourceResponse-ResourceMetadata)
    - [GetSitesPerRegionRequest](#inventory-v1-GetSitesPerRegionRequest)
    - [GetSitesPerRegionResponse](#inventory-v1-GetSitesPerRegionResponse)
    - [GetSitesPerRegionResponse.Node](#inventory-v1-GetSitesPerRegionResponse-Node)
    - [GetTreeHierarchyRequest](#inventory-v1-GetTreeHierarchyRequest)
    - [GetTreeHierarchyResponse](#inventory-v1-GetTreeHierarchyResponse)
    - [GetTreeHierarchyResponse.Node](#inventory-v1-GetTreeHierarchyResponse-Node)
    - [GetTreeHierarchyResponse.TreeNode](#inventory-v1-GetTreeHierarchyResponse-TreeNode)
    - [ListInheritedTelemetryProfilesRequest](#inventory-v1-ListInheritedTelemetryProfilesRequest)
    - [ListInheritedTelemetryProfilesRequest.InheritBy](#inventory-v1-ListInheritedTelemetryProfilesRequest-InheritBy)
    - [ListInheritedTelemetryProfilesResponse](#inventory-v1-ListInheritedTelemetryProfilesResponse)
    - [ListResourcesRequest](#inventory-v1-ListResourcesRequest)
    - [ListResourcesResponse](#inventory-v1-ListResourcesResponse)
    - [Resource](#inventory-v1-Resource)
    - [ResourceFilter](#inventory-v1-ResourceFilter)
    - [SubscribeEventsRequest](#inventory-v1-SubscribeEventsRequest)
    - [SubscribeEventsResponse](#inventory-v1-SubscribeEventsResponse)
    - [UpdateResourceRequest](#inventory-v1-UpdateResourceRequest)
  
    - [ClientKind](#inventory-v1-ClientKind)
    - [ResourceKind](#inventory-v1-ResourceKind)
    - [SubscribeEventsResponse.EventKind](#inventory-v1-SubscribeEventsResponse-EventKind)
  
    - [InventoryService](#inventory-v1-InventoryService)
  
- [Scalar Value Types](#scalar-value-types)



<a name="localaccount_v1_localaccount-proto"></a>
<p align="right"><a href="#top">Top</a></p>

## localaccount/v1/localaccount.proto



<a name="localaccount-v1-LocalAccountResource"></a>

### LocalAccountResource



| Field | Type | Label | Description |
| ----- | ---- | ----- | ----------- |
| resource_id | [string](#string) |  | resource identifier |
| username | [string](#string) |  | Username provided by admin |
| ssh_key | [string](#string) |  | SSH Public Key of EN |
| tenant_id | [string](#string) |  | Tenant Identifier. |
| created_at | [string](#string) |  | Creation timestamp |
| updated_at | [string](#string) |  | Update timestamp |





 

 

 

 



<a name="ou_v1_ou-proto"></a>
<p align="right"><a href="#top">Top</a></p>

## ou/v1/ou.proto



<a name="ou-v1-OuResource"></a>

### OuResource



| Field | Type | Label | Description |
| ----- | ---- | ----- | ----------- |
| resource_id | [string](#string) |  |  |
| name | [string](#string) |  | user-provided, human-readable name of OU |
| ou_kind | [string](#string) |  | kinds like &#34;Organization&#34;, &#34;BU&#34;... |
| parent_ou | [OuResource](#ou-v1-OuResource) |  | Optional parent OU. |
| children | [OuResource](#ou-v1-OuResource) | repeated | References to children OU. |
| metadata | [string](#string) |  | Record metadata with format as json string. Example: [{&#34;key&#34;:&#34;cluster-name&#34;,&#34;value&#34;:&#34;&#34;},{&#34;key&#34;:&#34;app-id&#34;,&#34;value&#34;:&#34;&#34;}] |
| tenant_id | [string](#string) |  | Tenant Identifier |
| created_at | [string](#string) |  | Creation timestamp |
| updated_at | [string](#string) |  | Update timestamp |





 

 

 

 



<a name="provider_v1_provider-proto"></a>
<p align="right"><a href="#top">Top</a></p>

## provider/v1/provider.proto



<a name="provider-v1-ProviderResource"></a>

### ProviderResource



| Field | Type | Label | Description |
| ----- | ---- | ----- | ----------- |
| resource_id | [string](#string) |  |  |
| provider_kind | [ProviderKind](#provider-v1-ProviderKind) |  | kind and vendor are used to diversify the provider |
| provider_vendor | [ProviderVendor](#provider-v1-ProviderVendor) |  |  |
| name | [string](#string) |  | Provider&#39;s name, unique in tenant context. |
| api_endpoint | [string](#string) |  | URI to contact the provider |
| api_credentials | [string](#string) | repeated | ID of credential in Vault |
| config | [string](#string) |  | Opaque provider configuration. |
| tenant_id | [string](#string) |  | Tenant Identifier. |
| created_at | [string](#string) |  | Creation timestamp |
| updated_at | [string](#string) |  | Update timestamp |





 


<a name="provider-v1-ProviderKind"></a>

### ProviderKind


| Name | Number | Description |
| ---- | ------ | ----------- |
| PROVIDER_KIND_UNSPECIFIED | 0 |  |
| PROVIDER_KIND_BAREMETAL | 1 |  |



<a name="provider-v1-ProviderVendor"></a>

### ProviderVendor


| Name | Number | Description |
| ---- | ------ | ----------- |
| PROVIDER_VENDOR_UNSPECIFIED | 0 |  |
| PROVIDER_VENDOR_LENOVO_LXCA | 1 |  |
| PROVIDER_VENDOR_LENOVO_LOCA | 2 |  |


 

 

 



<a name="location_v1_location-proto"></a>
<p align="right"><a href="#top">Top</a></p>

## location/v1/location.proto



<a name="location-v1-RegionResource"></a>

### RegionResource



| Field | Type | Label | Description |
| ----- | ---- | ----- | ----------- |
| resource_id | [string](#string) |  |  |
| name | [string](#string) |  | user-provided, human-readable name of region |
| region_kind | [string](#string) |  | kinds like &#34;Country&#34;, &#34;State&#34; and &#34;City&#34; |
| parent_region | [RegionResource](#location-v1-RegionResource) |  | Optional parent region. |
| children | [RegionResource](#location-v1-RegionResource) | repeated | References to children regions. |
| metadata | [string](#string) |  | Record metadata with format as json string. Example: [{&#34;key&#34;:&#34;cluster-name&#34;,&#34;value&#34;:&#34;&#34;},{&#34;key&#34;:&#34;app-id&#34;,&#34;value&#34;:&#34;&#34;}] |
| tenant_id | [string](#string) |  | Tenant Identifier |
| created_at | [string](#string) |  | Creation timestamp |
| updated_at | [string](#string) |  | Update timestamp |






<a name="location-v1-SiteResource"></a>

### SiteResource



| Field | Type | Label | Description |
| ----- | ---- | ----- | ----------- |
| resource_id | [string](#string) |  |  |
| name | [string](#string) |  | user-provided, human-readable name of site |
| region | [RegionResource](#location-v1-RegionResource) |  | Region this site is located in |
| ou | [ou.v1.OuResource](#ou-v1-OuResource) |  | OU this site is part of |
| address | [string](#string) |  |  |
| site_lat | [int32](#int32) |  | latitude |
| site_lng | [int32](#int32) |  | longitude |
| dns_servers | [string](#string) | repeated | list of DNS servers |
| docker_registries | [string](#string) | repeated |  |
| metrics_endpoint | [string](#string) |  |  |
| http_proxy | [string](#string) |  |  |
| https_proxy | [string](#string) |  |  |
| ftp_proxy | [string](#string) |  |  |
| no_proxy | [string](#string) |  |  |
| provider | [provider.v1.ProviderResource](#provider-v1-ProviderResource) |  | Provider this Site is managed by |
| metadata | [string](#string) |  | Record metadata with format as json string. Example: [{&#34;key&#34;:&#34;cluster-name&#34;,&#34;value&#34;:&#34;&#34;},{&#34;key&#34;:&#34;app-id&#34;,&#34;value&#34;:&#34;&#34;}] |
| tenant_id | [string](#string) |  | Tenant Identifier |
| created_at | [string](#string) |  | Creation timestamp |
| updated_at | [string](#string) |  | Update timestamp |





 

 

 

 



<a name="os_v1_os-proto"></a>
<p align="right"><a href="#top">Top</a></p>

## os/v1/os.proto



<a name="os-v1-OperatingSystemResource"></a>

### OperatingSystemResource



| Field | Type | Label | Description |
| ----- | ---- | ----- | ----------- |
| resource_id | [string](#string) |  | Resource ID of this OperatingSystemResource |
| name | [string](#string) |  | user-provided, human-readable name of OS |
| architecture | [string](#string) |  | CPU architecture supported |
| kernel_command | [string](#string) |  | Kernel Command Line Options |
| update_sources | [string](#string) | repeated | OS Update Sources. Should be in &#39;DEB822 Source Format&#39; for Debian style OSs |
| image_url | [string](#string) |  | OS image URL. URL of the original installation source. |
| image_id | [string](#string) |  | OS image ID. This must be a unique identifier of OS image that can be retrieved from running OS. Used by IMMUTABLE only. |
| sha256 | [string](#string) |  | SHA256 checksum of the OS resource in HEX. It&#39;s length is 32 bytes, but string representation of HEX is twice long (64 chars) |
| profile_name | [string](#string) |  | Name of an OS profile that the OS resource belongs to. Uniquely identifies family of OSResources. |
| profile_version | [string](#string) |  | Version of an OS profile that the OS resource belongs to. Along with profile_name uniquely identifies OS resource. |
| installed_packages | [string](#string) |  | Freeform text, OS-dependent. A list of package names, one per line (newline separated). Should not contain version info. |
| security_feature | [SecurityFeature](#os-v1-SecurityFeature) |  | Indicating if this OS is capable of supporting features like Secure Boot (SB) and Full Disk Encryption (FDE). |
| os_type | [OsType](#os-v1-OsType) |  | Indicating the type of OS (for example, mutable or immutable). |
| os_provider | [OsProviderKind](#os-v1-OsProviderKind) |  | Indicating the provider of OS (e.g., Infra or Lenovo). |
| platform_bundle | [string](#string) |  | An opaque JSON string storing a reference to custom installation script(s) that supplements the base OS with additional OS-level dependencies/configurations. If empty, the default OS installation will be used. |
| description | [string](#string) |  | user-provided, human-readable description of OS |
| metadata | [string](#string) |  | Opaque JSON field storing metadata associated to this OS resource. Expected to be a JSON object with string keys and values, or an empty string. |
<<<<<<< HEAD
=======
| existing_cves_url | [string](#string) |  | URL of the file containing information about the existing CVEs on the Operating System. |
| existing_cves | [string](#string) |  | The CVEs that are currently present on the Operating System, encoded as a JSON list. |
| fixed_cves_url | [string](#string) |  | URL of the file containing information about the CVEs that have been fixed by this OS Resource version. |
| fixed_cves | [string](#string) |  | The CVEs that have been fixed by this OS Resource version, encoded as a JSON list. |
>>>>>>> 33791798
| tenant_id | [string](#string) |  | Tenant Identifier |
| created_at | [string](#string) |  | Creation timestamp |
| updated_at | [string](#string) |  | Update timestamp |





 


<a name="os-v1-OsProviderKind"></a>

### OsProviderKind
OsProviderKind describes &#34;owner&#34; of the OS, that will drive OS provisioning.

| Name | Number | Description |
| ---- | ------ | ----------- |
| OS_PROVIDER_KIND_UNSPECIFIED | 0 |  |
| OS_PROVIDER_KIND_INFRA | 1 |  |
| OS_PROVIDER_KIND_LENOVO | 2 |  |



<a name="os-v1-OsType"></a>

### OsType
OsType describes type of operating system.

| Name | Number | Description |
| ---- | ------ | ----------- |
| OS_TYPE_UNSPECIFIED | 0 |  |
| OS_TYPE_MUTABLE | 1 |  |
| OS_TYPE_IMMUTABLE | 2 |  |



<a name="os-v1-SecurityFeature"></a>

### SecurityFeature
SecurityFeature describes the security capabilities of a resource.
Due to limitations of the Ent code generator, this enum cannot be a repeated
field in resource messages. Hence, we have to manually list composite options
like SB&#43;FDE.

| Name | Number | Description |
| ---- | ------ | ----------- |
| SECURITY_FEATURE_UNSPECIFIED | 0 |  |
| SECURITY_FEATURE_NONE | 1 |  |
| SECURITY_FEATURE_SECURE_BOOT_AND_FULL_DISK_ENCRYPTION | 2 |  |


 

 

 



<a name="status_v1_status-proto"></a>
<p align="right"><a href="#top">Top</a></p>

## status/v1/status.proto


 


<a name="status-v1-StatusIndication"></a>

### StatusIndication


| Name | Number | Description |
| ---- | ------ | ----------- |
| STATUS_INDICATION_UNSPECIFIED | 0 |  |
| STATUS_INDICATION_ERROR | 1 |  |
| STATUS_INDICATION_IN_PROGRESS | 2 |  |
| STATUS_INDICATION_IDLE | 3 |  |


 

 

 



<a name="compute_v1_compute-proto"></a>
<p align="right"><a href="#top">Top</a></p>

## compute/v1/compute.proto



<a name="compute-v1-HostResource"></a>

### HostResource



| Field | Type | Label | Description |
| ----- | ---- | ----- | ----------- |
| resource_id | [string](#string) |  | resource ID, generated by inventory on Create |
| kind | [string](#string) |  | Kind of resource. Frequently tied to Provider |
| name | [string](#string) |  | user-provided, human-readable name of host |
| desired_state | [HostState](#compute-v1-HostState) |  |  |
| current_state | [HostState](#compute-v1-HostState) |  |  |
| site | [location.v1.SiteResource](#location-v1-SiteResource) |  | Site this VM is located at |
| provider | [provider.v1.ProviderResource](#provider-v1-ProviderResource) |  | Provider this host is onboarded through |
| note | [string](#string) |  | user-provided reason for change or a freeform field |
| hardware_kind | [string](#string) |  | FIXME: add validation rules on the below items

type such as &#34;XSPgen3&#34;, &#34;XDgen2&#34;, &#34;CI7gen12&#34; |
| serial_number | [string](#string) |  | SMBIOS device Serial Number |
| uuid | [string](#string) |  | SMBIOS device UUID. See pages 37-38 of https://www.dmtf.org/sites/default/files/standards/documents/DSP0134_3.6.0.pdf |
| memory_bytes | [uint64](#uint64) |  | Quantity of memory (RAM) in the system in bytes. |
| cpu_model | [string](#string) |  | CPU model of the Host |
| cpu_sockets | [uint32](#uint32) |  | Number of physical CPU sockets |
| cpu_cores | [uint32](#uint32) |  | Number of CPU cores |
| cpu_capabilities | [string](#string) |  | String list of all CPU capabilities (possibly JSON) |
| cpu_architecture | [string](#string) |  | Architecture of the CPU model, e.g. x86_64 |
| cpu_threads | [uint32](#uint32) |  | Total Number of threads supported by the CPU |
| cpu_topology | [string](#string) |  | JSON field storing the CPU topology, refer to HDA/HRM docs for the JSON schema. |
| mgmt_ip | [string](#string) |  | IP address of management network |
| bmc_kind | [BaremetalControllerKind](#compute-v1-BaremetalControllerKind) |  | Kind of BMC |
| bmc_ip | [string](#string) |  | BMC IP address, such as &#34;192.0.0.1&#34; |
| bmc_username | [string](#string) |  | BMC user name, such as &#34;admin&#34; |
| bmc_password | [string](#string) |  | BMC password, such as &#34;admin&#34; |
| pxe_mac | [string](#string) |  | MAC address for PXE boot |
| hostname | [string](#string) |  | Hostname |
| product_name | [string](#string) |  | System Product Name |
| bios_version | [string](#string) |  | BIOS Version |
| bios_release_date | [string](#string) |  | BIOS Release Date |
| bios_vendor | [string](#string) |  | BIOS Vendor |
| metadata | [string](#string) |  | Record metadata with format as json string. Example: [{&#34;key&#34;:&#34;cluster-name&#34;,&#34;value&#34;:&#34;&#34;},{&#34;key&#34;:&#34;app-id&#34;,&#34;value&#34;:&#34;&#34;}] |
| desired_power_state | [PowerState](#compute-v1-PowerState) |  | Power management related fields

Desired power state of the host |
| current_power_state | [PowerState](#compute-v1-PowerState) |  | Current power state of the host |
| power_status | [string](#string) |  | A group of fields describing the Power status at runtime. The following 3 fields should always be updated in one shot. If power_status is empty during initialization, it is automatically set to a Unknown value.

textual message that describes the runtime status of Host power. Set by DM RM only. |
| power_status_indicator | [status.v1.StatusIndication](#status-v1-StatusIndication) |  | Indicates dynamicity of the power_status. Set by DM RM only. |
| power_status_timestamp | [uint64](#uint64) |  | UTC timestamp when power_status was last changed. Set by DM RM only. |
| power_command_policy | [PowerCommandPolicy](#compute-v1-PowerCommandPolicy) |  | Power command policy of the host. By default, it is set to PowerCommandPolicy.POWER_COMMAND_POLICY_ORDERED. |
| power_on_time | [uint64](#uint64) |  | UTC timestamp when the host was powered on. Set by DM RM only. |
| host_status | [string](#string) |  | A group of fields describing the Host runtime status. host_status, host_status_indicator and host_status_timestamp should always be updated in one shot. If host_status is empty during initialization, it is automatically set to a default value.

textual message that describes the runtime status of Host. Set by RMs only. |
| host_status_indicator | [status.v1.StatusIndication](#status-v1-StatusIndication) |  | Indicates interpretation of host_status. Set by RMs only. |
| host_status_timestamp | [uint64](#uint64) |  | UTC timestamp when host_status was last changed. Set by RMs only. |
| onboarding_status | [string](#string) |  | A group of fields describing the Host onboarding status. onboarding_status, onboarding_status_indicator and onboarding_status_timestamp should always be updated in one shot. If onboarding_status is empty during initialization, it is automatically set to a default value.

textual message that describes the onboarding status of Host. Set by RMs only. |
| onboarding_status_indicator | [status.v1.StatusIndication](#status-v1-StatusIndication) |  | Indicates interpretation of onboarding_status. Set by RMs only. |
| onboarding_status_timestamp | [uint64](#uint64) |  | UTC timestamp when onboarding_status was last changed. Set by RMs only. |
| registration_status | [string](#string) |  | A group of fields describing the Host registration status. registration_status, registration_status_indicator and registration_status_timestamp should always be updated in one shot. If registration_status is empty during initialization, it is automatically set to a default value.

textual message that describes the onboarding status of Host. Set by RMs only. |
| registration_status_indicator | [status.v1.StatusIndication](#status-v1-StatusIndication) |  | Indicates interpretation of registration_status. Set by RMs only. |
| registration_status_timestamp | [uint64](#uint64) |  | UTC timestamp when registration_status was last changed. Set by RMs only. |
| host_storages | [HoststorageResource](#compute-v1-HoststorageResource) | repeated | Back-reference to attached host storage resources. This edge is read-only. |
| host_nics | [HostnicResource](#compute-v1-HostnicResource) | repeated | Back-reference to attached host NIC resources. This edge is read-only. |
| host_usbs | [HostusbResource](#compute-v1-HostusbResource) | repeated | Back-reference to attached host USB resources. This edge is read-only. |
| host_gpus | [HostgpuResource](#compute-v1-HostgpuResource) | repeated | Back-reference to attached host GPU resources. This edge is read-only. |
| instance | [InstanceResource](#compute-v1-InstanceResource) |  | back-reference to baremetal Instance associated to this host |
| amt_sku | [string](#string) |  | coming from device introspection |
| desired_amt_state | [AmtState](#compute-v1-AmtState) |  | Desired AMT/vPRO state of the host |
| current_amt_state | [AmtState](#compute-v1-AmtState) |  | Current AMT/vPRO state of the host |
| amt_status | [string](#string) |  | A group of fields describing the AMT status. amt_status, amt_status_indicator and amt_status_timestamp should always be updated in one shot. If amt_status is empty during initialization, it is automatically set to a Unknown value.

textual message that describes the AMT status of Host. Set by DM RM only. |
| amt_status_indicator | [status.v1.StatusIndication](#status-v1-StatusIndication) |  | Indicates dynamicity of the amt_status. Set by DM and OM RM only. |
| amt_status_timestamp | [uint64](#uint64) |  | UTC timestamp when amt_status was last changed. Set by DM and OM RM only. |
| tenant_id | [string](#string) |  | Tenant Identifier |
| created_at | [string](#string) |  | Creation timestamp |
| updated_at | [string](#string) |  | Update timestamp |






<a name="compute-v1-HostgpuResource"></a>

### HostgpuResource



| Field | Type | Label | Description |
| ----- | ---- | ----- | ----------- |
| resource_id | [string](#string) |  | Resource ID |
| host | [HostResource](#compute-v1-HostResource) |  | Host this GPU device is installed in |
| pci_id | [string](#string) |  | The GPU device PCI identifier |
| product | [string](#string) |  | The GPU device model |
| vendor | [string](#string) |  | The GPU device vendor |
| description | [string](#string) |  | The human-readable GPU device description |
| device_name | [string](#string) |  | GPU name as reported by OS |
| features | [string](#string) |  | The features of this GPU device, comma separated |
| tenant_id | [string](#string) |  | Tenant Identifier |
| created_at | [string](#string) |  | Creation timestamp |
| updated_at | [string](#string) |  | Update timestamp |






<a name="compute-v1-HostnicResource"></a>

### HostnicResource



| Field | Type | Label | Description |
| ----- | ---- | ----- | ----------- |
| resource_id | [string](#string) |  | Resource ID |
| kind | [string](#string) |  | Kind of resource. Frequently tied to Provider |
| provider_status | [string](#string) |  | current status of the resource according to the provider |
| host | [HostResource](#compute-v1-HostResource) |  | The Host where this NIC is installed |
| device_name | [string](#string) |  | FIXME: Better validation on fields below

the device name (OS provided, like eth0, enp1s0, etc.) |
| pci_identifier | [string](#string) |  | PCI identifier string for this network interface |
| mac_addr | [string](#string) |  | MAC address |
| sriov_enabled | [bool](#bool) |  | has SRIOV |
| sriov_vfs_num | [uint32](#uint32) |  | The number of VFs currently provisioned on the interface, if SR-IOV is supported |
| sriov_vfs_total | [uint32](#uint32) |  | The maximum number of VFs the interface supports, if SR-IOV is supported. |
| peer_name | [string](#string) |  | the neighbor device (the other side of the link), collecting via LLDP |
| peer_description | [string](#string) |  | the neighbor device description |
| peer_mac | [string](#string) |  | the neighbor device MAC address |
| peer_mgmt_ip | [string](#string) |  | the neighbor device management IP address |
| peer_port | [string](#string) |  | the neighbor device port number |
| supported_link_mode | [string](#string) |  | the link mode supported by this interface, comma separated |
| advertising_link_mode | [string](#string) |  | the link mode advertising by this interface |
| current_speed_bps | [uint64](#uint64) |  | the current speed of this interface |
| current_duplex | [string](#string) |  | the current duplex of this interface |
| features | [string](#string) |  | the features of this interface, comma separated |
| mtu | [uint32](#uint32) |  | Maximum transmission unit of the interface |
| link_state | [NetworkInterfaceLinkState](#compute-v1-NetworkInterfaceLinkState) |  | link state of this interface |
| bmc_interface | [bool](#bool) |  | whether this is a bmc interface or not |
| tenant_id | [string](#string) |  | Tenant Identifier |
| created_at | [string](#string) |  | Creation timestamp |
| updated_at | [string](#string) |  | Update timestamp |






<a name="compute-v1-HoststorageResource"></a>

### HoststorageResource



| Field | Type | Label | Description |
| ----- | ---- | ----- | ----------- |
| resource_id | [string](#string) |  | Resource ID |
| kind | [string](#string) |  | Kind of resource. Frequently tied to Provider |
| provider_status | [string](#string) |  | current status of the resource according to the provider |
| host | [HostResource](#compute-v1-HostResource) |  | The Host where this storage device is installed |
| wwid | [string](#string) |  | FIXME: better validation of the below values

The storage device unique identifier. |
| serial | [string](#string) |  | The storage device unique serial number. |
| vendor | [string](#string) |  | The Storage device vendor |
| model | [string](#string) |  | The storage device model string |
| capacity_bytes | [uint64](#uint64) |  | The storage device Capacity (size) in bytes |
| device_name | [string](#string) |  | The storage device device name (OS provided, like sda, sdb, etc.) |
| tenant_id | [string](#string) |  | Tenant Identifier |
| created_at | [string](#string) |  | Creation timestamp |
| updated_at | [string](#string) |  | Update timestamp |






<a name="compute-v1-HostusbResource"></a>

### HostusbResource
A USB resource


| Field | Type | Label | Description |
| ----- | ---- | ----- | ----------- |
| resource_id | [string](#string) |  | Resource ID |
| kind | [string](#string) |  | Kind of resource. |
| host | [HostResource](#compute-v1-HostResource) |  | The Host where this USB device is installed |
| owner_id | [string](#string) |  | VM or container this usb device allocated to |
| idvendor | [string](#string) |  | FIXME: better validation of the below values

Hexadecimal number representing ID of the USB device vendor |
| idproduct | [string](#string) |  | Hexadecimal number representing ID of the USB device product |
| bus | [uint32](#uint32) |  | Bus number of device connected with |
| addr | [uint32](#uint32) |  | USB Device number assigned by OS. |
| class | [string](#string) |  | class defined by USB-IF |
| serial | [string](#string) |  | Serial number of device |
| device_name | [string](#string) |  | the OS-provided device name |
| tenant_id | [string](#string) |  | Tenant Identifier |
| created_at | [string](#string) |  | Creation timestamp |
| updated_at | [string](#string) |  | Update timestamp |






<a name="compute-v1-InstanceResource"></a>

### InstanceResource
InstanceResource describes an instantiated OS install, running on either a
host or hypervisor.


| Field | Type | Label | Description |
| ----- | ---- | ----- | ----------- |
| resource_id | [string](#string) |  | resource ID, generated by inventory on Create. |
| kind | [InstanceKind](#compute-v1-InstanceKind) |  | Kind of resource. Frequently tied to Provider. |
| name | [string](#string) |  | user-provided, human-readable name of Instance |
| desired_state | [InstanceState](#compute-v1-InstanceState) |  |  |
| current_state | [InstanceState](#compute-v1-InstanceState) |  |  |
| vm_memory_bytes | [uint64](#uint64) |  | Quantity of memory in the system, in bytes. Only applicable to VM instances. |
| vm_cpu_cores | [uint32](#uint32) |  | Number of CPU cores. Only applicable to VM instances. |
| vm_storage_bytes | [uint64](#uint64) |  | Storage quantity (primary), in bytes. Only applicable to VM instances. |
| host | [HostResource](#compute-v1-HostResource) |  | Host this Instance is placed on. Only applicable to baremetal instances. |
| desired_os | [os.v1.OperatingSystemResource](#os-v1-OperatingSystemResource) |  | OS resource that should be installed to this Instance. |
| current_os | [os.v1.OperatingSystemResource](#os-v1-OperatingSystemResource) |  | OS resource that is currently installed for this Instance. |
| security_feature | [os.v1.SecurityFeature](#os-v1-SecurityFeature) |  | Select to enable security features such as Secure Boot (SB) and Full Disk Encryption (FDE). |
| instance_status | [string](#string) |  | A group of fields describing the Instance runtime status. instance_status, instance_status_indicator and instance_status_timestamp should always be updated in one shot. If instance_status is empty during initialization, it is automatically set to a default value.

textual message that describes the current instance status. Set by RMs only. |
| instance_status_indicator | [status.v1.StatusIndication](#status-v1-StatusIndication) |  | Indicates interpretation of instance_status. Set by RMs only. |
| instance_status_timestamp | [uint64](#uint64) |  | UTC timestamp when instance_status was last changed. Set by RMs only. |
| provisioning_status | [string](#string) |  | A group of fields describing the Instance provisioning status. provisioning_status, provisioning_status_indicator and provisioning_status_timestamp should always be updated in one shot. If provisioning_status is empty during initialization, it is automatically set to a default value.

textual message that describes the provisioning status of Instance. Set by RMs only. |
| provisioning_status_indicator | [status.v1.StatusIndication](#status-v1-StatusIndication) |  | Indicates interpretation of provisioning_status. Set by RMs only. |
| provisioning_status_timestamp | [uint64](#uint64) |  | UTC timestamp when provisioning_status was last changed. Set by RMs only. |
| update_status | [string](#string) |  | A group of fields describing the Instance update status. update_status, update_status_indicator and update_status_timestamp should always be updated in one shot. update_status_detail should be populated when update status reports update finished successfully or failed. If update_status is empty during initialization, it is automatically set to a default value.

textual message that describes the update status of Instance. Set by RMs only. |
| update_status_indicator | [status.v1.StatusIndication](#status-v1-StatusIndication) |  | Indicates interpretation of update_status. Set by RMs only. |
| update_status_timestamp | [uint64](#uint64) |  | UTC timestamp when update_status was last changed. Set by RMs only. |
| update_status_detail | [string](#string) |  | JSON field storing details of Instance update status. Set by RMs only. Beta, subject to change. |
| trusted_attestation_status | [string](#string) |  | A group of fields describing the Instance trusted_attestation status. trusted_attestation_status, trusted_attestation_status_indicator and trusted_attestation_status_timestamp should always be updated in one shot. If trusted_attestation_status is empty during initialization, it is automatically set to a default value.

textual message that describes the trusted_attestation status of Instance. Set by RMs only. |
| trusted_attestation_status_indicator | [status.v1.StatusIndication](#status-v1-StatusIndication) |  | Indicates interpretation of trusted_attestation_status. Set by RMs only. |
| trusted_attestation_status_timestamp | [uint64](#uint64) |  | UTC timestamp when trusted_attestation_status was last changed. Set by RMs only. |
| workload_members | [WorkloadMember](#compute-v1-WorkloadMember) | repeated | back-reference to the Workload Members associated to this Instance |
| provider | [provider.v1.ProviderResource](#provider-v1-ProviderResource) |  | Provider this Instance is provisioned through |
| localaccount | [localaccount.v1.LocalAccountResource](#localaccount-v1-LocalAccountResource) |  | Local Account associated with this Instance |
| existing_cves | [string](#string) |  | The CVEs that are currently present on the Instance, encoded as a JSON list. |
| tenant_id | [string](#string) |  | Tenant Identifier |
| instance_status_detail | [string](#string) |  | textual message that gives detailed status of the instance&#39;s software components. |
| created_at | [string](#string) |  | Creation timestamp |
| updated_at | [string](#string) |  | Update timestamp |






<a name="compute-v1-WorkloadMember"></a>

### WorkloadMember
Intermediate resource to represent a relation between a workload and a compute resource (i.e., instance).


| Field | Type | Label | Description |
| ----- | ---- | ----- | ----------- |
| resource_id | [string](#string) |  | resource ID, generated by inventory on Create |
| kind | [WorkloadMemberKind](#compute-v1-WorkloadMemberKind) |  | Type of member |
| workload | [WorkloadResource](#compute-v1-WorkloadResource) |  |  |
| instance | [InstanceResource](#compute-v1-InstanceResource) |  |  |
| tenant_id | [string](#string) |  | Tenant Identifier |
| created_at | [string](#string) |  | Creation timestamp |
| updated_at | [string](#string) |  | Update timestamp |






<a name="compute-v1-WorkloadResource"></a>

### WorkloadResource
Represents a generic way to group compute resources (e.g., cluster, DHCP...).


| Field | Type | Label | Description |
| ----- | ---- | ----- | ----------- |
| resource_id | [string](#string) |  | resource ID, generated by inventory on Create |
| kind | [WorkloadKind](#compute-v1-WorkloadKind) |  | Type of workload |
| name | [string](#string) |  | user-provided, human-readable name of workload |
| external_id | [string](#string) |  | Edge towards a resource that sits outside infra realm (for example, ID of the Cluster managed by cluster orchestrator). We don&#39;t enforce any pattern, but the max length of the field is 40 chars. |
| desired_state | [WorkloadState](#compute-v1-WorkloadState) |  |  |
| current_state | [WorkloadState](#compute-v1-WorkloadState) |  |  |
| status | [string](#string) |  | Human-readable status of the workload |
| members | [WorkloadMember](#compute-v1-WorkloadMember) | repeated | Should not be used to set members |
| metadata | [string](#string) |  | Record metadata with format as json string. Example: [{&#34;key&#34;:&#34;cluster-name&#34;,&#34;value&#34;:&#34;&#34;},{&#34;key&#34;:&#34;app-id&#34;,&#34;value&#34;:&#34;&#34;}] |
| tenant_id | [string](#string) |  | Tenant Identifier |
| created_at | [string](#string) |  | Creation timestamp |
| updated_at | [string](#string) |  | Update timestamp |





 


<a name="compute-v1-AmtState"></a>

### AmtState


| Name | Number | Description |
| ---- | ------ | ----------- |
| AMT_STATE_UNSPECIFIED | 0 |  |
| AMT_STATE_PROVISIONED | 1 |  |
| AMT_STATE_UNPROVISIONED | 2 |  |
| AMT_STATE_DISCONNECTED | 3 |  |



<a name="compute-v1-BaremetalControllerKind"></a>

### BaremetalControllerKind


| Name | Number | Description |
| ---- | ------ | ----------- |
| BAREMETAL_CONTROLLER_KIND_UNSPECIFIED | 0 |  |
| BAREMETAL_CONTROLLER_KIND_NONE | 1 |  |
| BAREMETAL_CONTROLLER_KIND_IPMI | 2 |  |
| BAREMETAL_CONTROLLER_KIND_VPRO | 3 |  |
| BAREMETAL_CONTROLLER_KIND_PDU | 4 |  |



<a name="compute-v1-HostComponentState"></a>

### HostComponentState


| Name | Number | Description |
| ---- | ------ | ----------- |
| HOST_COMPONENT_STATE_UNSPECIFIED | 0 |  |
| HOST_COMPONENT_STATE_ERROR | 1 |  |
| HOST_COMPONENT_STATE_DELETED | 2 |  |
| HOST_COMPONENT_STATE_EXISTS | 3 |  |



<a name="compute-v1-HostState"></a>

### HostState
--------------------------------------------------- Host Resources --------------------------------------------------

| Name | Number | Description |
| ---- | ------ | ----------- |
| HOST_STATE_UNSPECIFIED | 0 |  |
| HOST_STATE_DELETED | 2 |  |
| HOST_STATE_ONBOARDED | 3 |  |
| HOST_STATE_UNTRUSTED | 4 |  |
| HOST_STATE_REGISTERED | 5 |  |



<a name="compute-v1-InstanceKind"></a>

### InstanceKind


| Name | Number | Description |
| ---- | ------ | ----------- |
| INSTANCE_KIND_UNSPECIFIED | 0 |  |
| INSTANCE_KIND_VM | 1 |  |
| INSTANCE_KIND_METAL | 2 |  |



<a name="compute-v1-InstanceState"></a>

### InstanceState
--------------------------------------------- Instance Resources ----------------------------------------------------

| Name | Number | Description |
| ---- | ------ | ----------- |
| INSTANCE_STATE_UNSPECIFIED | 0 | unconfigured |
| INSTANCE_STATE_RUNNING | 1 | OS is Running |
| INSTANCE_STATE_DELETED | 2 | OS should be Deleted |
| INSTANCE_STATE_UNTRUSTED | 3 | OS should not be trusted anymore |



<a name="compute-v1-NetworkInterfaceLinkState"></a>

### NetworkInterfaceLinkState


| Name | Number | Description |
| ---- | ------ | ----------- |
| NETWORK_INTERFACE_LINK_STATE_UNSPECIFIED | 0 |  |
| NETWORK_INTERFACE_LINK_STATE_UP | 1 |  |
| NETWORK_INTERFACE_LINK_STATE_DOWN | 2 |  |



<a name="compute-v1-PowerCommandPolicy"></a>

### PowerCommandPolicy


| Name | Number | Description |
| ---- | ------ | ----------- |
| POWER_COMMAND_POLICY_UNSPECIFIED | 0 |  |
| POWER_COMMAND_POLICY_IMMEDIATE | 1 |  |
| POWER_COMMAND_POLICY_ORDERED | 2 |  |



<a name="compute-v1-PowerState"></a>

### PowerState


| Name | Number | Description |
| ---- | ------ | ----------- |
| POWER_STATE_UNSPECIFIED | 0 |  |
| POWER_STATE_ON | 2 |  |
| POWER_STATE_OFF | 3 |  |
| POWER_STATE_SLEEP | 4 |  |
| POWER_STATE_HIBERNATE | 5 |  |
| POWER_STATE_RESET | 6 |  |



<a name="compute-v1-WorkloadKind"></a>

### WorkloadKind
Represents the type of workload (e.g., cluster, DHCP, DNS...).

| Name | Number | Description |
| ---- | ------ | ----------- |
| WORKLOAD_KIND_UNSPECIFIED | 0 | Should never be used |
| WORKLOAD_KIND_CLUSTER | 1 |  |
| WORKLOAD_KIND_DHCP | 2 | currently unused, but useful to test 2-phase delete |



<a name="compute-v1-WorkloadMemberKind"></a>

### WorkloadMemberKind
Represents the type of the workload member.

| Name | Number | Description |
| ---- | ------ | ----------- |
| WORKLOAD_MEMBER_KIND_UNSPECIFIED | 0 | Should never be used |
| WORKLOAD_MEMBER_KIND_CLUSTER_NODE | 1 | Node of a cluster workload |



<a name="compute-v1-WorkloadState"></a>

### WorkloadState
--------------------------------------------- Workload Resources ----------------------------------------------------
Represents the Workload state, used for both current and desired state.

| Name | Number | Description |
| ---- | ------ | ----------- |
| WORKLOAD_STATE_UNSPECIFIED | 0 |  |
| WORKLOAD_STATE_ERROR | 1 |  |
| WORKLOAD_STATE_DELETING | 2 |  |
| WORKLOAD_STATE_DELETED | 3 |  |
| WORKLOAD_STATE_PROVISIONED | 4 |  |


 

 

 



<a name="network_v1_network-proto"></a>
<p align="right"><a href="#top">Top</a></p>

## network/v1/network.proto



<a name="network-v1-EndpointResource"></a>

### EndpointResource



| Field | Type | Label | Description |
| ----- | ---- | ----- | ----------- |
| resource_id | [string](#string) |  | resource ID, generated by inventory on Create |
| kind | [string](#string) |  | Kind of resource. Frequently tied to Provider |
| name | [string](#string) |  | user-provided, human-readable name of endpoint |
| host | [compute.v1.HostResource](#compute-v1-HostResource) |  | Host this Endpoint belongs to |
| tenant_id | [string](#string) |  | Tenant Identifier |
| created_at | [string](#string) |  | Creation timestamp |
| updated_at | [string](#string) |  | Update timestamp |






<a name="network-v1-IPAddressResource"></a>

### IPAddressResource



| Field | Type | Label | Description |
| ----- | ---- | ----- | ----------- |
| resource_id | [string](#string) |  | Resource ID, generated by Inventory on Create |
| address | [string](#string) |  | An IP Address using CIDR notation (e.g., 192.168.1.12/24). Empty to allow the allocation in future |
| desired_state | [IPAddressState](#network-v1-IPAddressState) |  | Set to optional to allow the discovery |
| current_state | [IPAddressState](#network-v1-IPAddressState) |  |  |
| status | [IPAddressStatus](#network-v1-IPAddressStatus) |  |  |
| status_detail | [string](#string) |  | User-friendly status to provide details about the resource state |
| config_method | [IPAddressConfigMethod](#network-v1-IPAddressConfigMethod) |  | With user-assisted config we may need to use UNSPECIFIED for discovery |
| nic | [compute.v1.HostnicResource](#compute-v1-HostnicResource) |  | Nic this IPAddress is assigned to |
| tenant_id | [string](#string) |  | Tenant Identifier |
| created_at | [string](#string) |  | Creation timestamp |
| updated_at | [string](#string) |  | Update timestamp |






<a name="network-v1-NetlinkResource"></a>

### NetlinkResource



| Field | Type | Label | Description |
| ----- | ---- | ----- | ----------- |
| resource_id | [string](#string) |  | resource ID, generated by inventory on Create |
| kind | [string](#string) |  | Kind of resource. Frequently tied to Provider |
| name | [string](#string) |  | user-provided, human-readable name of netlink resource |
| desired_state | [NetlinkState](#network-v1-NetlinkState) |  |  |
| current_state | [NetlinkState](#network-v1-NetlinkState) |  |  |
| provider_status | [string](#string) |  |  |
| src | [EndpointResource](#network-v1-EndpointResource) |  |  |
| dst | [EndpointResource](#network-v1-EndpointResource) |  |  |
| tenant_id | [string](#string) |  | Tenant Identifier |
| created_at | [string](#string) |  | Creation timestamp |
| updated_at | [string](#string) |  | Update timestamp |






<a name="network-v1-NetworkSegment"></a>

### NetworkSegment
NetworkSegment represents a logical Layer 1 (L1) of the network and a VLAN (i.e., broadcast domain)


| Field | Type | Label | Description |
| ----- | ---- | ----- | ----------- |
| resource_id | [string](#string) |  | resource ID, generated by inventory on Create |
| name | [string](#string) |  | user-provided, human-readable name of network segment |
| vlan_id | [int32](#int32) |  |  |
| site | [location.v1.SiteResource](#location-v1-SiteResource) |  | Site this NetworkSegment is located at, it can&#39;t be null |
| tenant_id | [string](#string) |  | Tenant Identifier |
| created_at | [string](#string) |  | Creation timestamp |
| updated_at | [string](#string) |  | Update timestamp |





 


<a name="network-v1-IPAddressConfigMethod"></a>

### IPAddressConfigMethod


| Name | Number | Description |
| ---- | ------ | ----------- |
| IP_ADDRESS_CONFIG_METHOD_UNSPECIFIED | 0 |  |
| IP_ADDRESS_CONFIG_METHOD_STATIC | 1 |  |
| IP_ADDRESS_CONFIG_METHOD_DYNAMIC | 2 |  |



<a name="network-v1-IPAddressState"></a>

### IPAddressState


| Name | Number | Description |
| ---- | ------ | ----------- |
| IP_ADDRESS_STATE_UNSPECIFIED | 0 |  |
| IP_ADDRESS_STATE_ERROR | 1 |  |
| IP_ADDRESS_STATE_ASSIGNED | 2 |  |
| IP_ADDRESS_STATE_CONFIGURED | 3 |  |
| IP_ADDRESS_STATE_RELEASED | 4 |  |
| IP_ADDRESS_STATE_DELETED | 5 |  |



<a name="network-v1-IPAddressStatus"></a>

### IPAddressStatus


| Name | Number | Description |
| ---- | ------ | ----------- |
| IP_ADDRESS_STATUS_UNSPECIFIED | 0 |  |
| IP_ADDRESS_STATUS_ASSIGNMENT_ERROR | 1 |  |
| IP_ADDRESS_STATUS_ASSIGNED | 2 |  |
| IP_ADDRESS_STATUS_CONFIGURATION_ERROR | 3 |  |
| IP_ADDRESS_STATUS_CONFIGURED | 4 |  |
| IP_ADDRESS_STATUS_RELEASED | 5 |  |
| IP_ADDRESS_STATUS_ERROR | 6 |  |



<a name="network-v1-NetlinkState"></a>

### NetlinkState


| Name | Number | Description |
| ---- | ------ | ----------- |
| NETLINK_STATE_UNSPECIFIED | 0 |  |
| NETLINK_STATE_DELETED | 1 |  |
| NETLINK_STATE_ONLINE | 2 |  |
| NETLINK_STATE_OFFLINE | 3 |  |
| NETLINK_STATE_ERROR | 4 |  |


 

 

 



<a name="remoteaccess_v1_remoteaccess-proto"></a>
<p align="right"><a href="#top">Top</a></p>

## remoteaccess/v1/remoteaccess.proto



<a name="remoteaccess-v1-RemoteAccessConfiguration"></a>

### RemoteAccessConfiguration



| Field | Type | Label | Description |
| ----- | ---- | ----- | ----------- |
| resource_id | [string](#string) |  | resource identifier |
| instance | [compute.v1.InstanceResource](#compute-v1-InstanceResource) |  | Resource ID of related Instance resource |
| expiration_timestamp | [uint64](#uint64) |  | Remote access expiration timestamp |
| local_port | [uint32](#uint32) |  | Port terminating reverse SSH tunnel (on orchestrator side) Set by resource manager. |
| user | [string](#string) |  | Name of remote user configured on SSH server running on EN Set by resource manager. |
| current_state | [RemoteAccessState](#remoteaccess-v1-RemoteAccessState) |  | Expresses current state of remote access. Managed by resource manager on behalf of provider. |
| desired_state | [RemoteAccessState](#remoteaccess-v1-RemoteAccessState) |  | Expresses desired state of remote access. Set by an administrator. |
| configuration_status | [string](#string) |  | A group of fields describing the remote access configuration. Configuration status of the resource according to the provider. configuration_status, configuration_status_indicator and configuration_status_timestamp should always be updated in one shot.

textual message that describes the update status of Instance. Set by RMs only. |
| configuration_status_indicator | [status.v1.StatusIndication](#status-v1-StatusIndication) |  | Indicates interpretation of configuration_status. Set by RMs only. |
| configuration_status_timestamp | [uint64](#uint64) |  | UTC timestamp when status was last changed. Set by RMs only. |
| tenant_id | [string](#string) |  | Tenant Identifier |
| created_at | [string](#string) |  | Creation timestamp |
| updated_at | [string](#string) |  | Update timestamp |





 


<a name="remoteaccess-v1-RemoteAccessState"></a>

### RemoteAccessState
Represents the Remote Access state, used for both current and desired state.

| Name | Number | Description |
| ---- | ------ | ----------- |
| REMOTE_ACCESS_STATE_UNSPECIFIED | 0 |  |
| REMOTE_ACCESS_STATE_DELETED | 1 |  |
| REMOTE_ACCESS_STATE_ERROR | 2 |  |
| REMOTE_ACCESS_STATE_ENABLED | 3 |  |


 

 

 



<a name="schedule_v1_schedule-proto"></a>
<p align="right"><a href="#top">Top</a></p>

## schedule/v1/schedule.proto



<a name="schedule-v1-RepeatedScheduleResource"></a>

### RepeatedScheduleResource



| Field | Type | Label | Description |
| ----- | ---- | ----- | ----------- |
| resource_id | [string](#string) |  | Resource ID of this RepeatedSchedule |
| schedule_status | [ScheduleStatus](#schedule-v1-ScheduleStatus) |  |  |
| name | [string](#string) |  | user-provided, human-readable name of repeated schedule |
| target_site | [location.v1.SiteResource](#location-v1-SiteResource) |  | Resource ID of Site this applies to |
| target_host | [compute.v1.HostResource](#compute-v1-HostResource) |  | Resource ID of Host this applies to |
| target_workload | [compute.v1.WorkloadResource](#compute-v1-WorkloadResource) |  | Resource ID of Workload this applies to |
| target_region | [location.v1.RegionResource](#location-v1-RegionResource) |  | Resource ID of Region this applies to |
| duration_seconds | [uint32](#uint32) |  | duration, in seconds |
| cron_minutes | [string](#string) |  | cron style minutes (0-59), it can be empty only when used in a Filter |
| cron_hours | [string](#string) |  | cron style hours (0-23), it can be empty only when used in a Filter |
| cron_day_month | [string](#string) |  | cron style day of month (1-31), it can be empty only when used in a Filter |
| cron_month | [string](#string) |  | cron style month (1-12), it can be empty only when used in a Filter |
| cron_day_week | [string](#string) |  | cron style day of week (0-6), it can be empty only when used in a Filter |
| tenant_id | [string](#string) |  | Tenant Identifier |
| created_at | [string](#string) |  | Creation timestamp |
| updated_at | [string](#string) |  | Update timestamp |






<a name="schedule-v1-SingleScheduleResource"></a>

### SingleScheduleResource



| Field | Type | Label | Description |
| ----- | ---- | ----- | ----------- |
| resource_id | [string](#string) |  | Resource ID of this SingleSchedule |
| schedule_status | [ScheduleStatus](#schedule-v1-ScheduleStatus) |  | status of one-time-schedule |
| name | [string](#string) |  | user-provided, human-readable name of one-time-schedule |
| target_site | [location.v1.SiteResource](#location-v1-SiteResource) |  | Resource ID of Site this applies to |
| target_host | [compute.v1.HostResource](#compute-v1-HostResource) |  | Resource ID of Host this applies to |
| target_workload | [compute.v1.WorkloadResource](#compute-v1-WorkloadResource) |  | Resource ID of Workload this applies to |
| target_region | [location.v1.RegionResource](#location-v1-RegionResource) |  | Resource ID of Region this applies to |
| start_seconds | [uint64](#uint64) |  | start of one-time schedule |
| end_seconds | [uint64](#uint64) |  | end of one-time schedule |
| tenant_id | [string](#string) |  | Tenant Identifier |
| created_at | [string](#string) |  | Creation timestamp |
| updated_at | [string](#string) |  | Update timestamp |





 


<a name="schedule-v1-ScheduleStatus"></a>

### ScheduleStatus


| Name | Number | Description |
| ---- | ------ | ----------- |
| SCHEDULE_STATUS_UNSPECIFIED | 0 |  |
| SCHEDULE_STATUS_MAINTENANCE | 1 | generic maintenance |
| SCHEDULE_STATUS_SHIPPING | 2 | being shipped/in transit |
| SCHEDULE_STATUS_OS_UPDATE | 3 | for performing OS updates |
| SCHEDULE_STATUS_FIRMWARE_UPDATE | 4 | for peforming firmware updates |
| SCHEDULE_STATUS_CLUSTER_UPDATE | 5 | for peforming cluster updates |


 

 

 



<a name="telemetry_v1_telemetry-proto"></a>
<p align="right"><a href="#top">Top</a></p>

## telemetry/v1/telemetry.proto



<a name="telemetry-v1-TelemetryGroupResource"></a>

### TelemetryGroupResource
TelemetryResource defines a concrete grouping of telemetry data (metrics, logs or traces).


| Field | Type | Label | Description |
| ----- | ---- | ----- | ----------- |
| resource_id | [string](#string) |  | Resource ID of this Telemetry |
| name | [string](#string) |  | user-provided, human-readable name |
| kind | [TelemetryResourceKind](#telemetry-v1-TelemetryResourceKind) |  |  |
| collector_kind | [CollectorKind](#telemetry-v1-CollectorKind) |  |  |
| groups | [string](#string) | repeated | list of metrics/logs/traces (depends on kind) groups to be gathered. It should always include entries of the same kind. |
| profiles | [TelemetryProfile](#telemetry-v1-TelemetryProfile) | repeated | back-reference to the TelemetryProfiles associated to this TelemetryGroup. Read only. |
| tenant_id | [string](#string) |  | Tenant Identifier |
| created_at | [string](#string) |  | Creation timestamp |
| updated_at | [string](#string) |  | Update timestamp |






<a name="telemetry-v1-TelemetryProfile"></a>

### TelemetryProfile



| Field | Type | Label | Description |
| ----- | ---- | ----- | ----------- |
| resource_id | [string](#string) |  | resource ID, generated by inventory on Create |
| region | [location.v1.RegionResource](#location-v1-RegionResource) |  |  |
| site | [location.v1.SiteResource](#location-v1-SiteResource) |  |  |
| instance | [compute.v1.InstanceResource](#compute-v1-InstanceResource) |  |  |
| kind | [TelemetryResourceKind](#telemetry-v1-TelemetryResourceKind) |  |  |
| metrics_interval | [uint32](#uint32) |  | metrics interval in seconds, must be set for kind METRICS only |
| log_level | [SeverityLevel](#telemetry-v1-SeverityLevel) |  | log level, must be set for kind LOGS only |
| group | [TelemetryGroupResource](#telemetry-v1-TelemetryGroupResource) |  |  |
| tenant_id | [string](#string) |  | Tenant Identifier |
| created_at | [string](#string) |  | Creation timestamp |
| updated_at | [string](#string) |  | Update timestamp |





 


<a name="telemetry-v1-CollectorKind"></a>

### CollectorKind


| Name | Number | Description |
| ---- | ------ | ----------- |
| COLLECTOR_KIND_UNSPECIFIED | 0 |  |
| COLLECTOR_KIND_HOST | 1 | telemetry data collected from bare-metal host |
| COLLECTOR_KIND_CLUSTER | 2 | telemetry data collected from Kubernetes cluster |



<a name="telemetry-v1-SeverityLevel"></a>

### SeverityLevel


| Name | Number | Description |
| ---- | ------ | ----------- |
| SEVERITY_LEVEL_UNSPECIFIED | 0 |  |
| SEVERITY_LEVEL_CRITICAL | 1 |  |
| SEVERITY_LEVEL_ERROR | 2 |  |
| SEVERITY_LEVEL_WARN | 3 |  |
| SEVERITY_LEVEL_INFO | 4 |  |
| SEVERITY_LEVEL_DEBUG | 5 |  |



<a name="telemetry-v1-TelemetryResourceKind"></a>

### TelemetryResourceKind


| Name | Number | Description |
| ---- | ------ | ----------- |
| TELEMETRY_RESOURCE_KIND_UNSPECIFIED | 0 |  |
| TELEMETRY_RESOURCE_KIND_METRICS | 1 |  |
| TELEMETRY_RESOURCE_KIND_LOGS | 2 |  |


 

 

 



<a name="tenant_v1_tenant-proto"></a>
<p align="right"><a href="#top">Top</a></p>

## tenant/v1/tenant.proto



<a name="tenant-v1-Tenant"></a>

### Tenant



| Field | Type | Label | Description |
| ----- | ---- | ----- | ----------- |
| resource_id | [string](#string) |  | resource identifier |
| current_state | [TenantState](#tenant-v1-TenantState) |  | Expresses current state of tenant. |
| desired_state | [TenantState](#tenant-v1-TenantState) |  | Expresses desired state of tenant. |
| watcher_osmanager | [bool](#bool) |  | state of tenant initialization on osmanager side

-------------------------------------------------------------------------------- |
| tenant_id | [string](#string) |  | Tenant Identifier |
| created_at | [string](#string) |  | Creation timestamp |
| updated_at | [string](#string) |  | Update timestamp |





 


<a name="tenant-v1-TenantState"></a>

### TenantState
An Enum with the states defined by the Multi-tenant framework

| Name | Number | Description |
| ---- | ------ | ----------- |
| TENANT_STATE_UNSPECIFIED | 0 |  |
| TENANT_STATE_CREATED | 1 |  |
| TENANT_STATE_DELETED | 2 |  |


 

 

 



<a name="inventory_v1_inventory-proto"></a>
<p align="right"><a href="#top">Top</a></p>

## inventory/v1/inventory.proto



<a name="inventory-v1-ChangeSubscribeEventsRequest"></a>

### ChangeSubscribeEventsRequest



| Field | Type | Label | Description |
| ----- | ---- | ----- | ----------- |
| client_uuid | [string](#string) |  | The UUID of the client to change the subscriptions for. |
| subscribed_resource_kinds | [ResourceKind](#inventory-v1-ResourceKind) | repeated | The new resource kinds that the client subscribes to. Can be empty to not receive any events. Replaces the current subscriptions. |






<a name="inventory-v1-ChangeSubscribeEventsResponse"></a>

### ChangeSubscribeEventsResponse







<a name="inventory-v1-CreateResourceRequest"></a>

### CreateResourceRequest



| Field | Type | Label | Description |
| ----- | ---- | ----- | ----------- |
| client_uuid | [string](#string) |  |  |
| resource | [Resource](#inventory-v1-Resource) |  |  |
| tenant_id | [string](#string) |  | Definition of tenant_id can be seen as redundant since tenant_id is also defined in the nested resource. Extracting tenant information from nested structs could be expensive. Tenant related requests handling strategy has been created based on convention assuming that tenant is available on top level of requests, this approach comes with clarity of implementation. Underlying implementation enforces that tenant_id is consistent with tenant_id provided in the nested resource. |






<a name="inventory-v1-DeleteAllResourcesRequest"></a>

### DeleteAllResourcesRequest



| Field | Type | Label | Description |
| ----- | ---- | ----- | ----------- |
| client_uuid | [string](#string) |  |  |
| resource_kind | [ResourceKind](#inventory-v1-ResourceKind) |  |  |
| enforce | [bool](#bool) |  | Enforces deletion for resources supporting 2phase deletion. Transparent for all other resources. |
| tenant_id | [string](#string) |  |  |






<a name="inventory-v1-DeleteAllResourcesResponse"></a>

### DeleteAllResourcesResponse







<a name="inventory-v1-DeleteResourceRequest"></a>

### DeleteResourceRequest



| Field | Type | Label | Description |
| ----- | ---- | ----- | ----------- |
| client_uuid | [string](#string) |  |  |
| resource_id | [string](#string) |  |  |
| tenant_id | [string](#string) |  |  |






<a name="inventory-v1-DeleteResourceResponse"></a>

### DeleteResourceResponse







<a name="inventory-v1-FindResourcesRequest"></a>

### FindResourcesRequest



| Field | Type | Label | Description |
| ----- | ---- | ----- | ----------- |
| client_uuid | [string](#string) |  |  |
| filter | [ResourceFilter](#inventory-v1-ResourceFilter) |  |  |






<a name="inventory-v1-FindResourcesResponse"></a>

### FindResourcesResponse



| Field | Type | Label | Description |
| ----- | ---- | ----- | ----------- |
| resources | [FindResourcesResponse.ResourceTenantIDCarrier](#inventory-v1-FindResourcesResponse-ResourceTenantIDCarrier) | repeated |  |
| has_next | [bool](#bool) |  | Deprecated. Use total_elements instead. |
| total_elements | [int32](#int32) |  | Total number of items the find request would return, if not limited by pagination. Callers can use this value to determine if there are more elements to be fetched, by comparing the supplied offset and returned items to the total: bool more = offset &#43; len(resource_id) &lt; total_elements |






<a name="inventory-v1-FindResourcesResponse-ResourceTenantIDCarrier"></a>

### FindResourcesResponse.ResourceTenantIDCarrier



| Field | Type | Label | Description |
| ----- | ---- | ----- | ----------- |
| tenant_id | [string](#string) |  |  |
| resource_id | [string](#string) |  |  |






<a name="inventory-v1-GetResourceRequest"></a>

### GetResourceRequest



| Field | Type | Label | Description |
| ----- | ---- | ----- | ----------- |
| client_uuid | [string](#string) |  |  |
| resource_id | [string](#string) |  |  |
| tenant_id | [string](#string) |  |  |






<a name="inventory-v1-GetResourceResponse"></a>

### GetResourceResponse



| Field | Type | Label | Description |
| ----- | ---- | ----- | ----------- |
| resource | [Resource](#inventory-v1-Resource) |  |  |
| rendered_metadata | [GetResourceResponse.ResourceMetadata](#inventory-v1-GetResourceResponse-ResourceMetadata) |  |  |






<a name="inventory-v1-GetResourceResponse-ResourceMetadata"></a>

### GetResourceResponse.ResourceMetadata
Contains the rendered metadata with format as json string. Example: [{&#34;key&#34;:&#34;cluster-name&#34;,&#34;value&#34;:&#34;&#34;},{&#34;key&#34;:&#34;app-id&#34;,&#34;value&#34;:&#34;&#34;}]


| Field | Type | Label | Description |
| ----- | ---- | ----- | ----------- |
| phy_metadata | [string](#string) |  |  |
| logi_metadata | [string](#string) |  |  |






<a name="inventory-v1-GetSitesPerRegionRequest"></a>

### GetSitesPerRegionRequest



| Field | Type | Label | Description |
| ----- | ---- | ----- | ----------- |
| client_uuid | [string](#string) |  |  |
| filter | [string](#string) | repeated | List of resource ID to filter upon |
| tenant_id | [string](#string) |  | Definition of tenant_id can be seen as redundant since tenant_id is also defined in the nested resource. Extracting tenant information from nested structs could be expensive. Tenant related requests handling strategy has been created based on convention assuming that tenant is available on top level of requests, this approach comes with clarity of implementation. |






<a name="inventory-v1-GetSitesPerRegionResponse"></a>

### GetSitesPerRegionResponse



| Field | Type | Label | Description |
| ----- | ---- | ----- | ----------- |
| regions | [GetSitesPerRegionResponse.Node](#inventory-v1-GetSitesPerRegionResponse-Node) | repeated | Ordered list of nodes |






<a name="inventory-v1-GetSitesPerRegionResponse-Node"></a>

### GetSitesPerRegionResponse.Node



| Field | Type | Label | Description |
| ----- | ---- | ----- | ----------- |
| resource_id | [string](#string) |  |  |
| child_sites | [int32](#int32) |  |  |






<a name="inventory-v1-GetTreeHierarchyRequest"></a>

### GetTreeHierarchyRequest



| Field | Type | Label | Description |
| ----- | ---- | ----- | ----------- |
| client_uuid | [string](#string) |  |  |
| filter | [string](#string) | repeated | List of resource ID to filter upon

resource ID, generated by inventory on Create |
| descending | [bool](#bool) |  | Order the tree by descending depth (root to leaf), otherwise ordering is by ascending depth (leaf to root). |
| tenant_id | [string](#string) |  | Definition of tenant_id can be seen as redundant since it could be provided as part of nested filter. Extracting tenant information from nested structs could be expensive. Tenant related requests handling strategy has been created based on convention assuming that tenant is available on top level of requests, this approach comes with clarity of implementation. |






<a name="inventory-v1-GetTreeHierarchyResponse"></a>

### GetTreeHierarchyResponse



| Field | Type | Label | Description |
| ----- | ---- | ----- | ----------- |
| tree | [GetTreeHierarchyResponse.TreeNode](#inventory-v1-GetTreeHierarchyResponse-TreeNode) | repeated | Ordered list of tree nodes by depth |






<a name="inventory-v1-GetTreeHierarchyResponse-Node"></a>

### GetTreeHierarchyResponse.Node



| Field | Type | Label | Description |
| ----- | ---- | ----- | ----------- |
| resource_id | [string](#string) |  |  |
| resource_kind | [ResourceKind](#inventory-v1-ResourceKind) |  |  |






<a name="inventory-v1-GetTreeHierarchyResponse-TreeNode"></a>

### GetTreeHierarchyResponse.TreeNode



| Field | Type | Label | Description |
| ----- | ---- | ----- | ----------- |
| current_node | [GetTreeHierarchyResponse.Node](#inventory-v1-GetTreeHierarchyResponse-Node) |  |  |
| parent_nodes | [GetTreeHierarchyResponse.Node](#inventory-v1-GetTreeHierarchyResponse-Node) | repeated |  |
| name | [string](#string) |  | Name of the resource if available, otherwise unset |
| depth | [int32](#int32) |  | The depth in the tree of the current node |






<a name="inventory-v1-ListInheritedTelemetryProfilesRequest"></a>

### ListInheritedTelemetryProfilesRequest



| Field | Type | Label | Description |
| ----- | ---- | ----- | ----------- |
| client_uuid | [string](#string) |  |  |
| inherit_by | [ListInheritedTelemetryProfilesRequest.InheritBy](#inventory-v1-ListInheritedTelemetryProfilesRequest-InheritBy) |  | Specifies the base resource ID to inherit from (Instance, Site, or Region ID). |
| filter | [ResourceFilter](#inventory-v1-ResourceFilter) |  | Specify a filter on the inherited telemetry profiles. Allows also to specify pagination parameters (these must always be set) Note: we support ONLY the new `AIP-160`-style filter, so filter.fieldmask and filter.resource are not supported |
| tenant_id | [string](#string) |  | Definition of tenant_id can be seen as redundant since tenant_id is also defined in the nested resource. Extracting tenant information from nested structs could be expensive. Tenant related requests handling strategy has been created based on convention assuming that tenant is available on top level of requests, this approach comes with clarity of implementation. |






<a name="inventory-v1-ListInheritedTelemetryProfilesRequest-InheritBy"></a>

### ListInheritedTelemetryProfilesRequest.InheritBy



| Field | Type | Label | Description |
| ----- | ---- | ----- | ----------- |
| instance_id | [string](#string) |  |  |
| site_id | [string](#string) |  |  |
| region_id | [string](#string) |  |  |






<a name="inventory-v1-ListInheritedTelemetryProfilesResponse"></a>

### ListInheritedTelemetryProfilesResponse



| Field | Type | Label | Description |
| ----- | ---- | ----- | ----------- |
| telemetry_profiles | [telemetry.v1.TelemetryProfile](#telemetry-v1-TelemetryProfile) | repeated | The inherited Telemetry Profiles given the &#34;inherit_by&#34; param given in the request |
| total_elements | [int32](#int32) |  | Total number of Telemetry Profiles the request would return, if not limited by pagination. Callers can use this value to determine if there are more elements to be fetched, by comparing the supplied offset and returned items to the total: bool more = offset &#43; len(resource_id) &lt; total_elements |






<a name="inventory-v1-ListResourcesRequest"></a>

### ListResourcesRequest



| Field | Type | Label | Description |
| ----- | ---- | ----- | ----------- |
| client_uuid | [string](#string) |  |  |
| filter | [ResourceFilter](#inventory-v1-ResourceFilter) |  |  |






<a name="inventory-v1-ListResourcesResponse"></a>

### ListResourcesResponse



| Field | Type | Label | Description |
| ----- | ---- | ----- | ----------- |
| resources | [GetResourceResponse](#inventory-v1-GetResourceResponse) | repeated |  |
| has_next | [bool](#bool) |  | Deprecated. Use total_elements instead. |
| total_elements | [int32](#int32) |  | Total number of items the list request would return, if not limited by pagination. Callers can use this value to determine if there are more elements to be fetched, by comparing the supplied offset and returned items to the total: bool more = offset &#43; len(resources) &lt; total_elements |






<a name="inventory-v1-Resource"></a>

### Resource



| Field | Type | Label | Description |
| ----- | ---- | ----- | ----------- |
| region | [location.v1.RegionResource](#location-v1-RegionResource) |  |  |
| site | [location.v1.SiteResource](#location-v1-SiteResource) |  |  |
| ou | [ou.v1.OuResource](#ou-v1-OuResource) |  |  |
| provider | [provider.v1.ProviderResource](#provider-v1-ProviderResource) |  |  |
| host | [compute.v1.HostResource](#compute-v1-HostResource) |  |  |
| hoststorage | [compute.v1.HoststorageResource](#compute-v1-HoststorageResource) |  |  |
| hostnic | [compute.v1.HostnicResource](#compute-v1-HostnicResource) |  |  |
| hostusb | [compute.v1.HostusbResource](#compute-v1-HostusbResource) |  |  |
| hostgpu | [compute.v1.HostgpuResource](#compute-v1-HostgpuResource) |  |  |
| instance | [compute.v1.InstanceResource](#compute-v1-InstanceResource) |  |  |
| ipaddress | [network.v1.IPAddressResource](#network-v1-IPAddressResource) |  |  |
| network_segment | [network.v1.NetworkSegment](#network-v1-NetworkSegment) |  |  |
| netlink | [network.v1.NetlinkResource](#network-v1-NetlinkResource) |  |  |
| endpoint | [network.v1.EndpointResource](#network-v1-EndpointResource) |  |  |
| os | [os.v1.OperatingSystemResource](#os-v1-OperatingSystemResource) |  |  |
| singleschedule | [schedule.v1.SingleScheduleResource](#schedule-v1-SingleScheduleResource) |  |  |
| repeatedschedule | [schedule.v1.RepeatedScheduleResource](#schedule-v1-RepeatedScheduleResource) |  |  |
| workload | [compute.v1.WorkloadResource](#compute-v1-WorkloadResource) |  |  |
| workload_member | [compute.v1.WorkloadMember](#compute-v1-WorkloadMember) |  |  |
| telemetry_group | [telemetry.v1.TelemetryGroupResource](#telemetry-v1-TelemetryGroupResource) |  |  |
| telemetry_profile | [telemetry.v1.TelemetryProfile](#telemetry-v1-TelemetryProfile) |  |  |
| tenant | [tenant.v1.Tenant](#tenant-v1-Tenant) |  |  |
| remote_access | [remoteaccess.v1.RemoteAccessConfiguration](#remoteaccess-v1-RemoteAccessConfiguration) |  |  |
| local_account | [localaccount.v1.LocalAccountResource](#localaccount-v1-LocalAccountResource) |  |  |






<a name="inventory-v1-ResourceFilter"></a>

### ResourceFilter
Filter resources with the given filter. The filter requires a filter string and a resource (kind) to be specified.
Also, limit and offset parameter are used for pagination.


| Field | Type | Label | Description |
| ----- | ---- | ----- | ----------- |
| resource | [Resource](#inventory-v1-Resource) |  | The resource kind to filter on, must always be specified. Generally the resource&#39;s fields are unset, except for metadata filters that include inherited metadata. |
| limit | [uint32](#uint32) |  |  |
| offset | [uint32](#uint32) |  |  |
| filter | [string](#string) |  | Optional filter to return only resources of interest. See https://google.aip.dev/160 for details. Note: for backwards compatability the fields `field_mask` and `resource` are used for filtering when `filter` is unset. This means an empty (=no) filter cannot be expressed at the moment. Clients wanting to use this filter mechanism must set `filter` and `resource` to select which resource type to return. Calls with an invalid filter will fail with `INVALID_ARGUMENT`. Limitations: - Timestamps are not supported beyond treating them as simple strings. - Filtering with only a naked literal (`filter: &#34;foo&#34;`) is not supported. Always provide a field. - Field names must be given as they appear in the protobuf message, but see the notes on casing. - The &#34;:&#34; (has) operator is not supported. Use the `has(&lt;edge name&gt;)` function extension instead. - Nested fields may be accessed up to 5 levels deep. I.e. `site.region.name = &#34;foo&#34;`. - If a string literal contains double quotes, the string itself must be single quoted. I.e. `metadata = &#39;{&#34;key&#34;: &#34;value&#34;}&#39;` Extensions: - All fields of the resource kind set in `resource` are hoisted into the global name space. I.e. can be accessed directly without prefixing: `resource_id = &#34;host-1234&#34;` instead of `host.resource_id = ...`. - Field names may be specified in both camelCase and snake_case. - To check for edge presence, use the `has(&lt;edge_name&gt;)` operator. E.g.: `has(site)` to filter by resources that are linked to a site. Can be used on nested edges: `has(site.region)`. - String equality comparisons are case insensitive. `name = &#34;foo&#34;` and `name = &#34;FOO&#34;` are equivalent. - String equality comparisons are fuzzy. `name = &#34;abc&#34;` will match `abc`, `abcd` and `123abc`. - String equality comparisons may contain one or multiple wildcards `*` which match any number of characters. |
| order_by | [string](#string) |  | Optional, comma-seperated list of fields that specify the sorting order of the requested resources. By default, resources are returned in alphanumerical and ascending order based on their resource ID. Fields can be given in either their proto `foo_bar` and JSON `fooBar` casing. See https://google.aip.dev/132 for details. Additional limitations: Ordering on nested fields, such as `foo.bar` is not supported. |






<a name="inventory-v1-SubscribeEventsRequest"></a>

### SubscribeEventsRequest



| Field | Type | Label | Description |
| ----- | ---- | ----- | ----------- |
| name | [string](#string) |  | The name of the API client |
| version | [string](#string) |  | version string of the Client |
| client_kind | [ClientKind](#inventory-v1-ClientKind) |  | the kind of API client |
| subscribed_resource_kinds | [ResourceKind](#inventory-v1-ResourceKind) | repeated | The resource kinds that this client provides or subscribes to. Can be empty to not receive any events. |






<a name="inventory-v1-SubscribeEventsResponse"></a>

### SubscribeEventsResponse



| Field | Type | Label | Description |
| ----- | ---- | ----- | ----------- |
| client_uuid | [string](#string) |  | For the first event response sent to the client, a UUID will be generated and assigned to that client. Subsequent requests must use this UUID. |
| resource_id | [string](#string) |  | Deprecated, use resource instead. The resource ID that was changed. |
| resource | [Resource](#inventory-v1-Resource) |  | The changed resource. On delete events this contains the last known state. On create and update events this contains the new state. |
| event_kind | [SubscribeEventsResponse.EventKind](#inventory-v1-SubscribeEventsResponse-EventKind) |  |  |






<a name="inventory-v1-UpdateResourceRequest"></a>

### UpdateResourceRequest



| Field | Type | Label | Description |
| ----- | ---- | ----- | ----------- |
| client_uuid | [string](#string) |  |  |
| resource_id | [string](#string) |  |  |
| field_mask | [google.protobuf.FieldMask](#google-protobuf-FieldMask) |  |  |
| resource | [Resource](#inventory-v1-Resource) |  |  |
| tenant_id | [string](#string) |  | Definition of tenant_id can be seen as redundant since tenant_id is also defined in the nested resource. Extracting tenant information from nested structs could be expensive. Tenant related requests handling strategy has been created based on convention assuming that tenant is available on top level of requests, this approach comes with clarity of implementation. Underlying implementation enforces that tenant_id is consistent with tenant_id provided in the nested resource. |





 


<a name="inventory-v1-ClientKind"></a>

### ClientKind


| Name | Number | Description |
| ---- | ------ | ----------- |
| CLIENT_KIND_UNSPECIFIED | 0 | Unspecified |
| CLIENT_KIND_API | 1 | API server |
| CLIENT_KIND_RESOURCE_MANAGER | 2 | Resource manager |
| CLIENT_KIND_TENANT_CONTROLLER | 3 | Tenant Controller |



<a name="inventory-v1-ResourceKind"></a>

### ResourceKind


| Name | Number | Description |
| ---- | ------ | ----------- |
| RESOURCE_KIND_UNSPECIFIED | 0 |  |
| RESOURCE_KIND_REGION | 8 |  |
| RESOURCE_KIND_SITE | 9 |  |
| RESOURCE_KIND_OU | 10 |  |
| RESOURCE_KIND_PROVIDER | 32 |  |
| RESOURCE_KIND_HOST | 48 |  |
| RESOURCE_KIND_HOSTSTORAGE | 49 |  |
| RESOURCE_KIND_HOSTNIC | 50 |  |
| RESOURCE_KIND_HOSTUSB | 51 |  |
| RESOURCE_KIND_HOSTGPU | 52 |  |
| RESOURCE_KIND_INSTANCE | 64 |  |
| RESOURCE_KIND_IPADDRESS | 95 |  |
| RESOURCE_KIND_NETWORKSEGMENT | 96 |  |
| RESOURCE_KIND_NETLINK | 97 |  |
| RESOURCE_KIND_ENDPOINT | 98 |  |
| RESOURCE_KIND_OS | 99 |  |
| RESOURCE_KIND_SINGLESCHEDULE | 100 |  |
| RESOURCE_KIND_REPEATEDSCHEDULE | 101 |  |
| RESOURCE_KIND_WORKLOAD | 110 |  |
| RESOURCE_KIND_WORKLOAD_MEMBER | 111 |  |
| RESOURCE_KIND_TELEMETRY_GROUP | 120 |  |
| RESOURCE_KIND_TELEMETRY_PROFILE | 121 |  |
| RESOURCE_KIND_TENANT | 130 |  |
| RESOURCE_KIND_RMT_ACCESS_CONF | 150 |  |
| RESOURCE_KIND_LOCALACCOUNT | 170 |  |



<a name="inventory-v1-SubscribeEventsResponse-EventKind"></a>

### SubscribeEventsResponse.EventKind
EventKind is a inventory operation event kind for event subscriptions.

| Name | Number | Description |
| ---- | ------ | ----------- |
| EVENT_KIND_UNSPECIFIED | 0 |  |
| EVENT_KIND_CREATED | 1 |  |
| EVENT_KIND_UPDATED | 2 |  |
| EVENT_KIND_DELETED | 3 |  |


 

 


<a name="inventory-v1-InventoryService"></a>

### InventoryService
Inventory Service (IS) provides an API for managing resources.
Selected RPCs operates on tenant context, each of them specifies obligatory tenant_id field.
Any RPC operations relying on request messages not specifying tenant_id are intended to operate cross-tenant.

Client (API, Resource Manager, etc) registration and event streaming

| Method Name | Request Type | Response Type | Description |
| ----------- | ------------ | ------------- | ------------|
| SubscribeEvents | [SubscribeEventsRequest](#inventory-v1-SubscribeEventsRequest) | [SubscribeEventsResponse](#inventory-v1-SubscribeEventsResponse) stream | Registers a new client and subscribes to the requested events. All clients must open and maintain this stream before making any other requests. Closing this stream de-registers the client. |
| ChangeSubscribeEvents | [ChangeSubscribeEventsRequest](#inventory-v1-ChangeSubscribeEventsRequest) | [ChangeSubscribeEventsResponse](#inventory-v1-ChangeSubscribeEventsResponse) | Changes the resource kinds the given client will receive events for. See SubscribeEvents. |
| CreateResource | [CreateResourceRequest](#inventory-v1-CreateResourceRequest) | [Resource](#inventory-v1-Resource) | Create a new resource, returning it (or error). Returns UNKNOWN_CLIENT error if the UUID is not known. See SubscribeEvents. |
| FindResources | [FindResourcesRequest](#inventory-v1-FindResourcesRequest) | [FindResourcesResponse](#inventory-v1-FindResourcesResponse) | Find resource IDs given criteria. |
| GetResource | [GetResourceRequest](#inventory-v1-GetResourceRequest) | [GetResourceResponse](#inventory-v1-GetResourceResponse) | Get information about a single resource given resource ID. |
| UpdateResource | [UpdateResourceRequest](#inventory-v1-UpdateResourceRequest) | [Resource](#inventory-v1-Resource) | Update a resource with a given ID, returning the updated resource. If the update results in a hard-delete, the resource is returned in its last state before deletion. Returns UNKNOWN_CLIENT error if the UUID is not known. See SubscribeEvents. |
| DeleteResource | [DeleteResourceRequest](#inventory-v1-DeleteResourceRequest) | [DeleteResourceResponse](#inventory-v1-DeleteResourceResponse) | Delete a resource with a given ID. Returns UNKNOWN_CLIENT error if the UUID is not known. See SubscribeEvents. |
| ListResources | [ListResourcesRequest](#inventory-v1-ListResourcesRequest) | [ListResourcesResponse](#inventory-v1-ListResourcesResponse) | List resources given a criteria. |
| ListInheritedTelemetryProfiles | [ListInheritedTelemetryProfilesRequest](#inventory-v1-ListInheritedTelemetryProfilesRequest) | [ListInheritedTelemetryProfilesResponse](#inventory-v1-ListInheritedTelemetryProfilesResponse) | Custom RPC for Telemetry: Lists the inherited telemetry given a site, instance or region ID. |
| GetTreeHierarchy | [GetTreeHierarchyRequest](#inventory-v1-GetTreeHierarchyRequest) | [GetTreeHierarchyResponse](#inventory-v1-GetTreeHierarchyResponse) | Returns the upstream tree hierarchy given the resource ID in the request. The response contains a list of adjacent nodes, from which the tree can be reconstructed. |
| GetSitesPerRegion | [GetSitesPerRegionRequest](#inventory-v1-GetSitesPerRegionRequest) | [GetSitesPerRegionResponse](#inventory-v1-GetSitesPerRegionResponse) | Returns a list of the number of sites per region ID given the list of region IDs in the request. The response contains a list of objects with a region ID associated to the total amount of sites under it. The sites under a region account for all the sites under its child regions recursively, respecting the max-depth of parent relationships among regions. |
| DeleteAllResources | [DeleteAllResourcesRequest](#inventory-v1-DeleteAllResourcesRequest) | [DeleteAllResourcesResponse](#inventory-v1-DeleteAllResourcesResponse) | Deletes all resources of given kind for tenant. |

 



## Scalar Value Types

| .proto Type | Notes | C++ | Java | Python | Go | C# | PHP | Ruby |
| ----------- | ----- | --- | ---- | ------ | -- | -- | --- | ---- |
| <a name="double" /> double |  | double | double | float | float64 | double | float | Float |
| <a name="float" /> float |  | float | float | float | float32 | float | float | Float |
| <a name="int32" /> int32 | Uses variable-length encoding. Inefficient for encoding negative numbers – if your field is likely to have negative values, use sint32 instead. | int32 | int | int | int32 | int | integer | Bignum or Fixnum (as required) |
| <a name="int64" /> int64 | Uses variable-length encoding. Inefficient for encoding negative numbers – if your field is likely to have negative values, use sint64 instead. | int64 | long | int/long | int64 | long | integer/string | Bignum |
| <a name="uint32" /> uint32 | Uses variable-length encoding. | uint32 | int | int/long | uint32 | uint | integer | Bignum or Fixnum (as required) |
| <a name="uint64" /> uint64 | Uses variable-length encoding. | uint64 | long | int/long | uint64 | ulong | integer/string | Bignum or Fixnum (as required) |
| <a name="sint32" /> sint32 | Uses variable-length encoding. Signed int value. These more efficiently encode negative numbers than regular int32s. | int32 | int | int | int32 | int | integer | Bignum or Fixnum (as required) |
| <a name="sint64" /> sint64 | Uses variable-length encoding. Signed int value. These more efficiently encode negative numbers than regular int64s. | int64 | long | int/long | int64 | long | integer/string | Bignum |
| <a name="fixed32" /> fixed32 | Always four bytes. More efficient than uint32 if values are often greater than 2^28. | uint32 | int | int | uint32 | uint | integer | Bignum or Fixnum (as required) |
| <a name="fixed64" /> fixed64 | Always eight bytes. More efficient than uint64 if values are often greater than 2^56. | uint64 | long | int/long | uint64 | ulong | integer/string | Bignum |
| <a name="sfixed32" /> sfixed32 | Always four bytes. | int32 | int | int | int32 | int | integer | Bignum or Fixnum (as required) |
| <a name="sfixed64" /> sfixed64 | Always eight bytes. | int64 | long | int/long | int64 | long | integer/string | Bignum |
| <a name="bool" /> bool |  | bool | boolean | boolean | bool | bool | boolean | TrueClass/FalseClass |
| <a name="string" /> string | A string must always contain UTF-8 encoded or 7-bit ASCII text. | string | String | str/unicode | string | string | string | String (UTF-8) |
| <a name="bytes" /> bytes | May contain any arbitrary sequence of bytes. | string | ByteString | str | []byte | ByteString | string | String (ASCII-8BIT) |
<|MERGE_RESOLUTION|>--- conflicted
+++ resolved
@@ -373,13 +373,10 @@
 | platform_bundle | [string](#string) |  | An opaque JSON string storing a reference to custom installation script(s) that supplements the base OS with additional OS-level dependencies/configurations. If empty, the default OS installation will be used. |
 | description | [string](#string) |  | user-provided, human-readable description of OS |
 | metadata | [string](#string) |  | Opaque JSON field storing metadata associated to this OS resource. Expected to be a JSON object with string keys and values, or an empty string. |
-<<<<<<< HEAD
-=======
 | existing_cves_url | [string](#string) |  | URL of the file containing information about the existing CVEs on the Operating System. |
 | existing_cves | [string](#string) |  | The CVEs that are currently present on the Operating System, encoded as a JSON list. |
 | fixed_cves_url | [string](#string) |  | URL of the file containing information about the CVEs that have been fixed by this OS Resource version. |
 | fixed_cves | [string](#string) |  | The CVEs that have been fixed by this OS Resource version, encoded as a JSON list. |
->>>>>>> 33791798
 | tenant_id | [string](#string) |  | Tenant Identifier |
 | created_at | [string](#string) |  | Creation timestamp |
 | updated_at | [string](#string) |  | Update timestamp |
