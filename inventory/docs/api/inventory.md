--- conflicted
+++ resolved
@@ -1984,11 +1984,8 @@
 | remote_access | [remoteaccess.v1.RemoteAccessConfiguration](#remoteaccess-v1-RemoteAccessConfiguration) |  |  |
 | local_account | [localaccount.v1.LocalAccountResource](#localaccount-v1-LocalAccountResource) |  |  |
 | os_update_policy | [compute.v1.OSUpdatePolicyResource](#compute-v1-OSUpdatePolicyResource) |  |  |
-<<<<<<< HEAD
+| custom_config | [compute.v1.CustomConfigResource](#compute-v1-CustomConfigResource) |  |  |
 | os_update_run | [compute.v1.OSUpdateRunResource](#compute-v1-OSUpdateRunResource) |  |  |
-=======
-| custom_config | [compute.v1.CustomConfigResource](#compute-v1-CustomConfigResource) |  |  |
->>>>>>> 8a62ff9d
 
 
 
@@ -2119,11 +2116,8 @@
 | RESOURCE_KIND_RMT_ACCESS_CONF | 150 |  |
 | RESOURCE_KIND_LOCALACCOUNT | 170 |  |
 | RESOURCE_KIND_OSUPDATEPOLICY | 180 |  |
-<<<<<<< HEAD
+| RESOURCE_KIND_CUSTOMCONFIG | 190 |  |
 | RESOURCE_KIND_OSUPDATERUN | 190 |  |
-=======
-| RESOURCE_KIND_CUSTOMCONFIG | 190 |  |
->>>>>>> 8a62ff9d
 
 
 
