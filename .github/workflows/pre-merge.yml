--- conflicted
+++ resolved
@@ -33,17 +33,10 @@
         with:
           persist-credentials: false
       - name: "Verify Branch Name"
-<<<<<<< HEAD
-        uses: open-edge-platform/orch-ci/verify-branch-name@76700c2fb6d547733b9218d9638dca43f5296399    # 0.1.52
-      - name: "Discover Changed Subfolders"
-        id: discover-changes
-        uses: open-edge-platform/orch-ci/discover-changed-subfolders@76700c2fb6d547733b9218d9638dca43f5296399   # 0.1.52
-=======
         uses: open-edge-platform/orch-ci/verify-branch-name@e4fa54613527cfaad83ba8b625fd845a4ab8409d  # 0.1.53
       - name: "Discover Changed Subfolders"
         id: discover-changes
         uses: open-edge-platform/orch-ci/discover-changed-subfolders@e4fa54613527cfaad83ba8b625fd845a4ab8409d  # 0.1.53
->>>>>>> ea6325d1
       - name: "Filter Out Unwanted Changed Subfolders"
         id: filter-changes
         env:
@@ -66,11 +59,7 @@
       - uses: actions/checkout@08c6903cd8c0fde910a37f88322edcfb5dd907a8  # v5.0.0
         with:
           persist-credentials: false
-<<<<<<< HEAD
-      - uses: actions/setup-node@a0853c24544627f65ddf259abe73b1d18a591444   # v5.0.0
-=======
-      - uses: actions/setup-node@2028fbc5c25fe9cf00d9f06a71cc4710d4507903 # v6.0.0
->>>>>>> ea6325d1
+      - uses: actions/setup-node@2028fbc5c25fe9cf00d9f06a71cc4710d4507903  # v6.0.0
         with:
           node-version: '18'
       - run: |
