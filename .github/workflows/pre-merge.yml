---
# SPDX-FileCopyrightText: (C) 2025 Intel Corporation
# SPDX-License-Identifier: Apache-2.0

name: Pre-Merge CI Pipeline

on:
  pull_request:
    branches:
      - main
      - release-*
  workflow_dispatch:

concurrency:
  group: ${{ github.workflow }}-${{ github.ref }}
  cancel-in-progress: true

permissions: {}

env:
  MARKDOWNLINT_CLI_VER: 0.44.0

jobs:
  pre-checks:
    permissions:
      contents: read
    runs-on: ubuntu-latest
    outputs:
      filtered_projects: ${{ steps.filter-changes.outputs.filtered_projects }}
      other_changed_projects: ${{ steps.filter-changes.outputs.other_changed_projects }}
    steps:
      - uses: actions/checkout@08c6903cd8c0fde910a37f88322edcfb5dd907a8 # v5.0.0
        with:
          persist-credentials: false
      - name: "Verify Branch Name"
        uses: open-edge-platform/orch-ci/verify-branch-name@cf81328e4c9526e579181efb1f609af06071889b  # 0.1.55
      - name: "Discover Changed Subfolders"
        id: discover-changes
        uses: open-edge-platform/orch-ci/discover-changed-subfolders@cf81328e4c9526e579181efb1f609af06071889b  # 0.1.55
      - name: "Filter Out Unwanted Changed Subfolders"
        id: filter-changes
        env:
          changed_projects: ${{ steps.discover-changes.outputs.changed_projects }}
        run: |
          folders_to_remove='[".github",".reuse","LICENSES",".git","os-profiles",""]'

          filtered_projects=$(echo "$changed_projects" | jq -cr --argjson folders_to_remove "$folders_to_remove" 'map(select(. as $item | $folders_to_remove | index($item) | not))')
          other_changed_projects=$(echo "$changed_projects" | jq -cr --argjson filtered_projects "$filtered_projects" 'map(select(. as $item | $filtered_projects | index($item) | not))')

          echo "filtered_projects=$filtered_projects" >> $GITHUB_OUTPUT
          echo "other_changed_projects=$other_changed_projects" >> $GITHUB_OUTPUT
  pre-merge-root:
    permissions:
      contents: read
    needs: pre-checks
    if: ${{ contains(needs.pre-checks.outputs.other_changed_projects, '.github') || contains(needs.pre-checks.outputs.other_changed_projects, 'LICENSES') || contains(needs.pre-checks.outputs.other_changed_projects, '""')}}
    runs-on: ubuntu-latest
    steps:
      - uses: actions/checkout@08c6903cd8c0fde910a37f88322edcfb5dd907a8  # v5.0.0
        with:
          persist-credentials: false
      - uses: actions/setup-node@2028fbc5c25fe9cf00d9f06a71cc4710d4507903 # v6.0.0
        with:
          node-version: '18'
      - run: |
          npm install -g \
          "markdownlint-cli@${{ env.MARKDOWNLINT_CLI_VER }}"
      - uses: actions/setup-python@e797f83bcb11b83ae66e0230d6156d7c80228e7c # v6.0.0
        id: setup_python
        with:
          python-version: '3.13'
      - name: Restore cached virtualenv
        uses: actions/cache@0057852bfaa89a56745cba8c7296529d2fc39830 # v4.3.0
        with:
          key: venv-${{ runner.os }}-${{ steps.setup_python.outputs.python-version }}-${{ hashFiles('requirements.txt') }}
          path: venv_infra

      - name: Run mdlint
        run: make mdlint
      - name: Run license check
        run: make license
  pre-merge-pipeline:
    permissions:
      contents: read
    needs: pre-checks
    if: ${{ needs.pre-checks.outputs.filtered_projects != '[]' }}
    strategy:
      fail-fast: false
      matrix:
        project_folder: ${{ fromJson(needs.pre-checks.outputs.filtered_projects) }}
    uses: open-edge-platform/orch-ci/.github/workflows/pre-merge.yml@cf81328e4c9526e579181efb1f609af06071889b  # 0.1.55
    with:
<<<<<<< HEAD
      orch_ci_repo_ref: cf81328e4c9526e579181efb1f609af06071889b  # 0.1.55
=======
      orch_ci_repo_ref: cf81328e4c9526e579181efb1f609af06071889b  # 0.1.55 Pin bootstrap action and scripts
>>>>>>> 2c8589b5
      run_security_scans: true
      run_version_check: true
      run_dep_version_check: true
      run_build: true
      run_lint: true
      run_test: true
      run_validate_clean_folder: true
      run_docker_build: true
      run_artifact: false
      prefix_tag_separator: "/"
      project_folder: ${{ matrix.project_folder }}
      trivy_image_skip:  "postgres:16.4"
      trivy_config_path: '${{ matrix.project_folder }}/trivy.yaml'
    secrets:
      NO_AUTH_ECR_PUSH_USERNAME: ${{ secrets.NO_AUTH_ECR_PUSH_USERNAME }}
      NO_AUTH_ECR_PUSH_PASSWD: ${{ secrets.NO_AUTH_ECR_PUSH_PASSWD }}
  pre-merge-os-profiles:
    permissions:
      contents: read
    needs: pre-checks
    if: ${{ contains(needs.pre-checks.outputs.other_changed_projects, 'os-profiles') }}
    uses: open-edge-platform/orch-ci/.github/workflows/pre-merge.yml@main
    with:
      bootstrap_tools: "yq,nodejs"
      run_security_scans: true
      run_version_check: true
      run_dep_version_check: false
      run_build: false
      run_lint: true
      run_test: true
      run_validate_clean_folder: false
      run_docker_build: false
      run_artifact: false
      prefix_tag_separator: "/"
      project_folder: "os-profiles"
    secrets:
      NO_AUTH_ECR_PUSH_USERNAME: ${{ secrets.NO_AUTH_ECR_PUSH_USERNAME }}
      NO_AUTH_ECR_PUSH_PASSWD: ${{ secrets.NO_AUTH_ECR_PUSH_PASSWD }}
  pre-merge-os-profiles-2:
    permissions:
      contents: read
    needs: pre-checks
    if: ${{ contains(needs.pre-checks.outputs.other_changed_projects, 'os-profiles') }}
    runs-on: ubuntu-latest
    steps:
      - name: Checkout code
        uses: actions/checkout@08c6903cd8c0fde910a37f88322edcfb5dd907a8 # v5.0.0
        with:
          # Checkout the branch that triggered the workflow to avoid detached HEAD
          ref: ${{ github.head_ref }}
          persist-credentials: false
      - uses: open-edge-platform/orch-ci/.github/actions/bootstrap@cf81328e4c9526e579181efb1f609af06071889b  # 0.1.55
        with:
          bootstrap_tools: "yq,aws,oras"
      - name: Configure AWS credentials
        uses: aws-actions/configure-aws-credentials@00943011d9042930efac3dcd3a170e4273319bc8 # v5.1.0
        with:
          aws-access-key-id: ${{ secrets.NO_AUTH_S3_PUSH_USERNAME }}
          aws-secret-access-key: ${{ secrets.NO_AUTH_S3_PUSH_PASSWD }}
          aws-region: us-west-2
      - name: "Curate OS profile"
        run: |
          sed -i 's/-dev//g' VERSION
          for yaml in os-profiles/microvisor-rt.yaml os-profiles/microvisor-nonrt.yaml; do
            echo "Processing YAML: $yaml"
            manifest_url=$(sed -n 's/^[[:space:]]*osPackageManifestURL:[[:space:]]*\(.*\)$/\1/p' "$yaml")
            full_url="https://files-rs.edgeorchestration.intel.com/${manifest_url}"
            manifest_file="${manifest_url##*/}"
            echo "Downloading manifest from ${full_url}..."
            if ! curl -sfL "$full_url" -o "$manifest_file"; then
              echo "❌ Failed to download $full_url — skipping $yaml"
              continue
            fi

            k3s_version=$(jq -r '.Repo[] | select(.Name=="k3s") | .Version' "$manifest_file" | cut -d'-' -f1)
            if [[ -z "$k3s_version" ]]; then
              echo "⚠️ k3s not found in $manifest_file — skipping $yaml"
              continue
            fi

            sed -i \
              -e 's/^  version:.*$/  kubernetesVersion: v'"$k3s_version"'/' \
              -e 's/^  kubernetes-version:.*$/  kubernetesVersion: v'"$k3s_version"'/' "$yaml"
          done
          cat VERSION; cat os-profiles/microvisor-rt.yaml; cat os-profiles/microvisor-nonrt.yaml
      - name: "Run validate OS profile"
        run: |
          cd .github/workflows/scripts && ./validate_os_profiles.sh ${{ secrets.S3_NAME }}
      # TODO: generalize this part of the CI for all subcomponents
      - name: "Get PR Description"
        id: get_pr_description
        run: |
          PR_DESCRIPTION=$(curl -s \
            -H "Authorization: token ${{ secrets.GITHUB_TOKEN }}" \
            -H "Accept: application/vnd.github.v3+json" \
            "https://api.github.com/repos/${{ github.repository }}/pulls/${{ github.event.pull_request.number }}" \
            | jq -r '.body')

          PUBLISH=$(echo "$PR_DESCRIPTION" | grep -q '/publish🚢' && echo true || echo false)
          echo $PUBLISH
          echo "PUBLISH=$PUBLISH" >> $GITHUB_ENV
      - name: Configure AWS credentials
        if: ${{ env.PUBLISH == 'true' }}
        uses: aws-actions/configure-aws-credentials@00943011d9042930efac3dcd3a170e4273319bc8 # v5.1.0
        with:
          aws-access-key-id: ${{ secrets.NO_AUTH_ECR_PUSH_USERNAME }}
          aws-secret-access-key: ${{ secrets.NO_AUTH_ECR_PUSH_PASSWD }}
          aws-region: us-west-2
      - name: Login to Amazon ECR
        if: ${{ env.PUBLISH == 'true' }}
        uses: aws-actions/amazon-ecr-login@062b18b96a7aff071d4dc91bc00c4c1a7945b076 # v2.0.1
        with:
          registries: "080137407410"
      - if: ${{ env.PUBLISH == 'true'}}
        name: "Publish OS profiles for development purposes"
        working-directory: "os-profiles"
        run: |
          TAGS=$(git rev-parse --abbrev-ref HEAD | sed 's/\//_/g') make artifact-publish
      - if: ${{ env.PUBLISH == 'true' }}
        name: "Publish comment to PR"
        working-directory: "os-profiles"
        run: |
          ALL_PROFILES=$(find *.yaml)
          OCI_REPOSITORY="edge-orch/en/files/os-profile"
          REGISTRY="registry-rs.edgeorchestration.intel.com"
          TAG=$(git rev-parse --abbrev-ref HEAD | sed 's/\//_/g')
          COMMENT="🚀🚀 Published OSProfiles with tag \"${TAG}\"!"
          for profile in $ALL_PROFILES; do
            COMMENT+="\n- oci://${REGISTRY}/${OCI_REPOSITORY}/${profile}:${TAG}"
          done
          curl -s -H "Authorization: token ${{ secrets.GITHUB_TOKEN }}" \
               -H "Accept: application/vnd.github.v3+json" \
               --data "{\"body\": \"$COMMENT\"}" \
               "https://api.github.com/repos/${{ github.repository }}/issues/${{ github.event.pull_request.number }}/comments"

  final-check:
    permissions:
      contents: read
    runs-on: ubuntu-latest
    if: ${{ always() }}
    needs: [pre-merge-root, pre-merge-pipeline, pre-merge-os-profiles, pre-merge-os-profiles-2]
    steps:
      - name: Final Status Check
        env:
          pre_merge_root_pipeline: ${{ needs.pre-merge-root.result }}
          pre_merge_pipeline: ${{ needs.pre-merge-pipeline.result }}
          pre_merge_os_profiles: ${{ needs.pre-merge-os-profiles.result }}
          pre_merge_os_profiles_2: ${{ needs.pre-merge-os-profiles-2.result }}
        run: |
          results=("pre_merge_root_pipeline" "pre_merge_pipeline" "pre_merge_os_profiles" "pre_merge_os_profiles_2")
          status="OK"
          
          for result in "${results[@]}"; do
            pipeline_result=$(eval echo \$$result)
            echo "${result} result: $pipeline_result"
            if [[ "$pipeline_result" != "success" && "$pipeline_result" != "skipped" ]]; then
              status="KO"
            fi
          done
          
          if [[ "$status" == "OK" ]]; then
            echo "Pre-merge check passed successfully."
          else
            echo "All pre-merge checks failed or were skipped. PR can't get merged"
            exit 1
          fi<|MERGE_RESOLUTION|>--- conflicted
+++ resolved
@@ -90,11 +90,7 @@
         project_folder: ${{ fromJson(needs.pre-checks.outputs.filtered_projects) }}
     uses: open-edge-platform/orch-ci/.github/workflows/pre-merge.yml@cf81328e4c9526e579181efb1f609af06071889b  # 0.1.55
     with:
-<<<<<<< HEAD
-      orch_ci_repo_ref: cf81328e4c9526e579181efb1f609af06071889b  # 0.1.55
-=======
       orch_ci_repo_ref: cf81328e4c9526e579181efb1f609af06071889b  # 0.1.55 Pin bootstrap action and scripts
->>>>>>> 2c8589b5
       run_security_scans: true
       run_version_check: true
       run_dep_version_check: true
